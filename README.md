# Charmed MongoDB Operator


## Overview

The Charmed MongoDB Operator delivers automated operations management from day 0 to day 2 on the [MongoDB Community Edition](https://github.com/mongodb/mongo) document database. It is an open source, end-to-end, production ready data platform on top of cloud native technologies.

MongoDB is a popular NoSQL database application. It stores its data with JSON-like documents creating a flexible experience for users; with easy to use data aggregation for data analytics. It is a distributed database, so vertical and horizontal scaling come naturally.

<<<<<<< HEAD
## Requirements 
- 2GB of RAM.
- 2 CPU threads per host.
- For production deployment: at least 60GB of available storage on each host.
- Access to the internet for downloading the charm.
- Machine is running Ubuntu 20.04(focal) or later.
=======
This operator charm deploys and operates MongoDB on physical or virtual machines. It offers features such as replication, TLS, password rotation, and easy to use integration with applications. The Charmed MongoDB Operator meets the need of deploying MongoDB in a structured and consistent manner while allowing the user flexibility in configuration. It simplifies deployment, scaling, configuration and management of MongoDB in production at scale in a reliable way.

## Config options
auto-delete - `boolean`; When a relation is removed, auto-delete ensures that any relevant databases
associated with the relation are also removed. Set with `juju config mongodb auto-delete=<bool>`.

admin-password - `string`; The password for the database admin. Set with `juju run-action mongodb/leader set-admin-password --wait`

tls external key - `string`; TLS external key for encryption outside the cluster. Set with `juju run-action mongodb/0 set-tls-private-key "external-key=$(base64 -w0 external-key-0.pem)" --wait`

tls internal key - `string`;  TLS external key for encryption inside the cluster. Set with `juju run-action mongodb/0 set-tls-private-key "internal-key=$(base64 -w0 internal-key.pem)"  --wait`
>>>>>>> 45340693

## Usage

### Basic Usage
To deploy a single unit of MongoDB using its default configuration
```shell
juju deploy mongodb --channel dpe/edge
```

It is customary to use MongoDB with replication. Hence usually more than one unit (preferably an odd number to prohibit a "split-brain" scenario) is deployed. To deploy MongoDB with multiple replicas, specify the number of desired units with the `-n` option.
```shell
juju deploy mongodb --channel dpe/edge -n <number_of_replicas>
```

To retrieve primary replica one can use the action `get-primary` on any of the units running MongoDB
```shell
juju run-action mongodb/<unit_number> get-primary --wait
```

Similarly, the primary replica is displayed as a status message in `juju status`, however one should note that this hook gets called on regular time intervals and the primary may be outdated if the status hook has not been called recently. 

Further we highly suggest configuring the status hook to run frequently. In addition to reporting the primary, secondaries, and other statuses, the status hook performs self healing in the case of a network cut. To change the frequency of the update status hook do:
```shell
juju model-config update-status-hook-interval=<time(s/m/h)>
```
Note that this hook executes a read query to MongoDB. On a production level server this should be configured to occur at a frequency that doesn't overload the server with read requests. Similarly the hook should not be configured at too quick of a frequency as this can delay other hooks from running. You can read more about status hooks [here](https://juju.is/docs/sdk/update-status-event).

### Replication
#### Adding Replicas
To add more replicas one can use the `juju add-unit` functionality i.e.
```shell
juju add-unit mongodb -n <num_of_replicas_to_add>
```
The implementation of `add-unit` allows the operator to add more than one unit, but functions internally by adding one replica at a time, as specified by the [constraints](https://www.mongodb.com/docs/manual/reference/command/replSetReconfig/#reconfiguration-can-add-or-remove-no-more-than-one-voting-member-at-a-time) of MongoDB.


#### Removing Replicas 
Similarly to scale down the number of replicas the `juju remove-unit` functionality may be used i.e.
```shell
juju remove-unit <name_of_unit1> <name_of_unit2>
```
The implementation of `remove-unit` allows the operator to remove more than one replica so long has the operator **does not remove a majority of the replicas**. The functionality of `remove-unit` functions by removing one replica at a time, as specified by the [constraints](https://www.mongodb.com/docs/manual/reference/command/replSetReconfig/#reconfiguration-can-add-or-remove-no-more-than-one-voting-member-at-a-time) of MongoDB.


## Relations

Supported [relations](https://juju.is/docs/olm/relations):

#### New `mongodb_client` interface:

Relations to new applications are supported via the `mongodb_client` interface. To create a relation: 

```shell
juju relate mongodb application
```

To remove a relation:
```shell
juju remove-relation mongodb application
```

#### Legacy `mongodb` interface:
We have also added support for the database legacy relation from the [original version](https://launchpad.net/charm-mongodb) of the charm via the `mongodb` interface. Currently legacy relations operate without authentication and hence cannot be used with pre-existing new relations. Please note that these relations will be deprecated.
 ```shell
juju relate mongodb graylog
```

#### `tls` interface:

We have also supported TLS for the MongoDB k8s charm. To enable TLS:

```shell
# deploy the TLS charm 
juju deploy tls-certificates-operator --channel=edge
# add the necessary configurations for TLS
juju config tls-certificates-operator generate-self-signed-certificates="true" ca-common-name="Test CA" 
# to enable TLS relate the two applications 
juju relate tls-certificates-operator mongodb
```

Updates to private keys for certificate signing requests (CSR) can be made via the `set-tls-private-key` action. Note passing keys to external/internal keys should *only be done with* `base64 -w0` *not* `cat`. With three replicas this schema should be followed:
```shell
# generate shared internal key
openssl genrsa -out internal-key.pem 3072
# generate external keys for each unit
openssl genrsa -out external-key-0.pem 3072
openssl genrsa -out external-key-1.pem 3072
openssl genrsa -out external-key-2.pem 3072
# apply both private keys on each unit, shared internal key will be allied only on juju leader
juju run-action mongodb/0 set-tls-private-key "external-key=$(base64 -w0 external-key-0.pem)"  "internal-key=$(base64 -w0 internal-key.pem)"  --wait
juju run-action mongodb/1 set-tls-private-key "external-key=$(base64 -w0 external-key-1.pem)"  "internal-key=$(base64 -w0 internal-key.pem)"  --wait
juju run-action mongodb/2 set-tls-private-key "external-key=$(base64 -w0 external-key-2.pem)"  "internal-key=$(base64 -w0 internal-key.pem)"  --wait

# updates can also be done with auto-generated keys with
juju run-action mongodb/0 set-tls-private-key --wait
juju run-action mongodb/1 set-tls-private-key --wait
juju run-action mongodb/2 set-tls-private-key --wait
```

To disable TLS remove the relation
```shell
juju remove-relation mongodb tls-certificates-operator
```

Note: The TLS settings here are for self-signed-certificates which are not recommended for production clusters, the `tls-certificates-operator` charm offers a variety of configurations, read more on the TLS charm [here](https://charmhub.io/tls-certificates-operator)

### Password rotation
#### Internal admin user
The admin user is used internally by the Charmed MongoDB Operator, the `set-admin-password` action can be used to rotate its password.
```shell
# to set a specific password for the admin user
juju run-action mongodb/leader set-admin-password password=<password> --wait

# to randomly generate a password for the admin user
juju run-action mongodb/leader set-admin-password --wait
```

#### Related applications users
To rotate the passwords of users created for related applications, the relation should be removed and related again. That process will generate a new user and password for the application.
```shell
juju remove-relation application mongodb
juju add-relation application mongodb
```

## Security
Security issues in the Charmed MongoDB Operator can be reported through [LaunchPad](https://wiki.ubuntu.com/DebuggingSecurity#How%20to%20File). Please do not file GitHub issues about security issues.


## Contributing

Please see the [Juju SDK docs](https://juju.is/docs/sdk) for guidelines on enhancements to this charm following best practice guidelines, and [CONTRIBUTING.md](https://github.com/canonical/mongodb-operator/blob/main/CONTRIBUTING.md) for developer guidance.


## License
The Charmed MongoDB Operator is free software, distributed under the Apache Software License, version 2.0. See [LICENSE](https://github.com/canonical/mongodb-operator/blob/main/LICENSE) for more information.


## Trademark notice
MongoDB' is a trademark or registered trademark of MongoDB Inc. Other trademarks are property of their respective owners.<|MERGE_RESOLUTION|>--- conflicted
+++ resolved
@@ -7,15 +7,14 @@
 
 MongoDB is a popular NoSQL database application. It stores its data with JSON-like documents creating a flexible experience for users; with easy to use data aggregation for data analytics. It is a distributed database, so vertical and horizontal scaling come naturally.
 
-<<<<<<< HEAD
+This operator charm deploys and operates MongoDB on physical or virtual machines. It offers features such as replication, TLS, password rotation, and easy to use integration with applications. The Charmed MongoDB Operator meets the need of deploying MongoDB in a structured and consistent manner while allowing the user flexibility in configuration. It simplifies deployment, scaling, configuration and management of MongoDB in production at scale in a reliable way.
+
 ## Requirements 
 - 2GB of RAM.
 - 2 CPU threads per host.
 - For production deployment: at least 60GB of available storage on each host.
 - Access to the internet for downloading the charm.
 - Machine is running Ubuntu 20.04(focal) or later.
-=======
-This operator charm deploys and operates MongoDB on physical or virtual machines. It offers features such as replication, TLS, password rotation, and easy to use integration with applications. The Charmed MongoDB Operator meets the need of deploying MongoDB in a structured and consistent manner while allowing the user flexibility in configuration. It simplifies deployment, scaling, configuration and management of MongoDB in production at scale in a reliable way.
 
 ## Config options
 auto-delete - `boolean`; When a relation is removed, auto-delete ensures that any relevant databases
@@ -26,7 +25,6 @@
 tls external key - `string`; TLS external key for encryption outside the cluster. Set with `juju run-action mongodb/0 set-tls-private-key "external-key=$(base64 -w0 external-key-0.pem)" --wait`
 
 tls internal key - `string`;  TLS external key for encryption inside the cluster. Set with `juju run-action mongodb/0 set-tls-private-key "internal-key=$(base64 -w0 internal-key.pem)"  --wait`
->>>>>>> 45340693
 
 ## Usage
 
