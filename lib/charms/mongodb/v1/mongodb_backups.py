--- conflicted
+++ resolved
@@ -844,10 +844,8 @@
 
         return ""
 
-<<<<<<< HEAD
     def _save_ca_cert_to_trust_store(self, restart_service=True) -> None:
         """Save CA certificate for backups.
-
 
         Raises:
             CalledProcessError
@@ -898,7 +896,7 @@
         else:
             container = self.charm.unit.get_container(Config.CONTAINER_NAME)
             container.exec(["update-ca-certificates"])
-=======
+
     def are_s3_configurations_provided(self) -> bool:
         """Returns True if all necessary configurations for s3 are provided.
 
@@ -928,5 +926,4 @@
         if not provided_configs.get("storage.s3.endpointUrl"):
             logger.info("Missing endpointUrl - this is required for MinIO and GCP")
 
-        return True
->>>>>>> f6c40774
+        return True