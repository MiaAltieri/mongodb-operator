"""Code for interactions with MongoDB."""
# Copyright 2023 Canonical Ltd.
# See LICENSE file for licensing details.

import logging
from dataclasses import dataclass
from typing import Dict, List, Optional, Set, Tuple
from urllib.parse import quote_plus

from charms.mongodb.v0.mongodb import NotReadyError
from pymongo import MongoClient, collection
<<<<<<< HEAD
from tenacity import RetryError, Retrying, stop_after_delay, wait_fixed
=======
from tenacity import Retrying, stop_after_delay, wait_fixed
>>>>>>> 266c07d3

from config import Config

# The unique Charmhub library identifier, never change it
LIBID = "e20d5b19670d4c55a4934a21d3f3b29a"

# Increment this major API version when introducing breaking changes
LIBAPI = 1

# Increment this PATCH version before using `charmcraft publish-lib` or reset
# to 0 if you are raising the major API version
LIBPATCH = 1

# path to store mongodb ketFile
logger = logging.getLogger(__name__)


@dataclass
class MongosConfiguration:
    """Class for mongos configuration.

    — database: database name.
    — username: username.
    — password: password.
    — hosts: full list of hosts to connect to, needed for the URI.
    - port: integer for the port to connect to connect to mongodb.
    - tls_external: indicator for use of internal TLS connection.
    - tls_internal: indicator for use of external TLS connection.
    """

    database: Optional[str]
    username: str
    password: str
    hosts: Set[str]
    port: int
    roles: Set[str]
    tls_external: bool
    tls_internal: bool

    @property
    def uri(self):
        """Return URI concatenated from fields."""
        hosts = [f"{host}:{self.port}" for host in self.hosts]
        hosts = ",".join(hosts)
        # Auth DB should be specified while user connects to application DB.
        auth_source = ""
        if self.database != "admin":
            auth_source = "&authSource=admin"
        return (
            f"mongodb://{quote_plus(self.username)}:"
            f"{quote_plus(self.password)}@"
            f"{hosts}/{quote_plus(self.database)}?"
            f"{auth_source}"
        )


class NotEnoughSpaceError(Exception):
    """Raised when there isn't enough space to movePrimary."""


class ShardNotInClusterError(Exception):
    """Raised when shard is not present in cluster, but it is expected to be."""


class ShardNotPlannedForRemovalError(Exception):
    """Raised when it is expected that a shard is planned for removal, but it is not."""


class NotDrainedError(Exception):
    """Raised when a shard is still being drained."""


class BalancerNotEnabledError(Exception):
    """Raised when balancer process is not enabled."""


class MongosConnection:
    """In this class we create connection object to Mongos.

    Real connection is created on the first call to Mongos.
    Delayed connectivity allows to firstly check database readiness
    and reuse the same connection for an actual query later in the code.

    Connection is automatically closed when object destroyed.
    Automatic close allows to have more clean code.

    Note that connection when used may lead to the following pymongo errors: ConfigurationError,
    ConfigurationError, OperationFailure. It is suggested that the following pattern be adopted
    when using MongoDBConnection:

    with MongoMongos(self._mongos_config) as mongo:
        try:
            mongo.<some operation from this class>
        except ConfigurationError, OperationFailure:
            <error handling as needed>
    """

    def __init__(self, config: MongosConfiguration, uri=None, direct=False):
        """A MongoDB client interface.

        Args:
            config: MongoDB Configuration object.
            uri: allow using custom MongoDB URI, needed for replSet init.
            direct: force a direct connection to a specific host, avoiding
                    reading replica set configuration and reconnection.
        """
        self.mongodb_config = config

        if uri is None:
            uri = config.uri

        self.client = MongoClient(
            uri,
            directConnection=direct,
            connect=False,
            serverSelectionTimeoutMS=1000,
            connectTimeoutMS=2000,
        )
        return

    def __enter__(self):
        """Return a reference to the new connection."""
        return self

    def __exit__(self, object_type, value, traceback):
        """Disconnect from MongoDB client."""
        self.client.close()
        self.client = None

    def get_shard_members(self) -> Set[str]:
        """Gets shard members.

        Returns:
            A set of the shard members as reported by mongos.

        Raises:
            ConfigurationError, OperationFailure
        """
        shard_list = self.client.admin.command("listShards")
        curr_members = [
            self._hostname_from_hostport(member["host"]) for member in shard_list["shards"]
        ]
        return set(curr_members)

    def add_shard(self, shard_name, shard_hosts, shard_port=Config.MONGODB_PORT):
        """Adds shard to the cluster.

        Raises:
            ConfigurationError, OperationFailure
        """
        shard_hosts = [f"{host}:{shard_port}" for host in shard_hosts]
        shard_hosts = ",".join(shard_hosts)
        shard_url = f"{shard_name}/{shard_hosts}"
        # TODO Future PR raise error when number of shards currently adding are higher than the
        # number of secondaries on the primary shard. This will be challenging, as there is no
        # MongoDB command to retrieve the primary shard. Will likely need to be done via
        # mongosh

        if shard_name in self.get_shard_members():
            logger.info("Skipping adding shard %s, shard is already in cluster", shard_name)
            return

        logger.info("Adding shard %s", shard_name)
        self.client.admin.command("addShard", shard_url)

    def pre_remove_checks(self, shard_name):
        """Performs a series of checks for removing a shard from the cluster.

        Raises
            ConfigurationError, OperationFailure, NotReadyError, ShardNotInClusterError,
            BalencerNotEnabledError
        """
        if shard_name not in self.get_shard_members():
            logger.info("Shard to remove is not in cluster.")
            raise ShardNotInClusterError(f"Shard {shard_name} could not be removed")

        # It is necessary to call removeShard multiple times on a shard to guarantee removal.
        # Allow re-removal of shards that are currently draining.
        sc_status = self.client.admin.command("listShards")
        if self._is_any_draining(sc_status, ignore_shard=shard_name):
            cannot_remove_shard = (
                f"cannot remove shard {shard_name} from cluster, another shard is draining"
            )
            logger.error(cannot_remove_shard)
            raise NotReadyError(cannot_remove_shard)

        # check if enabled sh.getBalancerState()
        balancer_state = self.client.admin.command("balancerStatus")
        if balancer_state["mode"] != "off":
            logger.info("Balancer is enabled, ready to remove shard.")
            return

        # starting the balancer doesn't guarantee that is is running, wait until it starts up.
        logger.info("Balancer process is not running, enabling it.")
        self.client.admin.command("balancerStart")
        for attempt in Retrying(stop=stop_after_delay(60), wait=wait_fixed(3), reraise=True):
            with attempt:
                balancer_state = self.client.admin.command("balancerStatus")
                if balancer_state["mode"] == "off":
                    raise BalancerNotEnabledError

    def remove_shard(self, shard_name: str) -> None:
        """Removes shard from the cluster.

        Raises:
            ConfigurationError, OperationFailure, NotReadyError, NotEnoughSpaceError,
            ShardNotInClusterError, BalencerNotEnabledError
        """
        self.pre_remove_checks(shard_name)

        # remove shard, process removal status, & check if fully removed
        logger.info("Attempting to remove shard %s", shard_name)
        removal_info = self.client.admin.command("removeShard", shard_name)
        self._log_removal_info(removal_info, shard_name)
        remaining_chunks = self._retrieve_remaining_chunks(removal_info)
        if remaining_chunks:
            logger.info("Waiting for all chunks to be drained from %s.", shard_name)
            raise NotDrainedError()

        # MongoDB docs says to movePrimary only after all chunks have been drained from the shard.
        logger.info("All chunks drained from shard: %s", shard_name)
        databases_using_shard_as_primary = self.get_databases_for_shard(shard_name)
        if databases_using_shard_as_primary:
            logger.info(
                "These databases: %s use Shard %s is a primary shard, moving primary.",
                ", ".join(databases_using_shard_as_primary),
                shard_name,
            )
            self._move_primary(databases_using_shard_as_primary, old_primary=shard_name)

<<<<<<< HEAD
        # process removal status
=======
        # MongoDB docs says to re-run removeShard after running movePrimary
        logger.info("removing shard: %s, after moving primary", shard_name)
        removal_info = self.client.admin.command("removeShard", shard_name)
>>>>>>> 266c07d3
        self._log_removal_info(removal_info, shard_name)

    def _is_shard_draining(self, shard_name: str) -> bool:
        """Reports if a given shard is currently in the draining state.

        Raises:
            ConfigurationError, OperationFailure, ShardNotInClusterError,
            ShardNotPlannedForRemovalError
        """
        sc_status = self.client.admin.command("listShards")
        for shard in sc_status["shards"]:
            if shard["_id"] == shard_name:
                if "draining" not in shard:
                    raise ShardNotPlannedForRemovalError(
                        f"Shard {shard_name} has not been marked for removal",
                    )
                return shard["draining"]

        raise ShardNotInClusterError(
            f"Shard {shard_name} not in cluster, could not retrieve draining status"
        )

    def get_databases_for_shard(self, primary_shard) -> Optional[List[str]]:
        """Returns a list of databases using the given shard as a primary shard.

        In Sharded MongoDB clusters, mongos selects the primary shard when creating a new database
        by picking the shard in the cluster that has the least amount of data. This means that:
        1. There can be multiple primary shards in a cluster.
        2. Until there is data written to the cluster there is effectively no primary shard.
        """
        databases_collection = self._get_databases_collection()
        if databases_collection is None:
            return

        return databases_collection.distinct("_id", {"primary": primary_shard})

    def _get_databases_collection(self) -> collection.Collection:
        """Returns the databases collection if present.

        The collection `databases` only gets created once data is written to the sharded cluster.
        """
        config_db = self.client["config"]
        if "databases" not in config_db.list_collection_names():
            logger.info("No data written to sharded cluster yet.")
            return None

        return config_db["databases"]

    @staticmethod
    def _is_any_draining(sc_status: Dict, ignore_shard: str = "") -> bool:
        """Returns true if any shard members is draining.

        Checks if any members in sharded cluster are draining data.

        Args:
            sc_status: current state of shard cluster status as reported by mongos.
            ignore_shard: shard to ignore
        """
        return any(
            # check draining status of all shards except the one to be ignored.
            shard.get("draining", False) if shard["_id"] != ignore_shard else False
            for shard in sc_status["shards"]
        )

    @staticmethod
    def _hostname_from_hostport(hostname: str) -> str:
        """Return hostname part from MongoDB returned.

        mongos typically returns a value that contains both, hostname, hosts, and ports.
        e.g. input: shard03/host7:27018,host8:27018,host9:27018
        Return shard name
        e.g. output: shard03
        """
        return hostname.split("/")[0]

    def _log_removal_info(self, removal_info, shard_name):
        """Logs removal information for a shard removal."""
        remaining_chunks = self._retrieve_remaining_chunks(removal_info)
        dbs_to_move = (
            removal_info["dbsToMove"]
            if "dbsToMove" in removal_info and removal_info["dbsToMove"] != []
            else ["None"]
        )
        logger.info(
            "Shard %s is draining status is: %s. Remaining chunks: %s. DBs to move: %s.",
            shard_name,
            removal_info["state"],
            str(remaining_chunks),
            ",".join(dbs_to_move),
        )

<<<<<<< HEAD
    @property
    def is_ready(self) -> bool:
        """Is mongos ready for services requests.

        Returns:
            True if services is ready False otherwise. Retries over a period of 60 seconds times to
            allow server time to start up.

        Raises:
            ConfigurationError, ConfigurationError, OperationFailure
        """
        try:
            for attempt in Retrying(stop=stop_after_delay(60), wait=wait_fixed(3)):
                with attempt:
                    # The ping command is cheap and does not require auth.
                    self.client.admin.command("ping")
        except RetryError:
            return False

        return True

    def is_shard_aware(self, shard_name: str) -> bool:
        """Returns True if provided shard is shard aware."""
        sc_status = self.client.admin.command("listShards")
        for shard in sc_status["shards"]:
            if shard["_id"] == shard_name:
                return shard["state"] == 1

        return False
=======
    def _retrieve_remaining_chunks(self, removal_info) -> int:
        """Parses the remaining chunks to remove from removeShard command."""
        return removal_info["remaining"]["chunks"] if "remaining" in removal_info else 0

    def _move_primary(self, databases_to_move: List[str], old_primary: str) -> None:
        """Moves all the provided databases to a new primary.

        Raises:
            NotEnoughSpaceError, ConfigurationError, OperationFailure
        """
        for database_name in databases_to_move:
            db_size = self.get_db_size(database_name, old_primary)
            new_shard, avail_space = self.get_shard_with_most_available_space(
                shard_to_ignore=old_primary
            )
            if db_size > avail_space:
                no_space_on_new_primary = (
                    f"Cannot move primary for database: {database_name}, new shard: {new_shard}",
                    f"does not have enough space. {db_size} > {avail_space}",
                )
                logger.error(no_space_on_new_primary)
                raise NotEnoughSpaceError(no_space_on_new_primary)

            # From MongoDB Docs: After starting movePrimary, do not perform any read or write
            # operations against any unsharded collection in that database until the command
            # completes.
            logger.info(
                "Moving primary on %s database to new primary: %s. Do NOT write to %s database.",
                database_name,
                new_shard,
                database_name,
            )
            # This command does not return until MongoDB completes moving all data. This can take
            # a long time.
            self.client.admin.command("movePrimary", database_name, to=new_shard)
            logger.info(
                "Successfully moved primary on %s database to new primary: %s",
                database_name,
                new_shard,
            )

    def get_db_size(self, database_name, primary_shard) -> int:
        """Returns the size of a DB on a given shard in bytes."""
        database = self.client[database_name]
        db_stats = database.command("dbStats")

        # sharded databases are spread across multiple shards, find the amount of storage used on
        # the primary shard
        for shard_name, shard_storage_info in db_stats["raw"].items():
            # shard names are of the format `shard-one/10.61.64.212:27017`
            shard_name = shard_name.split("/")[0]
            if shard_name != primary_shard:
                continue

            return shard_storage_info["storageSize"]

        return 0

    def get_shard_with_most_available_space(self, shard_to_ignore) -> Tuple[str, int]:
        """Returns the shard in the cluster with the most available space and the space in bytes.

        Algorithm used was similar to that used in mongo in `selectShardForNewDatabase`:
        https://github.com/mongodb/mongo/blob/6/0/src/mongo/db/s/config/sharding_catalog_manager_database_operations.cpp#L68-L91
        """
        candidate_shard = None
        candidate_free_space = -1
        available_storage = self.client.admin.command("dbStats", freeStorage=1)

        for shard_name, shard_storage_info in available_storage["raw"].items():
            # shard names are of the format `shard-one/10.61.64.212:27017`
            shard_name = shard_name.split("/")[0]
            if shard_name == shard_to_ignore:
                continue

            current_free_space = shard_storage_info["freeStorageSize"]
            if current_free_space > candidate_free_space:
                candidate_shard = shard_name
                candidate_free_space = current_free_space

        return (candidate_shard, candidate_free_space)
>>>>>>> 266c07d3
<|MERGE_RESOLUTION|>--- conflicted
+++ resolved
@@ -9,11 +9,7 @@
 
 from charms.mongodb.v0.mongodb import NotReadyError
 from pymongo import MongoClient, collection
-<<<<<<< HEAD
 from tenacity import RetryError, Retrying, stop_after_delay, wait_fixed
-=======
-from tenacity import Retrying, stop_after_delay, wait_fixed
->>>>>>> 266c07d3
 
 from config import Config
 
@@ -25,7 +21,7 @@
 
 # Increment this PATCH version before using `charmcraft publish-lib` or reset
 # to 0 if you are raising the major API version
-LIBPATCH = 1
+LIBPATCH = 2
 
 # path to store mongodb ketFile
 logger = logging.getLogger(__name__)
@@ -244,13 +240,9 @@
             )
             self._move_primary(databases_using_shard_as_primary, old_primary=shard_name)
 
-<<<<<<< HEAD
-        # process removal status
-=======
         # MongoDB docs says to re-run removeShard after running movePrimary
         logger.info("removing shard: %s, after moving primary", shard_name)
         removal_info = self.client.admin.command("removeShard", shard_name)
->>>>>>> 266c07d3
         self._log_removal_info(removal_info, shard_name)
 
     def _is_shard_draining(self, shard_name: str) -> bool:
@@ -342,7 +334,6 @@
             ",".join(dbs_to_move),
         )
 
-<<<<<<< HEAD
     @property
     def is_ready(self) -> bool:
         """Is mongos ready for services requests.
@@ -372,7 +363,7 @@
                 return shard["state"] == 1
 
         return False
-=======
+
     def _retrieve_remaining_chunks(self, removal_info) -> int:
         """Parses the remaining chunks to remove from removeShard command."""
         return removal_info["remaining"]["chunks"] if "remaining" in removal_info else 0
@@ -452,5 +443,4 @@
                 candidate_shard = shard_name
                 candidate_free_space = current_free_space
 
-        return (candidate_shard, candidate_free_space)
->>>>>>> 266c07d3
+        return (candidate_shard, candidate_free_space)