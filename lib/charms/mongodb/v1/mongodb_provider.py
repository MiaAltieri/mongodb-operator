--- conflicted
+++ resolved
@@ -16,10 +16,6 @@
 from charms.data_platform_libs.v0.data_interfaces import DatabaseProvides
 from charms.mongodb.v0.mongo import MongoConfiguration, MongoConnection
 from charms.mongodb.v1.helpers import generate_password
-<<<<<<< HEAD
-=======
-from charms.mongodb.v1.mongodb import MongoConfiguration, MongoDBConnection
->>>>>>> 982b8b65
 from ops.charm import CharmBase, EventBase, RelationBrokenEvent, RelationChangedEvent
 from ops.framework import Object
 from ops.model import Relation
@@ -172,7 +168,6 @@
         relation is still on the list of all relations. Therefore, for proper
         work of the function, we need to exclude departed relation from the list.
         """
-        # TODO create a good condition here
         with MongoConnection(self.charm.mongo_config) as mongo:
             database_users = mongo.get_users()
             relation_users = self._get_users_from_relations(departed_relation_id)
@@ -305,7 +300,6 @@
 
         database_name = self._get_database_from_relation(relation)
 
-<<<<<<< HEAD
         mongo_args = {
             "database": database_name,
             "username": username,
@@ -321,18 +315,6 @@
             mongo_args["replset"] = self.charm.app.name
 
         return MongoConfiguration(**mongo_args)
-=======
-        return MongoConfiguration(
-            replset=self.charm.app.name,
-            database=database_name,
-            username=username,
-            password=password,
-            hosts=self.charm.mongodb_config.hosts,
-            roles=self._get_roles_from_relation(relation),
-            tls_external=False,
-            tls_internal=False,
-        )
->>>>>>> 982b8b65
 
     def _set_relation(self, config: MongoConfiguration):
         """Save all output fields into application relation."""
