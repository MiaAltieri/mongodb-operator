--- conflicted
+++ resolved
@@ -1051,15 +1051,9 @@
                 mongod_reachable = mongo.is_ready
         except OperationFailure as e:
             if e.code in [
-<<<<<<< HEAD
-                UNAUTHORISED_CODE,
-                AUTH_FAILED_CODE,
-            ]:  # Unauthorized Error - i.e. password is not in sync
-=======
                 13,
                 18,
             ]:  # [Unauthorized, AuthenticationFailed ]we are not yet connected to mongos
->>>>>>> 0305e637
                 return False
             raise
         except ServerSelectionTimeoutError:
