--- conflicted
+++ resolved
@@ -169,12 +169,7 @@
 
     def pass_hook_checks(self, event: EventBase) -> bool:
         """Runs the pre-hooks checks for ShardingProvider, returns True if all pass."""
-<<<<<<< HEAD
-        proceed_complex_hook_checks = self.pass_sanity_hook_checks(event)
-        if not proceed_complex_hook_checks:
-=======
         if not self.pass_sanity_hook_checks(event):
->>>>>>> 75231282
             return False
 
         # adding/removing shards while a backup/restore is in progress can be disastrous
@@ -188,11 +183,7 @@
             if self.charm.upgrade_in_progress:
                 # upgrades should not block the relation broken event
                 logger.warning(
-<<<<<<< HEAD
-                    "Adding/Removing shards is not supported during an upgrade. The charm may be in a broken, unrecoverable state"
-=======
                     "Removing shards is not supported during an upgrade. The charm may be in a broken, unrecoverable state"
->>>>>>> 75231282
                 )
 
             if not self.charm.has_departed_run(event.relation.id):
@@ -206,11 +197,7 @@
                 return False
         elif self.charm.upgrade_in_progress:
             logger.warning(
-<<<<<<< HEAD
-                "Adding/Removing shards is not supported during an upgrade. The charm may be in a broken, unrecoverable state"
-=======
                 "Adding/Removing/Updating shards is not supported during an upgrade. The charm may be in a broken, unrecoverable state"
->>>>>>> 75231282
             )
             event.defer()
             return False
@@ -725,12 +712,7 @@
 
     def pass_hook_checks(self, event: EventBase):
         """Runs the pre-hooks checks for ConfigServerRequirer, returns True if all pass."""
-<<<<<<< HEAD
-        proceed_complex_hook_checks = self.pass_sanity_hook_checks(event)
-        if not proceed_complex_hook_checks:
-=======
         if not self.pass_sanity_hook_checks(event):
->>>>>>> 75231282
             return False
 
         # occasionally, broken events have no application, in these scenarios nothing should be
