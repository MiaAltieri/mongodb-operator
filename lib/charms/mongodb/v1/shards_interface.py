--- conflicted
+++ resolved
@@ -455,7 +455,7 @@
         self.database_requires = DatabaseRequires(
             self.charm,
             relation_name=self.relation_name,
-            additional_secret_fields=[KEYFILE_KEY, OPERATOR_PASSWORD_KEY],
+            additional_secret_fields=[KEYFILE_KEY, OPERATOR_PASSWORD_KEY, BACKUP_PASSWORD_KEY],
             # a database isn't required for the relation between shards + config servers, but is a
             # requirement for using `DatabaseRequires`
             database_name="",
@@ -508,33 +508,22 @@
             return
 
         # TODO Future work, see if needed to check for all units restarted / primary elected
-<<<<<<< HEAD
-        if not relation_data.get(OPERATOR_PASSWORD_KEY) or not relation_data.get(
-            BACKUP_PASSWORD_KEY
-        ):
-=======
         operator_password = self.database_requires.fetch_relation_field(
             event.relation.id, OPERATOR_PASSWORD_KEY
         )
-        if not operator_password:
->>>>>>> 7efb3ebf
+        backup_password = self.database_requires.fetch_relation_field(
+            event.relation.id, BACKUP_PASSWORD_KEY
+        )
+        if not operator_password or not backup_password:
             event.defer()
             self.charm.unit.status = WaitingStatus("Waiting for secrets from config-server")
             return
 
         try:
-<<<<<<< HEAD
             self.update_password(
-                username=OperatorUser.get_username(),
-                new_password=relation_data.get(OPERATOR_PASSWORD_KEY),
+                username=OperatorUser.get_username(), new_password=operator_password
             )
-            self.update_password(
-                username=BackupUser.get_username(),
-                new_password=relation_data.get(BACKUP_PASSWORD_KEY),
-            )
-=======
-            self.update_operator_password(new_password=operator_password)
->>>>>>> 7efb3ebf
+            self.update_password(BackupUser.get_username(), new_password=backup_password)
         except RetryError:
             self.charm.unit.status = BlockedStatus("Shard not added to config-server")
             logger.error(
