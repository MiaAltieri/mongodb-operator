--- conflicted
+++ resolved
@@ -1089,9 +1089,8 @@
 
     def _should_request_new_certs(self) -> bool:
         """Returns if the shard has already requested the certificates for internal-membership."""
-<<<<<<< HEAD
-        int_subject = json.loads(self.charm.unit_peer_data.get("int_certs_subject", None))
-        ext_subject = json.loads(self.charm.unit_peer_data.get("ext_certs_subject", None))
+        int_subject = self.charm.unit_peer_data.get("int_certs_subject", None)
+        ext_subject = self.charm.unit_peer_data.get("ext_certs_subject", None)
         return {int_subject, ext_subject} != {self.get_config_server_name()}
 
     def has_compatible_ca(self) -> bool:
@@ -1142,9 +1141,4 @@
         if not config_server_has_tls and shard_has_tls:
             return True
 
-        return False
-=======
-        int_subject = self.charm.unit_peer_data.get("int_certs_subject", None)
-        ext_subject = self.charm.unit_peer_data.get("ext_certs_subject", None)
-        return {int_subject, ext_subject} != {self.get_config_server_name()}
->>>>>>> 36c320f1
+        return False