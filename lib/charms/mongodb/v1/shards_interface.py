# Copyright 2023 Canonical Ltd.
# See LICENSE file for licensing details.

"""In this class, we manage relations between config-servers and shards.

This class handles the sharing of secrets between sharded components, adding shards, and removing
shards.
"""
import json
import logging
import time
from typing import List, Optional, Set

from charms.data_platform_libs.v0.data_interfaces import (
    DatabaseProvides,
    DatabaseRequires,
)
from charms.mongodb.v0.mongodb import (
    MongoDBConnection,
    NotReadyError,
    OperationFailure,
    PyMongoError,
)
from charms.mongodb.v1.helpers import KEY_FILE
from charms.mongodb.v1.mongodb_provider import LEGACY_REL_NAME, REL_NAME
from charms.mongodb.v1.mongos import (
    BalancerNotEnabledError,
    MongosConnection,
    NotDrainedError,
    ShardNotInClusterError,
    ShardNotPlannedForRemovalError,
)
from charms.mongodb.v1.users import MongoDBUser, OperatorUser, BackupUser
from ops.charm import CharmBase, EventBase, RelationBrokenEvent
from ops.framework import Object
from ops.model import (
    ActiveStatus,
    BlockedStatus,
    MaintenanceStatus,
    StatusBase,
    WaitingStatus,
)
from tenacity import RetryError, Retrying, stop_after_delay, wait_fixed

from config import Config

logger = logging.getLogger(__name__)


# The unique Charmhub library identifier, never change it
LIBID = "55fee8fa73364fb0a2dc16a954b2fd4a"

# Increment this major API version when introducing breaking changes
LIBAPI = 1

# Increment this PATCH version before using `charmcraft publish-lib` or reset
# to 0 if you are raising the major API version
LIBPATCH = 6
KEYFILE_KEY = "key-file"
HOSTS_KEY = "host"
OPERATOR_PASSWORD_KEY = MongoDBUser.get_password_key_name_for_user(OperatorUser.get_username())
BACKUP_PASSWORD_KEY = MongoDBUser.get_password_key_name_for_user(BackupUser.get_username())
FORBIDDEN_REMOVAL_ERR_CODE = 20
AUTH_FAILED_CODE = 18


class ShardAuthError(Exception):
    """Raised when a shard doesn't have the same auth as the config server."""

    def __init__(self, shard: str):
        self.shard = shard


class RemoveLastShardError(Exception):
    """Raised when there is an attempt to remove the last shard in the cluster."""


class ShardingProvider(Object):
    """Manage relations between the config server and the shard, on the config-server's side."""

    def __init__(
        self, charm: CharmBase, relation_name: str = Config.Relations.CONFIG_SERVER_RELATIONS_NAME
    ) -> None:
        """Constructor for ShardingProvider object."""
        self.relation_name = relation_name
        self.charm = charm
        self.database_provides = DatabaseProvides(self.charm, relation_name=self.relation_name)

        super().__init__(charm, self.relation_name)
        self.framework.observe(
            charm.on[self.relation_name].relation_joined, self._on_relation_joined
        )
        self.framework.observe(
            charm.on[self.relation_name].relation_departed,
            self.charm.check_relation_broken_or_scale_down,
        )
        self.framework.observe(
            charm.on[self.relation_name].relation_changed, self._on_relation_event
        )
        self.framework.observe(
            charm.on[self.relation_name].relation_broken, self._on_relation_event
        )

        # TODO Future PR: handle self healing when all IP addresses of a shard changes and we have
        # to manually update mongos

    def _on_relation_joined(self, event):
        """Handles providing shards with secrets and adding shards to the config server."""
        if not self.pass_hook_checks(event):
            logger.info("Skipping relation joined event: hook checks did not pass")
            return

        # TODO Future PR, sync tls secrets and PBM password

        self.database_provides.update_relation_data(
            event.relation.id,
            {
                OPERATOR_PASSWORD_KEY: self.charm.get_secret(
                    Config.Relations.APP_SCOPE,
                    OPERATOR_PASSWORD_KEY,
                ),
                BACKUP_PASSWORD_KEY: self.charm.get_secret(
                    Config.Relations.APP_SCOPE,
                    BACKUP_PASSWORD_KEY,
                ),
                KEYFILE_KEY: self.charm.get_secret(
                    Config.Relations.APP_SCOPE, Config.Secrets.SECRET_KEYFILE_NAME
                ),
                HOSTS_KEY: json.dumps(self.charm._unit_ips),
            },
        )

    def pass_hook_checks(self, event: EventBase) -> bool:
        """Runs the pre-hooks checks for ShardingProvider, returns True if all pass."""
        if not self.charm.db_initialised:
            logger.info("Deferring %s. db is not initialised.", type(event))
            event.defer()
            return False

        if not self.charm.is_relation_feasible(self.relation_name):
            logger.info("Skipping event %s , relation not feasible.", type(event))
            return False

        if not self.charm.is_role(Config.Role.CONFIG_SERVER):
            logger.info(
                "Skipping %s. ShardingProvider is only be executed by config-server", type(event)
            )
            return False

        if not self.charm.unit.is_leader():
            return False

        # adding/removing shards while a backup/restore is in progress can be disastrous
        pbm_status = self.charm.backups.get_pbm_status()
        if isinstance(pbm_status, MaintenanceStatus):
            logger.info("Cannot add/remove shards while a backup/restore is in progress.")
            event.defer()
            return False

        if isinstance(event, RelationBrokenEvent):
            if not self.charm.has_departed_run(event.relation.id):
                logger.info(
                    "Deferring, must wait for relation departed hook to decide if relation should be removed."
                )
                event.defer()
                return False

            if not self.charm.proceed_on_broken_event(event):
                return False

        return True

    def _on_relation_event(self, event):
        """Handles adding and removing of shards.

        Updating of shards is done automatically via MongoDB change-streams.
        """
        if not self.pass_hook_checks(event):
            logger.info("Skipping relation event: hook checks did not pass")
            return

        departed_relation_id = None
        if isinstance(event, RelationBrokenEvent):
            departed_relation_id = event.relation.id

        try:
            logger.info("Adding/Removing shards not present in cluster.")
            self.add_shards(departed_relation_id)
            self.remove_shards(departed_relation_id)
        except NotDrainedError:
            # it is necessary to removeShard multiple times for the shard to be removed.
            logger.info(
                "Shard is still present in the cluster after removal, will defer and remove again."
            )
            event.defer()
            return
        except OperationFailure as e:
            if e.code == FORBIDDEN_REMOVAL_ERR_CODE:
                # TODO Future PR, allow removal of last shards that have no data. This will be
                # tricky since we are not allowed to update the mongos config in this way.
                logger.error(
                    "Cannot not remove the last shard from cluster, this is forbidden by mongos."
                )
                # we should not lose connection with the shard, prevent other hooks from executing.
                raise RemoveLastShardError()

            logger.error("Deferring _on_relation_event for shards interface since: error=%r", e)
            event.defer()
        except ShardAuthError as e:
            self.charm.unit.status = WaitingStatus(f"Waiting for {e.shard} to sync credentials.")
            event.defer()
            return
        except (PyMongoError, NotReadyError, BalancerNotEnabledError) as e:
            logger.error("Deferring _on_relation_event for shards interface since: error=%r", e)
            event.defer()
            return

    def add_shards(self, departed_shard_id):
        """Adds shards to cluster.

        raises: PyMongoError
        """
        failed_to_add_shard = None
        with MongosConnection(self.charm.mongos_config) as mongo:
            cluster_shards = mongo.get_shard_members()
            relation_shards = self._get_shards_from_relations(departed_shard_id)
            for shard in relation_shards - cluster_shards:
                try:
                    shard_hosts = self._get_shard_hosts(shard)
                    if not len(shard_hosts):
                        logger.info("host info for shard %s not yet added, skipping", shard)
                        continue

                    self.charm.unit.status = MaintenanceStatus(
                        f"Adding shard {shard} to config-server"
                    )
                    logger.info("Adding shard: %s ", shard)
                    mongo.add_shard(shard, shard_hosts)
                except PyMongoError as e:
                    # raise exception after trying to add the remaining shards, as to not prevent
                    # adding other shards
                    logger.error("Failed to add shard %s to the config server, error=%r", shard, e)
                    failed_to_add_shard = (e, shard)

        if not failed_to_add_shard:
            self.charm.unit.status = ActiveStatus("")
            return

        (error, shard) = failed_to_add_shard

        # Sometimes it can take up to 20 minutes for the shard to be restarted with the same auth
        # as the config server.
        if error.code == AUTH_FAILED_CODE:
            logger.error(f"{shard} shard does not have the same auth as the config server.")
            raise ShardAuthError(shard)

        logger.error(f"Failed to add {shard} to cluster")
        raise error

    def remove_shards(self, departed_shard_id):
        """Removes shards from cluster.

        raises: PyMongoError, NotReadyError
        """
        retry_removal = False
        with MongosConnection(self.charm.mongos_config) as mongo:
            cluster_shards = mongo.get_shard_members()
            relation_shards = self._get_shards_from_relations(departed_shard_id)

            for shard in cluster_shards - relation_shards:
                try:
                    self.charm.unit.status = MaintenanceStatus(f"Draining shard {shard}")
                    logger.info("Attempting to removing shard: %s", shard)
                    mongo.remove_shard(shard)
                except NotReadyError:
                    logger.info("Unable to remove shard: %s another shard is draining", shard)
                    # to guarantee that shard that the currently draining shard, gets re-processed,
                    # do not raise immediately, instead at the end of removal processing.
                    retry_removal = True
                except ShardNotInClusterError:
                    logger.info(
                        "Shard to remove is not in sharded cluster. It has been successfully removed."
                    )

        if retry_removal:
            raise ShardNotInClusterError

    def update_credentials(self, key: str, value: str) -> None:
        """Sends new credentials, for a key value pair across all shards."""
        for relation in self.charm.model.relations[self.relation_name]:
            self._update_relation_data(relation.id, {key: value})

    def update_mongos_hosts(self):
        """Updates the hosts for mongos on the relation data."""
        if not self.charm.is_role(Config.Role.CONFIG_SERVER):
            logger.info("Skipping, ShardingProvider is only be executed by config-server")
            return

        for relation in self.charm.model.relations[self.relation_name]:
            self._update_relation_data(relation.id, {HOSTS_KEY: json.dumps(self.charm._unit_ips)})

    def get_config_server_status(self) -> Optional[StatusBase]:
        """Returns the current status of the config-server."""
        if self.skip_config_server_status():
            return None

        if (
            self.charm.is_role(Config.Role.REPLICATION)
            and self.model.relations[Config.Relations.CONFIG_SERVER_RELATIONS_NAME]
        ):
            return BlockedStatus("sharding interface cannot be used by replicas")

        if self.model.relations[LEGACY_REL_NAME]:
            return BlockedStatus(f"relation {LEGACY_REL_NAME} to shard not supported.")

        if self.model.relations[REL_NAME]:
            return BlockedStatus(f"relation {REL_NAME} to shard not supported.")

        if not self.is_mongos_running():
            return BlockedStatus("Internal mongos is not running.")

        shard_draining = self.get_draining_shards()
        if shard_draining:
            shard_draining = ",".join(shard_draining)
            return MaintenanceStatus(f"Draining shard {shard_draining}")

        if not self.model.relations[self.relation_name]:
            return BlockedStatus("missing relation to shard(s)")

        unreachable_shards = self.get_unreachable_shards()
        if unreachable_shards:
            unreachable_shards = ", ".join(unreachable_shards)
            return BlockedStatus(f"shards {unreachable_shards} are unreachable.")

        return ActiveStatus()

    def skip_config_server_status(self) -> bool:
        """Returns true if the status check should be skipped."""
        if self.charm.is_role(Config.Role.SHARD):
            logger.info("skipping config server status check, charm is  running as a shard")
            return True

        if not self.charm.db_initialised:
            logger.info("No status for shard to report, waiting for db to be initialised.")
            return True

        if (
            self.charm.is_role(Config.Role.REPLICATION)
            and not self.model.relations[Config.Relations.CONFIG_SERVER_RELATIONS_NAME]
        ):
            return True

        return False

    def _update_relation_data(self, relation_id: int, data: dict) -> None:
        """Updates a set of key-value pairs in the relation.

        This function writes in the application data bag, therefore, only the leader unit can call
        it.

        Args:
            relation_id: the identifier for a particular relation.
            data: dict containing the key-value pairs
                that should be updated in the relation.
        """
        if self.charm.unit.is_leader():
            relation = self.charm.model.get_relation(self.relation_name, relation_id)
            if relation:
                relation.data[self.charm.model.app].update(data)

    def _get_shards_from_relations(self, departed_shard_id: Optional[int]):
        """Returns a list of the shards related to the config-server."""
        relations = self.model.relations[self.relation_name]
        return set(
            [
                self._get_shard_name_from_relation(relation)
                for relation in relations
                if relation.id != departed_shard_id
            ]
        )

    def _get_shard_hosts(self, shard_name) -> List[str]:
        """Retrieves the hosts for a specified shard."""
        relations = self.model.relations[self.relation_name]
        for relation in relations:
            if self._get_shard_name_from_relation(relation) == shard_name:
                hosts = []
                for unit in relation.units:
                    hosts.append(relation.data[unit].get("private-address"))

                return hosts

    def _get_shard_name_from_relation(self, relation):
        """Returns the name of a shard for a specified relation."""
        return relation.app.name

    def has_shards(self) -> bool:
        """Returns True if currently related to shards."""
        return len(self.charm.model.relations[self.relation_name]) > 0

    def get_related_shards(self) -> List[str]:
        """Returns a list of related shards."""
        return [rel.app.name for rel in self.charm.model.relations[self.relation_name]]

    def get_unreachable_shards(self) -> List[str]:
        """Returns a list of unreable shard hosts."""
        unreachable_hosts = []
        if not self.model.relations[self.relation_name]:
            logger.info("shards are not reachable, none related to config-sever")
            return unreachable_hosts

        for shard_name in self.get_related_shards():
            shard_hosts = self._get_shard_hosts(shard_name)
            if not shard_hosts:
                return unreachable_hosts

            # use a URI that is not dependent on the operator password, as we are not guaranteed
            # that the shard has received the password yet.
            uri = f"mongodb://{','.join(shard_hosts)}"
            with MongoDBConnection(None, uri) as mongo:
                if not mongo.is_ready:
                    unreachable_hosts.append(shard_name)

        return unreachable_hosts

    def is_mongos_running(self) -> bool:
        """Returns true if mongos service is running."""
        mongos_hosts = ",".join(self.charm._unit_ips)
        uri = f"mongodb://{mongos_hosts}"
        with MongosConnection(None, uri) as mongo:
            return mongo.is_ready

    def get_draining_shards(self) -> List[str]:
        """Returns the shard that is currently draining."""
        with MongosConnection(self.charm.mongos_config) as mongo:
            draining_shards = mongo.get_draining_shards()

            # in theory, this should always be a list of one. But if something has gone wrong we
            # should take note and log it
            if len(draining_shards) > 1:
                logger.error("Multiple shards draining at the same time.")

            return draining_shards


class ConfigServerRequirer(Object):
    """Manage relations between the config server and the shard, on the shard's side."""

    def __init__(
        self, charm: CharmBase, relation_name: str = Config.Relations.SHARDING_RELATIONS_NAME
    ) -> None:
        """Constructor for ShardingProvider object."""
        self.relation_name = relation_name
        self.charm = charm
        self.database_requires = DatabaseRequires(
            self.charm,
            relation_name=self.relation_name,
            additional_secret_fields=[KEYFILE_KEY, OPERATOR_PASSWORD_KEY, BACKUP_PASSWORD_KEY],
            # a database isn't required for the relation between shards + config servers, but is a
            # requirement for using `DatabaseRequires`
            database_name="",
        )

        super().__init__(charm, self.relation_name)
        self.framework.observe(
            charm.on[self.relation_name].relation_changed, self._on_relation_changed
        )

        self.framework.observe(
            charm.on[self.relation_name].relation_departed,
            self.charm.check_relation_broken_or_scale_down,
        )

        self.framework.observe(
            charm.on[self.relation_name].relation_broken, self._on_relation_broken
        )

    def _on_relation_changed(self, event):
        """Retrieves secrets from config-server and updates them within the shard."""
        if not self.pass_hook_checks(event):
            logger.info("Skipping relation joined event: hook checks re not passed")
            return

        # if re-using an old shard, re-set drained flag.
        self.charm.unit_peer_data["drained"] = json.dumps(False)
        self.charm.unit.status = MaintenanceStatus("Adding shard to config-server")

        # shards rely on the config server for secrets
        key_file_contents = self.database_requires.fetch_relation_field(
            event.relation.id, KEYFILE_KEY
        )
        if not key_file_contents:
            event.defer()
            self.charm.unit.status = WaitingStatus("Waiting for secrets from config-server")
            return

        self.update_keyfile(key_file_contents=key_file_contents)

        # restart on high loaded databases can be very slow (e.g. up to 10-20 minutes).
        with MongoDBConnection(self.charm.mongodb_config) as mongo:
            if not mongo.is_ready:
                logger.info("shard has not started yet, deferfing")
                self.charm.unit.status = WaitingStatus("Waiting for MongoDB to start")
                event.defer()
                return

        if not self.charm.unit.is_leader():
            return

        # TODO Future work, see if needed to check for all units restarted / primary elected
        operator_password = self.database_requires.fetch_relation_field(
            event.relation.id, OPERATOR_PASSWORD_KEY
        )
        backup_password = self.database_requires.fetch_relation_field(
            event.relation.id, BACKUP_PASSWORD_KEY
        )
        if not operator_password or not backup_password:
            event.defer()
            self.charm.unit.status = WaitingStatus("Waiting for secrets from config-server")
            return

        try:
            self.update_password(
                username=OperatorUser.get_username(), new_password=operator_password
            )
            self.update_password(BackupUser.get_username(), new_password=backup_password)
        except RetryError:
            self.charm.unit.status = BlockedStatus("Shard not added to config-server")
            logger.error(
                "Shard could not be added to config server, failed to set operator password."
            )
            event.defer()
            return

        # after updating the password of the backup user, restart pbm with correct password
        self.charm._connect_pbm_agent()
        self.charm.app_peer_data["mongos_hosts"] = json.dumps(self.get_mongos_hosts())

    def pass_hook_checks(self, event):
        """Runs the pre-hooks checks for ConfigServerRequirer, returns True if all pass."""
        if not self.charm.db_initialised:
            logger.info("Deferring %s. db is not initialised.", type(event))
            event.defer()
            return False

        if not self.charm.is_relation_feasible(self.relation_name):
            logger.info("Skipping event %s , relation not feasible.", type(event))
            return False

        if not self.charm.is_role(Config.Role.SHARD):
            logger.info("skipping %s is only be executed by shards", type(event))
            return False

<<<<<<< HEAD
=======
        # occasionally, broken events have no application, in these scenarios nothing should be
        # processed.
>>>>>>> cfa3ade4
        if not event.relation.app:
            return False

        mongos_hosts = event.relation.data[event.relation.app].get(HOSTS_KEY, None)
        if isinstance(event, RelationBrokenEvent) and not mongos_hosts:
            logger.info("Config-server relation never set up, no need to process broken event.")
            return False

        return True

    def _on_relation_broken(self, event: RelationBrokenEvent) -> None:
        """Waits for the shard to be fully drained from the cluster."""
        if not self.pass_hook_checks(event):
            logger.info("Skipping relation joined event: hook checks re not passed")
            return

        # Only relation_deparated events can check if scaling down
        departed_relation_id = event.relation.id
        if not self.charm.has_departed_run(departed_relation_id):
            logger.info(
                "Deferring, must wait for relation departed hook to decide if relation should be removed."
            )
            event.defer()
            return

        # check if were scaling down and add a log message
        if self.charm.is_scaling_down(event.relation.id):
            logger.info(
                "Relation broken event occurring due to scale down, do not proceed to remove shards."
            )
            return

        self.charm.unit.status = MaintenanceStatus("Draining shard from cluster")
        mongos_hosts = json.loads(self.charm.app_peer_data["mongos_hosts"])
        self.wait_for_draining(mongos_hosts)

        self.charm.unit.status = ActiveStatus("Shard drained from cluster, ready for removal")

    def wait_for_draining(self, mongos_hosts: List[str]):
        """Waits for shards to be drained from sharded cluster."""
        drained = False

        while not drained:
            try:
                # no need to continuously check and abuse resources while shard is draining
                time.sleep(60)
                drained = self.drained(mongos_hosts, self.charm.app.name)
                self.charm.unit.status = MaintenanceStatus("Draining shard from cluster")
                draining_status = (
                    "Shard is still draining" if not drained else "Shard is fully drained."
                )
                self.charm.unit.status = MaintenanceStatus("Draining shard from cluster")
                logger.debug(draining_status)
            except PyMongoError as e:
                logger.error("Error occurred while draining shard: %s", e)
                self.charm.unit.status = BlockedStatus("Failed to drain shard from cluster")
            except ShardNotPlannedForRemovalError:
                logger.info(
                    "Shard %s has not been identifies for removal. Must wait for mongos cluster-admin to remove shard."
                )
                self.charm.unit.status = WaitingStatus("Waiting for config-server to remove shard")
            except ShardNotInClusterError:
                logger.info(
                    "Shard to remove is not in sharded cluster. It has been successfully removed."
                )
                self.charm.unit_peer_data["drained"] = json.dumps(True)

                break

    def get_shard_status(self) -> Optional[StatusBase]:
        """Returns the current status of the shard.

        Note: No need to report if currently draining, since that check block other hooks from
        executing.
        """
        if self.skip_shard_status():
            return None

        if (
            self.charm.is_role(Config.Role.REPLICATION)
            and self.model.relations[Config.Relations.CONFIG_SERVER_RELATIONS_NAME]
        ):
            return BlockedStatus("sharding interface cannot be used by replicas")

        if self.model.get_relation(LEGACY_REL_NAME):
            return BlockedStatus(f"relation {LEGACY_REL_NAME} to shard not supported.")

        if self.model.get_relation(REL_NAME):
            return BlockedStatus(f"relation {REL_NAME} to shard not supported.")

        if not self.model.get_relation(self.relation_name) and not self.charm.drained:
            return BlockedStatus("missing relation to config server")

        if not self.model.get_relation(self.relation_name) and self.charm.drained:
            return ActiveStatus("Shard drained from cluster, ready for removal")

        if not self._is_mongos_reachable():
            return BlockedStatus("Config server unreachable")

        if not self._is_added_to_cluster():
            return MaintenanceStatus("Adding shard to config-server")

        if not self._is_shard_aware():
            return BlockedStatus("Shard is not yet shard aware")

        return ActiveStatus()

    def skip_shard_status(self) -> bool:
        """Returns true if the status check should be skipped."""
        if self.charm.is_role(Config.Role.CONFIG_SERVER):
            logger.info("skipping status check, charm is running as config-server")
            return True

        if not self.charm.db_initialised:
            logger.info("No status for shard to report, waiting for db to be initialised.")
            return True

        if (
            self.charm.is_role(Config.Role.REPLICATION)
            and not self.model.relations[Config.Relations.CONFIG_SERVER_RELATIONS_NAME]
        ):
            return True

        return False

    def drained(self, mongos_hosts: Set[str], shard_name: str) -> bool:
        """Returns whether a shard has been drained from the cluster.

        Raises:
            ConfigurationError, OperationFailure, ShardNotInClusterError,
            ShardNotPlannedForRemovalError
        """
        if not self.charm.is_role(Config.Role.SHARD):
            logger.info("Component %s is not a shard, has no draining status.", self.charm.role)
            return False

        with MongosConnection(self.charm.remote_mongos_config(set(mongos_hosts))) as mongo:
            # a shard is "drained" if it is NO LONGER draining.
            draining = mongo._is_shard_draining(shard_name)
            drained = not draining

            self.charm.unit_peer_data["drained"] = json.dumps(drained)
            return drained

    def update_password(self, username: str, new_password: str) -> None:
        """Updates the password for the given user.

        Raises:
            RetryError
        """
        if not new_password or not self.charm.unit.is_leader():
            return

        current_password = (
            self.charm.get_secret(
                Config.Relations.APP_SCOPE, MongoDBUser.get_password_key_name_for_user(username)
            ),
        )

        if new_password == current_password:
            return

        # updating operator password, usually comes after keyfile was updated, hence, the mongodb
        # service was restarted. Sometimes this requires units getting insync again.
        for attempt in Retrying(stop=stop_after_delay(60), wait=wait_fixed(3)):
            with attempt:
                # TODO, in the future use set_password from src/charm.py - this will require adding
                # a library, for exceptions used in both charm code and lib code.
                with MongoDBConnection(self.charm.mongodb_config) as mongo:
                    try:
                        mongo.set_user_password(username, new_password)
                    except NotReadyError:
                        logger.error(
                            "Failed changing the password: Not all members healthy or finished initial sync."
                        )
                        raise
                    except PyMongoError as e:
                        logger.error(f"Failed changing the password: {e}")
                        raise

        self.charm.set_secret(
            Config.Relations.APP_SCOPE,
            MongoDBUser.get_password_key_name_for_user(username),
            new_password,
        )

    def update_keyfile(self, key_file_contents: str) -> None:
        """Updates keyfile on all units."""
        # keyfile is set by leader in application data, application data does not necessarily
        # match what is on the machine.
        current_key_file = self.charm.get_keyfile_contents()
        if not key_file_contents or key_file_contents == current_key_file:
            return

        # put keyfile on the machine with appropriate permissions
        self.charm.push_file_to_unit(
            parent_dir=Config.MONGOD_CONF_DIR, file_name=KEY_FILE, file_contents=key_file_contents
        )

        # when the contents of the keyfile change, we must restart the service
        self.charm.restart_mongod_service()

        if not self.charm.unit.is_leader():
            return

        self.charm.set_secret(
            Config.Relations.APP_SCOPE, Config.Secrets.SECRET_KEYFILE_NAME, key_file_contents
        )

    def _update_relation_data(self, relation_id: int, data: dict) -> None:
        """Updates a set of key-value pairs in the relation.

        This function writes in the application data bag, therefore, only the leader unit can call
        it.

        Args:
            relation_id: the identifier for a particular relation.
            data: dict containing the key-value pairs
                that should be updated in the relation.
        """
        if self.charm.unit.is_leader():
            relation = self.charm.model.get_relation(self.relation_name, relation_id)
            if relation:
                relation.data[self.charm.model.app].update(data)

    def _is_mongos_reachable(self) -> bool:
        """Returns True if mongos is reachable."""
        if not self.model.get_relation(self.relation_name):
            logger.info("Mongos is not reachable, no relation to config-sever")
            return False

        mongos_hosts = self.get_mongos_hosts()
        if not mongos_hosts:
            return False

        config = self.charm.remote_mongos_config(set(mongos_hosts))

        # use a URI that is not dependent on the operator password, as we are not guaranteed that
        # the shard has received the password yet.
        uri = f"mongodb://{','.join(mongos_hosts)}"
        with MongosConnection(config, uri) as mongo:
            return mongo.is_ready

    def _is_added_to_cluster(self) -> bool:
        """Returns True if the shard has been added to the cluster."""
        try:
            mongos_hosts = self.get_mongos_hosts()
            with MongosConnection(self.charm.remote_mongos_config(set(mongos_hosts))) as mongo:
                cluster_shards = mongo.get_shard_members()
                return self.charm.app.name in cluster_shards
        except OperationFailure as e:
            if e.code == 13:  # Unauthorized, we are not yet connected to mongos
                return False

            raise

    def _is_shard_aware(self) -> bool:
        """Returns True if shard is in cluster and shard aware."""
        if not self.model.get_relation(self.relation_name):
            logger.info(
                "Mongos is not reachable, no relation to config-sever, cannot check shard status."
            )
            return False

        mongos_hosts = self.get_mongos_hosts()
        with MongosConnection(self.charm.remote_mongos_config(set(mongos_hosts))) as mongo:
            return mongo.is_shard_aware(shard_name=self.charm.app.name)

    def has_config_server(self) -> bool:
        """Returns True if currently related to config server."""
        return len(self.charm.model.relations[self.relation_name]) > 0

    def get_related_config_server(self) -> str:
        """Returns the related config server."""
        if self.relation_name not in self.charm.model.relations:
            return None

        # metadata.yaml prevents having multiple config servers
        return self.charm.model.relations[self.relation_name][0].app.name

    def get_mongos_hosts(self) -> List[str]:
        """Returns a list of IP addresses for the mongos hosts."""
        # only one related config-server is possible
        config_server_relation = self.charm.model.relations[self.relation_name][0]
        if HOSTS_KEY not in config_server_relation.data[config_server_relation.app]:
            return

        return json.loads(config_server_relation.data[config_server_relation.app].get(HOSTS_KEY))<|MERGE_RESOLUTION|>--- conflicted
+++ resolved
@@ -551,11 +551,8 @@
             logger.info("skipping %s is only be executed by shards", type(event))
             return False
 
-<<<<<<< HEAD
-=======
         # occasionally, broken events have no application, in these scenarios nothing should be
         # processed.
->>>>>>> cfa3ade4
         if not event.relation.app:
             return False
 
