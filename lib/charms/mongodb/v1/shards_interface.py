# Copyright 2023 Canonical Ltd.
# See LICENSE file for licensing details.

"""In this class, we manage relations between config-servers and shards.

This class handles the sharing of secrets between sharded components, adding shards, and removing
shards.
"""
import json
import logging
import time
from typing import List, Optional, Set

from charms.data_platform_libs.v0.data_interfaces import (
    DatabaseProvides,
    DatabaseRequires,
)
from charms.mongodb.v0.mongodb import (
    MongoDBConnection,
    NotReadyError,
    OperationFailure,
    PyMongoError,
)
from charms.mongodb.v1.helpers import KEY_FILE
from charms.mongodb.v1.mongodb_provider import LEGACY_REL_NAME, REL_NAME
from charms.mongodb.v1.mongos import (
    BalancerNotEnabledError,
    MongosConnection,
    NotDrainedError,
    ShardNotInClusterError,
    ShardNotPlannedForRemovalError,
)
from charms.mongodb.v1.users import BackupUser, MongoDBUser, OperatorUser
from ops.charm import CharmBase, EventBase, RelationBrokenEvent
from ops.framework import Object
from ops.model import (
    ActiveStatus,
    BlockedStatus,
    MaintenanceStatus,
    StatusBase,
    WaitingStatus,
)
from tenacity import RetryError, Retrying, stop_after_delay, wait_fixed

from config import Config

logger = logging.getLogger(__name__)


# The unique Charmhub library identifier, never change it
LIBID = "55fee8fa73364fb0a2dc16a954b2fd4a"

# Increment this major API version when introducing breaking changes
LIBAPI = 1

# Increment this PATCH version before using `charmcraft publish-lib` or reset
# to 0 if you are raising the major API version
LIBPATCH = 8
KEYFILE_KEY = "key-file"
HOSTS_KEY = "host"
OPERATOR_PASSWORD_KEY = MongoDBUser.get_password_key_name_for_user(OperatorUser.get_username())
BACKUP_PASSWORD_KEY = MongoDBUser.get_password_key_name_for_user(BackupUser.get_username())
FORBIDDEN_REMOVAL_ERR_CODE = 20
AUTH_FAILED_CODE = 18


class ShardAuthError(Exception):
    """Raised when a shard doesn't have the same auth as the config server."""

    def __init__(self, shard: str):
        self.shard = shard


class RemoveLastShardError(Exception):
    """Raised when there is an attempt to remove the last shard in the cluster."""


class ShardingProvider(Object):
    """Manage relations between the config server and the shard, on the config-server's side."""

    def __init__(
        self, charm: CharmBase, relation_name: str = Config.Relations.CONFIG_SERVER_RELATIONS_NAME
    ) -> None:
        """Constructor for ShardingProvider object."""
        self.relation_name = relation_name
        self.charm = charm
        self.database_provides = DatabaseProvides(self.charm, relation_name=self.relation_name)

        super().__init__(charm, self.relation_name)
        self.framework.observe(
            charm.on[self.relation_name].relation_joined, self._on_relation_joined
        )
        self.framework.observe(
            charm.on[self.relation_name].relation_departed,
            self.charm.check_relation_broken_or_scale_down,
        )
        self.framework.observe(
            charm.on[self.relation_name].relation_changed, self._on_relation_event
        )
        self.framework.observe(
            charm.on[self.relation_name].relation_broken, self._on_relation_event
        )

        # TODO Future PR: handle self healing when all IP addresses of a shard changes and we have
        # to manually update mongos

    def _on_relation_joined(self, event):
        """Handles providing shards with secrets and adding shards to the config server."""
        if not self.pass_hook_checks(event):
            logger.info("Skipping relation joined event: hook checks did not pass")
            return

        # TODO Future PR, sync tls secrets and PBM password

        self.database_provides.update_relation_data(
            event.relation.id,
            {
                OPERATOR_PASSWORD_KEY: self.charm.get_secret(
                    Config.Relations.APP_SCOPE,
                    OPERATOR_PASSWORD_KEY,
                ),
                BACKUP_PASSWORD_KEY: self.charm.get_secret(
                    Config.Relations.APP_SCOPE,
                    BACKUP_PASSWORD_KEY,
                ),
                KEYFILE_KEY: self.charm.get_secret(
                    Config.Relations.APP_SCOPE, Config.Secrets.SECRET_KEYFILE_NAME
                ),
                HOSTS_KEY: json.dumps(self.charm._unit_ips),
            },
        )

    def pass_hook_checks(self, event: EventBase) -> bool:
        """Runs the pre-hooks checks for ShardingProvider, returns True if all pass."""
        if not self.charm.db_initialised:
            logger.info("Deferring %s. db is not initialised.", type(event))
            event.defer()
            return False

        if not self.charm.is_relation_feasible(self.relation_name):
            logger.info("Skipping event %s , relation not feasible.", type(event))
            return False

        if not self.charm.is_role(Config.Role.CONFIG_SERVER):
            logger.info(
                "Skipping %s. ShardingProvider is only be executed by config-server", type(event)
            )
            return False

        if not self.charm.unit.is_leader():
            return False

        # adding/removing shards while a backup/restore is in progress can be disastrous
        pbm_status = self.charm.backups.get_pbm_status()
        if isinstance(pbm_status, MaintenanceStatus):
            logger.info("Cannot add/remove shards while a backup/restore is in progress.")
            event.defer()
            return False

        if isinstance(event, RelationBrokenEvent):
            if not self.charm.has_departed_run(event.relation.id):
                logger.info(
                    "Deferring, must wait for relation departed hook to decide if relation should be removed."
                )
                event.defer()
                return False

            if not self.charm.proceed_on_broken_event(event):
                return False

        return True

    def _on_relation_event(self, event):
        """Handles adding and removing of shards.

        Updating of shards is done automatically via MongoDB change-streams.
        """
        if not self.pass_hook_checks(event):
            logger.info("Skipping relation event: hook checks did not pass")
            return

        departed_relation_id = None
        if isinstance(event, RelationBrokenEvent):
            departed_relation_id = event.relation.id

        try:
            logger.info("Adding/Removing shards not present in cluster.")
            self.add_shards(departed_relation_id)
            self.remove_shards(departed_relation_id)
        except NotDrainedError:
            # it is necessary to removeShard multiple times for the shard to be removed.
            logger.info(
                "Shard is still present in the cluster after removal, will defer and remove again."
            )
            event.defer()
            return
        except OperationFailure as e:
            if e.code == FORBIDDEN_REMOVAL_ERR_CODE:
                # TODO Future PR, allow removal of last shards that have no data. This will be
                # tricky since we are not allowed to update the mongos config in this way.
                logger.error(
                    "Cannot not remove the last shard from cluster, this is forbidden by mongos."
                )
                # we should not lose connection with the shard, prevent other hooks from executing.
                raise RemoveLastShardError()

            logger.error("Deferring _on_relation_event for shards interface since: error=%r", e)
            event.defer()
        except ShardAuthError as e:
            self.charm.unit.status = WaitingStatus(f"Waiting for {e.shard} to sync credentials.")
            event.defer()
            return
        except (PyMongoError, NotReadyError, BalancerNotEnabledError) as e:
            logger.error("Deferring _on_relation_event for shards interface since: error=%r", e)
            event.defer()
            return

    def add_shards(self, departed_shard_id):
        """Adds shards to cluster.

        raises: PyMongoError
        """
        failed_to_add_shard = None
        with MongosConnection(self.charm.mongos_config) as mongo:
            cluster_shards = mongo.get_shard_members()
            relation_shards = self._get_shards_from_relations(departed_shard_id)
            for shard in relation_shards - cluster_shards:
                try:
                    shard_hosts = self._get_shard_hosts(shard)
                    if not len(shard_hosts):
                        logger.info("host info for shard %s not yet added, skipping", shard)
                        continue

                    self.charm.unit.status = MaintenanceStatus(
                        f"Adding shard {shard} to config-server"
                    )
                    logger.info("Adding shard: %s ", shard)
                    mongo.add_shard(shard, shard_hosts)
                except PyMongoError as e:
                    # raise exception after trying to add the remaining shards, as to not prevent
                    # adding other shards
                    logger.error("Failed to add shard %s to the config server, error=%r", shard, e)
                    failed_to_add_shard = (e, shard)

        if not failed_to_add_shard:
            self.charm.unit.status = ActiveStatus("")
            return

        (error, shard) = failed_to_add_shard

        # Sometimes it can take up to 20 minutes for the shard to be restarted with the same auth
        # as the config server.
        if error.code == AUTH_FAILED_CODE:
            logger.error(f"{shard} shard does not have the same auth as the config server.")
            raise ShardAuthError(shard)

        logger.error(f"Failed to add {shard} to cluster")
        raise error

    def remove_shards(self, departed_shard_id):
        """Removes shards from cluster.

        raises: PyMongoError, NotReadyError
        """
        retry_removal = False
        with MongosConnection(self.charm.mongos_config) as mongo:
            cluster_shards = mongo.get_shard_members()
            relation_shards = self._get_shards_from_relations(departed_shard_id)

            for shard in cluster_shards - relation_shards:
                try:
                    self.charm.unit.status = MaintenanceStatus(f"Draining shard {shard}")
                    logger.info("Attempting to removing shard: %s", shard)
                    mongo.remove_shard(shard)
                except NotReadyError:
                    logger.info("Unable to remove shard: %s another shard is draining", shard)
                    # to guarantee that shard that the currently draining shard, gets re-processed,
                    # do not raise immediately, instead at the end of removal processing.
                    retry_removal = True
                except ShardNotInClusterError:
                    logger.info(
                        "Shard to remove is not in sharded cluster. It has been successfully removed."
                    )

        if retry_removal:
            raise ShardNotInClusterError

    def update_credentials(self, key: str, value: str) -> None:
        """Sends new credentials, for a key value pair across all shards."""
        for relation in self.charm.model.relations[self.relation_name]:
            self._update_relation_data(relation.id, {key: value})

    def update_mongos_hosts(self):
        """Updates the hosts for mongos on the relation data."""
        if not self.charm.is_role(Config.Role.CONFIG_SERVER):
            logger.info("Skipping, ShardingProvider is only be executed by config-server")
            return

        for relation in self.charm.model.relations[self.relation_name]:
            self._update_relation_data(relation.id, {HOSTS_KEY: json.dumps(self.charm._unit_ips)})

    def get_config_server_status(self) -> Optional[StatusBase]:
        """Returns the current status of the config-server."""
        if self.skip_config_server_status():
            return None

        if (
            self.charm.is_role(Config.Role.REPLICATION)
            and self.model.relations[Config.Relations.CONFIG_SERVER_RELATIONS_NAME]
        ):
            return BlockedStatus("sharding interface cannot be used by replicas")

        if self.model.relations[LEGACY_REL_NAME]:
            return BlockedStatus(f"relation {LEGACY_REL_NAME} to shard not supported.")

        if self.model.relations[REL_NAME]:
            return BlockedStatus(f"relation {REL_NAME} to shard not supported.")

        if not self.is_mongos_running():
            return BlockedStatus("Internal mongos is not running.")

        shard_draining = self.get_draining_shards()
        if shard_draining:
            shard_draining = ",".join(shard_draining)
            return MaintenanceStatus(f"Draining shard {shard_draining}")

        if not self.model.relations[self.relation_name]:
            return BlockedStatus("missing relation to shard(s)")

        unreachable_shards = self.get_unreachable_shards()
        if unreachable_shards:
            unreachable_shards = ", ".join(unreachable_shards)
            return BlockedStatus(f"shards {unreachable_shards} are unreachable.")

        return ActiveStatus()

    def skip_config_server_status(self) -> bool:
        """Returns true if the status check should be skipped."""
        if self.charm.is_role(Config.Role.SHARD):
            logger.info("skipping config server status check, charm is  running as a shard")
            return True

        if not self.charm.db_initialised:
            logger.info("No status for shard to report, waiting for db to be initialised.")
            return True

        if (
            self.charm.is_role(Config.Role.REPLICATION)
            and not self.model.relations[Config.Relations.CONFIG_SERVER_RELATIONS_NAME]
        ):
            return True

        return False

    def _update_relation_data(self, relation_id: int, data: dict) -> None:
        """Updates a set of key-value pairs in the relation.

        This function writes in the application data bag, therefore, only the leader unit can call
        it.

        Args:
            relation_id: the identifier for a particular relation.
            data: dict containing the key-value pairs
                that should be updated in the relation.
        """
        self.database_provides.update_relation_data(relation_id, data)

    def _get_shards_from_relations(self, departed_shard_id: Optional[int]):
        """Returns a list of the shards related to the config-server."""
        relations = self.model.relations[self.relation_name]
        return set(
            [
                self._get_shard_name_from_relation(relation)
                for relation in relations
                if relation.id != departed_shard_id
            ]
        )

    def _get_shard_hosts(self, shard_name) -> List[str]:
        """Retrieves the hosts for a specified shard."""
        relations = self.model.relations[self.relation_name]
        for relation in relations:
            if self._get_shard_name_from_relation(relation) == shard_name:
                hosts = []
                for unit in relation.units:
                    hosts.append(relation.data[unit].get("private-address"))

                return hosts

    def _get_shard_name_from_relation(self, relation):
        """Returns the name of a shard for a specified relation."""
        return relation.app.name

    def has_shards(self) -> bool:
        """Returns True if currently related to shards."""
        return len(self.charm.model.relations[self.relation_name]) > 0

    def get_related_shards(self) -> List[str]:
        """Returns a list of related shards."""
        return [rel.app.name for rel in self.charm.model.relations[self.relation_name]]

    def get_unreachable_shards(self) -> List[str]:
        """Returns a list of unreable shard hosts."""
        unreachable_hosts = []
        if not self.model.relations[self.relation_name]:
            logger.info("shards are not reachable, none related to config-sever")
            return unreachable_hosts

        for shard_name in self.get_related_shards():
            shard_hosts = self._get_shard_hosts(shard_name)
            if not shard_hosts:
                return unreachable_hosts

            # use a URI that is not dependent on the operator password, as we are not guaranteed
            # that the shard has received the password yet.
            uri = f"mongodb://{','.join(shard_hosts)}"
            with MongoDBConnection(None, uri) as mongo:
                if not mongo.is_ready:
                    unreachable_hosts.append(shard_name)

        return unreachable_hosts

    def is_mongos_running(self) -> bool:
        """Returns true if mongos service is running."""
        mongos_hosts = ",".join(self.charm._unit_ips)
        uri = f"mongodb://{mongos_hosts}"
        with MongosConnection(None, uri) as mongo:
            return mongo.is_ready

    def get_draining_shards(self) -> List[str]:
        """Returns the shard that is currently draining."""
        with MongosConnection(self.charm.mongos_config) as mongo:
            draining_shards = mongo.get_draining_shards()

            # in theory, this should always be a list of one. But if something has gone wrong we
            # should take note and log it
            if len(draining_shards) > 1:
                logger.error("Multiple shards draining at the same time.")

            return draining_shards

    def cluster_password_synced(self) -> bool:
        """Returns True if the cluster password is synced."""
        # base case: not config-server
        if not self.charm.is_role(Config.Role.CONFIG_SERVER):
            return True

        # base case: no cluster relation
        if not self.model.relations[self.relation_name]:
            return True

        try:
            # check our ability to use connect to cluster
            with MongosConnection(self.charm.mongos_config) as mongos:
                mongos.get_shard_members()
        except OperationFailure as e:
            if e.code == 18:  # Unauthorized Error - i.e. password is not in sync
                return False
            raise

        return True


class ConfigServerRequirer(Object):
    """Manage relations between the config server and the shard, on the shard's side."""

    def __init__(
        self, charm: CharmBase, relation_name: str = Config.Relations.SHARDING_RELATIONS_NAME
    ) -> None:
        """Constructor for ShardingProvider object."""
        self.relation_name = relation_name
        self.charm = charm
        self.database_requires = DatabaseRequires(
            self.charm,
            relation_name=self.relation_name,
            additional_secret_fields=[KEYFILE_KEY, OPERATOR_PASSWORD_KEY, BACKUP_PASSWORD_KEY],
            # a database isn't required for the relation between shards + config servers, but is a
            # requirement for using `DatabaseRequires`
            database_name="",
        )

        super().__init__(charm, self.relation_name)
        self.framework.observe(
            charm.on[self.relation_name].relation_changed, self._on_relation_changed
        )

        self.framework.observe(
            getattr(self.charm.on, "secret_changed"), self._handle_changed_secrets
        )

        self.framework.observe(
            charm.on[self.relation_name].relation_departed,
            self.charm.check_relation_broken_or_scale_down,
        )

        self.framework.observe(
            charm.on[self.relation_name].relation_broken, self._on_relation_broken
        )

    def _handle_changed_secrets(self, event) -> None:
        """Update operator and backup user passwords when rotation occurs.
        Changes in secrets do not re-trigger a relation changed event, so it is necessary to listen
        to secret changes events.
        """
        if (
            not self.charm.unit.is_leader()
            or not event.secret.label
            or not self.model.get_relation(self.relation_name)
        ):
            return

        config_server_relation = self.model.get_relation(self.relation_name)

        # many secret changed events occur, only listen to those related to our interface with the
        # config-server
        secret_changing_label = event.secret.label
        sharding_secretes_label = f"{self.relation_name}.{config_server_relation.id}.extra.secret"
        if secret_changing_label != sharding_secretes_label:
            logger.info(
                "A secret unrelated to this sharding relation %s is changing, igorning secret changed event.",
                str(config_server_relation.id),
            )
            return

        operator_password = self.database_requires.fetch_relation_field(
            config_server_relation.id, OPERATOR_PASSWORD_KEY
        )
        backup_password = self.database_requires.fetch_relation_field(
            config_server_relation.id, BACKUP_PASSWORD_KEY
        )

        try:
            self.update_password(
                username=OperatorUser.get_username(), new_password=operator_password
            )
            self.update_password(BackupUser.get_username(), new_password=backup_password)
        except RetryError:
            self.charm.unit.status = BlockedStatus("Failed to rotate cluster secrets")
            logger.error("Shard failed to rotate cluster secrets.")
            event.defer()
            return

    def _on_relation_changed(self, event):
        """Retrieves secrets from config-server and updates them within the shard."""
        if not self.pass_hook_checks(event):
            logger.info("Skipping relation joined event: hook checks re not passed")
            return

        # if re-using an old shard, re-set drained flag.
        self.charm.unit_peer_data["drained"] = json.dumps(False)

        # TODO: Future PR better status message behavior
        self.charm.unit.status = MaintenanceStatus("Adding shard to config-server")

        # shards rely on the config server for secrets
        key_file_contents = self.database_requires.fetch_relation_field(
            event.relation.id, KEYFILE_KEY
        )
        if not key_file_contents:
            event.defer()
            self.charm.unit.status = WaitingStatus("Waiting for secrets from config-server")
            return

        self.update_keyfile(key_file_contents=key_file_contents)

        # restart on high loaded databases can be very slow (e.g. up to 10-20 minutes).
        with MongoDBConnection(self.charm.mongodb_config) as mongo:
            if not mongo.is_ready:
                logger.info("shard has not started yet, deferfing")
                self.charm.unit.status = WaitingStatus("Waiting for MongoDB to start")
                event.defer()
                return

        if not self.charm.unit.is_leader():
            return

        # TODO Future work, see if needed to check for all units restarted / primary elected
        operator_password = self.database_requires.fetch_relation_field(
            event.relation.id, OPERATOR_PASSWORD_KEY
        )
        backup_password = self.database_requires.fetch_relation_field(
            event.relation.id, BACKUP_PASSWORD_KEY
        )
        if not operator_password or not backup_password:
            event.defer()
            self.charm.unit.status = WaitingStatus("Waiting for secrets from config-server")
            return

        try:
            self.update_password(
                username=OperatorUser.get_username(), new_password=operator_password
            )
            self.update_password(BackupUser.get_username(), new_password=backup_password)
        except RetryError:
            self.charm.unit.status = BlockedStatus("Shard not added to config-server")
            logger.error(
                "Shard could not be added to config server, failed to set operator password."
            )
            event.defer()
            return

        # after updating the password of the backup user, restart pbm with correct password
        self.charm._connect_pbm_agent()

        mongos_hosts = self.get_mongos_hosts()
        if not mongos_hosts:
            logger.info(
                "Cannot connect to sharded cluster until mongos hosts are shared, deferring"
            )
            event.defer()

        self.charm.app_peer_data["mongos_hosts"] = json.dumps(self.get_mongos_hosts())

    def pass_hook_checks(self, event):
        """Runs the pre-hooks checks for ConfigServerRequirer, returns True if all pass."""
        if not self.charm.db_initialised:
            logger.info("Deferring %s. db is not initialised.", type(event))
            event.defer()
            return False

        if not self.charm.is_relation_feasible(self.relation_name):
            logger.info("Skipping event %s , relation not feasible.", type(event))
            return False

        if not self.charm.is_role(Config.Role.SHARD):
            logger.info("skipping %s is only be executed by shards", type(event))
            return False

        # occasionally, broken events have no application, in these scenarios nothing should be
        # processed.
        if not event.relation.app:
            return False

        mongos_hosts = event.relation.data[event.relation.app].get(HOSTS_KEY, None)

        if isinstance(event, RelationBrokenEvent) and not mongos_hosts:
            logger.info("Config-server relation never set up, no need to process broken event.")
            return False

        return True

    def _on_relation_broken(self, event: RelationBrokenEvent) -> None:
        """Waits for the shard to be fully drained from the cluster."""
        if not self.pass_hook_checks(event):
            logger.info("Skipping relation joined event: hook checks re not passed")
            return

        # Only relation_deparated events can check if scaling down
        departed_relation_id = event.relation.id
        if not self.charm.has_departed_run(departed_relation_id):
            logger.info(
                "Deferring, must wait for relation departed hook to decide if relation should be removed."
            )
            event.defer()
            return

        # check if were scaling down and add a log message
        if self.charm.is_scaling_down(event.relation.id):
            logger.info(
                "Relation broken event occurring due to scale down, do not proceed to remove shards."
            )
            return

        self.charm.unit.status = MaintenanceStatus("Draining shard from cluster")
        mongos_hosts = json.loads(self.charm.app_peer_data["mongos_hosts"])
        self.wait_for_draining(mongos_hosts)

        self.charm.unit.status = ActiveStatus("Shard drained from cluster, ready for removal")

    def wait_for_draining(self, mongos_hosts: List[str]):
        """Waits for shards to be drained from sharded cluster."""
        drained = False

        while not drained:
            try:
                # no need to continuously check and abuse resources while shard is draining
                time.sleep(60)
                drained = self.drained(mongos_hosts, self.charm.app.name)
                self.charm.unit.status = MaintenanceStatus("Draining shard from cluster")
                draining_status = (
                    "Shard is still draining" if not drained else "Shard is fully drained."
                )
                self.charm.unit.status = MaintenanceStatus("Draining shard from cluster")
                logger.debug(draining_status)
            except PyMongoError as e:
                logger.error("Error occurred while draining shard: %s", e)
                self.charm.unit.status = BlockedStatus("Failed to drain shard from cluster")
            except ShardNotPlannedForRemovalError:
                logger.info(
                    "Shard %s has not been identifies for removal. Must wait for mongos cluster-admin to remove shard."
                )
                self.charm.unit.status = WaitingStatus("Waiting for config-server to remove shard")
            except ShardNotInClusterError:
                logger.info(
                    "Shard to remove is not in sharded cluster. It has been successfully removed."
                )
                self.charm.unit_peer_data["drained"] = json.dumps(True)

                break

    def get_shard_status(self) -> Optional[StatusBase]:
        """Returns the current status of the shard.

        Note: No need to report if currently draining, since that check block other hooks from
        executing.
        """
        if self.skip_shard_status():
            return None

        if (
            self.charm.is_role(Config.Role.REPLICATION)
            and self.model.relations[Config.Relations.CONFIG_SERVER_RELATIONS_NAME]
        ):
            return BlockedStatus("sharding interface cannot be used by replicas")

        if self.model.get_relation(LEGACY_REL_NAME):
            return BlockedStatus(f"relation {LEGACY_REL_NAME} to shard not supported.")

        if self.model.get_relation(REL_NAME):
            return BlockedStatus(f"relation {REL_NAME} to shard not supported.")

        if not self.model.get_relation(self.relation_name) and not self.charm.drained:
            return BlockedStatus("missing relation to config server")

        if not self.model.get_relation(self.relation_name) and self.charm.drained:
            return ActiveStatus("Shard drained from cluster, ready for removal")

        if not self._is_mongos_reachable():
            return BlockedStatus("Config server unreachable")

        if not self._is_added_to_cluster():
            return MaintenanceStatus("Adding shard to config-server")

        if not self._is_shard_aware():
            return BlockedStatus("Shard is not yet shard aware")

        return ActiveStatus()

    def skip_shard_status(self) -> bool:
        """Returns true if the status check should be skipped."""
        if self.charm.is_role(Config.Role.CONFIG_SERVER):
            logger.info("skipping status check, charm is running as config-server")
            return True

        if not self.charm.db_initialised:
            logger.info("No status for shard to report, waiting for db to be initialised.")
            return True

        if (
            self.charm.is_role(Config.Role.REPLICATION)
            and not self.model.relations[Config.Relations.CONFIG_SERVER_RELATIONS_NAME]
        ):
            return True

        return False

    def drained(self, mongos_hosts: Set[str], shard_name: str) -> bool:
        """Returns whether a shard has been drained from the cluster.

        Raises:
            ConfigurationError, OperationFailure, ShardNotInClusterError,
            ShardNotPlannedForRemovalError
        """
        if not self.charm.is_role(Config.Role.SHARD):
            logger.info("Component %s is not a shard, has no draining status.", self.charm.role)
            return False

        with MongosConnection(self.charm.remote_mongos_config(set(mongos_hosts))) as mongo:
            # a shard is "drained" if it is NO LONGER draining.
            draining = mongo._is_shard_draining(shard_name)
            drained = not draining

            self.charm.unit_peer_data["drained"] = json.dumps(drained)
            return drained

    def update_password(self, username: str, new_password: str) -> None:
        """Updates the password for the given user.

        Raises:
            RetryError
        """
        if not new_password or not self.charm.unit.is_leader():
            return

        current_password = (
            self.charm.get_secret(
                Config.Relations.APP_SCOPE, MongoDBUser.get_password_key_name_for_user(username)
            ),
        )

        if new_password == current_password:
            return

        # updating operator password, usually comes after keyfile was updated, hence, the mongodb
        # service was restarted. Sometimes this requires units getting insync again.
        for attempt in Retrying(stop=stop_after_delay(60), wait=wait_fixed(3)):
            with attempt:
                # TODO, in the future use set_password from src/charm.py - this will require adding
                # a library, for exceptions used in both charm code and lib code.
                with MongoDBConnection(self.charm.mongodb_config) as mongo:
                    try:
                        mongo.set_user_password(username, new_password)
                    except NotReadyError:
                        logger.error(
                            "Failed changing the password: Not all members healthy or finished initial sync."
                        )
                        raise
                    except PyMongoError as e:
                        logger.error(f"Failed changing the password: {e}")
                        raise

        self.charm.set_secret(
            Config.Relations.APP_SCOPE,
            MongoDBUser.get_password_key_name_for_user(username),
            new_password,
        )

    def update_keyfile(self, key_file_contents: str) -> None:
        """Updates keyfile on all units."""
        # keyfile is set by leader in application data, application data does not necessarily
        # match what is on the machine.
        current_key_file = self.charm.get_keyfile_contents()
        if not key_file_contents or key_file_contents == current_key_file:
            return

        # put keyfile on the machine with appropriate permissions
        self.charm.push_file_to_unit(
            parent_dir=Config.MONGOD_CONF_DIR, file_name=KEY_FILE, file_contents=key_file_contents
        )

        # when the contents of the keyfile change, we must restart the service
        self.charm.restart_mongod_service()

        if not self.charm.unit.is_leader():
            return

        self.charm.set_secret(
            Config.Relations.APP_SCOPE, Config.Secrets.SECRET_KEYFILE_NAME, key_file_contents
        )

    def _update_relation_data(self, relation_id: int, data: dict) -> None:
        """Updates a set of key-value pairs in the relation.

        This function writes in the application data bag, therefore, only the leader unit can call
        it.

        Args:
            relation_id: the identifier for a particular relation.
            data: dict containing the key-value pairs
                that should be updated in the relation.
        """
        self.database_requires.update_relation_data(relation_id, data)

    def _is_mongos_reachable(self) -> bool:
        """Returns True if mongos is reachable."""
        if not self.model.get_relation(self.relation_name):
            logger.info("Mongos is not reachable, no relation to config-sever")
            return False

        mongos_hosts = self.get_mongos_hosts()
        if not mongos_hosts:
            return False

        config = self.charm.remote_mongos_config(set(mongos_hosts))

        # use a URI that is not dependent on the operator password, as we are not guaranteed that
        # the shard has received the password yet.
        uri = f"mongodb://{','.join(mongos_hosts)}"
        with MongosConnection(config, uri) as mongo:
            return mongo.is_ready

    def _is_added_to_cluster(self) -> bool:
        """Returns True if the shard has been added to the cluster."""
        try:
            cluster_shards = self.get_shard_members()
            return self.charm.app.name in cluster_shards
        except OperationFailure as e:
            if e.code in [
                13,
                18,
            ]:  # Unauthorized, Authentication -  we are not yet connected to mongos
                return False

            raise

    def cluster_password_synced(self) -> bool:
<<<<<<< HEAD
        """Returns True if the current password is not synced across the cluster for a shard.

        This race condition occurs in non-juju leader units when the juju leader is actively
        changing the operator user password but has not fully set the secret across all units.
        """
        if self.charm.is_role(Config.Role.CONFIG_SERVER):
            return True

=======
        """Returns True if the cluster password is synced for the shard."""
        # base case: not a shard
        if not self.charm.is_role(Config.Role.SHARD):
            return True

        # base case: no cluster relation
>>>>>>> 863e681e
        if not self.model.get_relation(self.relation_name):
            return True

        try:
            # check our ability to use connect to both mongos and our current replica set.
            mongos_reachable = self._is_mongos_reachable()
            with MongoDBConnection(self.charm.mongodb_config) as mongo:
                mongod_reachable = mongo.is_ready
        except OperationFailure as e:
            if e.code == 18:  # Unauthorized Error - i.e. password is not in sync
                return False
            raise

        return mongos_reachable and mongod_reachable

    def get_shard_members(self) -> List[str]:
        """Returns a list of shard members.

<<<<<<< HEAD
        Raises: PyMongoError"""
=======
        Raises: PyMongoError
        """
>>>>>>> 863e681e
        mongos_hosts = self.get_mongos_hosts()
        with MongosConnection(self.charm.remote_mongos_config(set(mongos_hosts))) as mongo:
            return mongo.get_shard_members()

    def _is_shard_aware(self) -> bool:
        """Returns True if shard is in cluster and shard aware."""
        if not self.model.get_relation(self.relation_name):
            logger.info(
                "Mongos is not reachable, no relation to config-sever, cannot check shard status."
            )
            return False

        mongos_hosts = self.get_mongos_hosts()
        with MongosConnection(self.charm.remote_mongos_config(set(mongos_hosts))) as mongo:
            return mongo.is_shard_aware(shard_name=self.charm.app.name)

    def has_config_server(self) -> bool:
        """Returns True if currently related to config server."""
        return len(self.charm.model.relations[self.relation_name]) > 0

    def get_related_config_server(self) -> str:
        """Returns the related config server."""
        if self.relation_name not in self.charm.model.relations:
            return None

        # metadata.yaml prevents having multiple config servers
        return self.charm.model.relations[self.relation_name][0].app.name

    def get_mongos_hosts(self) -> List[str]:
        """Returns a list of IP addresses for the mongos hosts."""
        # only one related config-server is possible
        config_server_relation = self.charm.model.relations[self.relation_name][0]
        if HOSTS_KEY not in config_server_relation.data[config_server_relation.app]:
            return

        return json.loads(config_server_relation.data[config_server_relation.app].get(HOSTS_KEY))<|MERGE_RESOLUTION|>--- conflicted
+++ resolved
@@ -884,23 +884,12 @@
             raise
 
     def cluster_password_synced(self) -> bool:
-<<<<<<< HEAD
-        """Returns True if the current password is not synced across the cluster for a shard.
-
-        This race condition occurs in non-juju leader units when the juju leader is actively
-        changing the operator user password but has not fully set the secret across all units.
-        """
-        if self.charm.is_role(Config.Role.CONFIG_SERVER):
-            return True
-
-=======
         """Returns True if the cluster password is synced for the shard."""
         # base case: not a shard
         if not self.charm.is_role(Config.Role.SHARD):
             return True
 
         # base case: no cluster relation
->>>>>>> 863e681e
         if not self.model.get_relation(self.relation_name):
             return True
 
@@ -919,12 +908,8 @@
     def get_shard_members(self) -> List[str]:
         """Returns a list of shard members.
 
-<<<<<<< HEAD
-        Raises: PyMongoError"""
-=======
         Raises: PyMongoError
         """
->>>>>>> 863e681e
         mongos_hosts = self.get_mongos_hosts()
         with MongosConnection(self.charm.remote_mongos_config(set(mongos_hosts))) as mongo:
             return mongo.get_shard_members()
