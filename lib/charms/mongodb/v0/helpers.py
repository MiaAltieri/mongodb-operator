"""Simple functions, which can be used in both K8s and VM charms."""
# Copyright 2023 Canonical Ltd.
# See LICENSE file for licensing details.
import json
import logging
import os
import secrets
import string
import subprocess
from typing import List

from charms.mongodb.v0.mongodb import MongoDBConfiguration, MongoDBConnection
from ops.model import (
    ActiveStatus,
    BlockedStatus,
    MaintenanceStatus,
    StatusBase,
    WaitingStatus,
)
from pymongo.errors import AutoReconnect, ServerSelectionTimeoutError

from config import Config

# The unique Charmhub library identifier, never change it
LIBID = "b9a7fe0c38d8486a9d1ce94c27d4758e"

# Increment this major API version when introducing breaking changes
LIBAPI = 0

# Increment this PATCH version before using `charmcraft publish-lib` or reset
# to 0 if you are raising the major API version
LIBPATCH = 8

# path to store mongodb ketFile
KEY_FILE = "keyFile"
TLS_EXT_PEM_FILE = "external-cert.pem"
TLS_EXT_CA_FILE = "external-ca.crt"
TLS_INT_PEM_FILE = "internal-cert.pem"
TLS_INT_CA_FILE = "internal-ca.crt"

MONGODB_COMMON_DIR = "/var/snap/charmed-mongodb/common"
MONGODB_SNAP_DATA_DIR = "/var/snap/charmed-mongodb/current"


DATA_DIR = "/var/lib/mongodb"
CONF_DIR = "/etc/mongod"
MONGODB_LOG_FILENAME = "mongodb.log"
logger = logging.getLogger(__name__)


# noinspection GrazieInspection
def get_create_user_cmd(
    config: MongoDBConfiguration, mongo_path="charmed-mongodb.mongo"
) -> List[str]:
    """Creates initial admin user for MongoDB.

    Initial admin user can be created only through localhost connection.
    see https://www.mongodb.com/docs/manual/core/localhost-exception/
    unfortunately, pymongo not able to create connection which considered
    as local connection by MongoDB, even if socket connection used.
    As result where are only hackish ways to create initial user.
    It is needed to install mongodb-clients inside charm container to make
    this function work correctly
    """
    return [
        mongo_path,
        "mongodb://localhost/admin",
        "--quiet",
        "--eval",
        "db.createUser({"
        f"  user: '{config.username}',"
        "  pwd: passwordPrompt(),"
        "  roles:["
        "    {'role': 'userAdminAnyDatabase', 'db': 'admin'}, "
        "    {'role': 'readWriteAnyDatabase', 'db': 'admin'}, "
        "    {'role': 'clusterAdmin', 'db': 'admin'}, "
        "  ],"
        "  mechanisms: ['SCRAM-SHA-256'],"
        "  passwordDigestor: 'server',"
        "})",
    ]


def get_mongos_args(
    config: MongoDBConfiguration,
    snap_install: bool = False,
) -> str:
    """Returns the arguments used for starting mongos on a config-server side application.

    Returns:
        A string representing the arguments to be passed to mongos.
    """
    # mongos running on the config server communicates through localhost
    config_server_uri = f"{config.replset}/localhost"

<<<<<<< HEAD
    # no need to add TLS since no network calls are used, since mongos is configured to listen
    # on local host
    full_conf_dir = f"{MONGODB_SNAP_DATA_DIR}{CONF_DIR}" if snap_install else CONF_DIR
=======
    # todo follow up PR add TLS
>>>>>>> 563f0495
    cmd = [
        # mongos on config server side should run on 0.0.0.0 so it can be accessed by other units
        # in the sharded cluster
        "--bind_ip_all",
        f"--configdb {config_server_uri}",
        # config server is already using 27017
        f"--port {Config.MONGOS_PORT}",
        # todo followup PR add keyfile and auth
        f"--keyFile={full_conf_dir}/{KEY_FILE}",
        "\n",
    ]

    return " ".join(cmd)


def get_mongod_args(
    config: MongoDBConfiguration,
    auth: bool = True,
    snap_install: bool = False,
    role: str = "replication",
) -> str:
    """Construct the MongoDB startup command line.

    Returns:
        A string representing the command used to start MongoDB.
    """
    full_data_dir = f"{MONGODB_COMMON_DIR}{DATA_DIR}" if snap_install else DATA_DIR
    full_conf_dir = f"{MONGODB_SNAP_DATA_DIR}{CONF_DIR}" if snap_install else CONF_DIR
    # in k8s the default logging options that are used for the vm charm are ignored and logs are
    # the output of the container. To enable logging to a file it must be set explicitly
    logging_options = "" if snap_install else f"--logpath={full_data_dir}/{MONGODB_LOG_FILENAME}"
    cmd = [
        # bind to localhost and external interfaces
        "--bind_ip_all",
        # part of replicaset
        f"--replSet={config.replset}",
        # db must be located within the snap common directory since the snap is strictly confined
        f"--dbpath={full_data_dir}",
        logging_options,
    ]
    if auth:
        cmd.extend(["--auth"])

    if auth and not config.tls_internal:
        # keyFile cannot be used without auth and cannot be used in tandem with internal TLS
        cmd.extend(
            [
                "--clusterAuthMode=keyFile",
                f"--keyFile={full_conf_dir}/{KEY_FILE}",
            ]
        )

    if config.tls_external:
        cmd.extend(
            [
                f"--tlsCAFile={full_conf_dir}/{TLS_EXT_CA_FILE}",
                f"--tlsCertificateKeyFile={full_conf_dir}/{TLS_EXT_PEM_FILE}",
                # allow non-TLS connections
                "--tlsMode=preferTLS",
            ]
        )

    # internal TLS can be enabled only in external is enabled
    if config.tls_internal and config.tls_external:
        cmd.extend(
            [
                "--clusterAuthMode=x509",
                "--tlsAllowInvalidCertificates",
                f"--tlsClusterCAFile={full_conf_dir}/{TLS_INT_CA_FILE}",
                f"--tlsClusterFile={full_conf_dir}/{TLS_INT_PEM_FILE}",
            ]
        )

    if role == "config-server":
        cmd.append("--configsvr")

    if role == "shard":
        cmd.append("--shardsvr")

    cmd.append("\n")
    return " ".join(cmd)


def generate_password() -> str:
    """Generate a random password string.

    Returns:
       A random password string.
    """
    choices = string.ascii_letters + string.digits
    return "".join([secrets.choice(choices) for _ in range(32)])


def generate_keyfile() -> str:
    """Key file used for authentication between replica set peers.

    Returns:
       A maximum allowed random string.
    """
    choices = string.ascii_letters + string.digits
    return "".join([secrets.choice(choices) for _ in range(1024)])


def build_unit_status(mongodb_config: MongoDBConfiguration, unit_ip: str) -> StatusBase:
    """Generates the status of a unit based on its status reported by mongod."""
    try:
        with MongoDBConnection(mongodb_config) as mongo:
            replset_status = mongo.get_replset_status()

            if unit_ip not in replset_status:
                return WaitingStatus("Member being added..")

            replica_status = replset_status[unit_ip]

            if replica_status == "PRIMARY":
                return ActiveStatus("Primary")
            elif replica_status == "SECONDARY":
                return ActiveStatus("")
            elif replica_status in ["STARTUP", "STARTUP2", "ROLLBACK", "RECOVERING"]:
                return WaitingStatus("Member is syncing...")
            elif replica_status == "REMOVED":
                return WaitingStatus("Member is removing...")
            else:
                return BlockedStatus(replica_status)
    except ServerSelectionTimeoutError as e:
        # ServerSelectionTimeoutError is commonly due to ReplicaSetNoPrimary
        logger.debug("Got error: %s, while checking replica set status", str(e))
        return WaitingStatus("Waiting for primary re-election..")
    except AutoReconnect as e:
        # AutoReconnect is raised when a connection to the database is lost and an attempt to
        # auto-reconnect will be made by pymongo.
        logger.debug("Got error: %s, while checking replica set status", str(e))
        return WaitingStatus("Waiting to reconnect to unit..")


def copy_licenses_to_unit():
    """Copies licenses packaged in the snap to the charm's licenses directory."""
    os.makedirs("src/licenses", exist_ok=True)
    subprocess.check_output("cp LICENSE src/licenses/LICENSE-charm", shell=True)
    subprocess.check_output(
        "cp -r /snap/charmed-mongodb/current/licenses/* src/licenses", shell=True
    )


def current_pbm_op(pbm_status: str) -> str:
    """Parses pbm status for the operation that pbm is running."""
    pbm_status = json.loads(pbm_status)
    return pbm_status["running"] if "running" in pbm_status else ""


def process_pbm_status(pbm_status: str) -> StatusBase:
    """Parses current pbm operation and returns unit status."""
    current_op = current_pbm_op(pbm_status)
    # no operations are currently running with pbm
    if current_op == {}:
        return ActiveStatus("")

    if current_op["type"] == "backup":
        backup_id = current_op["name"]
        return MaintenanceStatus(f"backup started/running, backup id:'{backup_id}'")

    if current_op["type"] == "restore":
        backup_id = current_op["name"]
        return MaintenanceStatus(f"restore started/running, backup id:'{backup_id}'")

    if current_op["type"] == "resync":
        return WaitingStatus("waiting to sync s3 configurations.")

    return ActiveStatus()<|MERGE_RESOLUTION|>--- conflicted
+++ resolved
@@ -93,13 +93,10 @@
     # mongos running on the config server communicates through localhost
     config_server_uri = f"{config.replset}/localhost"
 
-<<<<<<< HEAD
     # no need to add TLS since no network calls are used, since mongos is configured to listen
     # on local host
     full_conf_dir = f"{MONGODB_SNAP_DATA_DIR}{CONF_DIR}" if snap_install else CONF_DIR
-=======
     # todo follow up PR add TLS
->>>>>>> 563f0495
     cmd = [
         # mongos on config server side should run on 0.0.0.0 so it can be accessed by other units
         # in the sharded cluster
