"""Code for interactions with MongoDB."""
# Copyright 2023 Canonical Ltd.
# See LICENSE file for licensing details.

import logging
from dataclasses import dataclass
from typing import Dict, Optional, Set
from urllib.parse import quote_plus

from charms.mongodb.v0.mongodb import NotReadyError
from pymongo import MongoClient

from config import Config

# The unique Charmhub library identifier, never change it
LIBID = "e20d5b19670d4c55a4934a21d3f3b29a"

# Increment this major API version when introducing breaking changes
LIBAPI = 0

# Increment this PATCH version before using `charmcraft publish-lib` or reset
# to 0 if you are raising the major API version
LIBPATCH = 2

# path to store mongodb ketFile
logger = logging.getLogger(__name__)


@dataclass
class MongosConfiguration:
    """Class for mongos configuration.

    — database: database name.
    — username: username.
    — password: password.
    — hosts: full list of hosts to connect to, needed for the URI.
    - port: integer for the port to connect to connect to mongodb.
    - tls_external: indicator for use of internal TLS connection.
    - tls_internal: indicator for use of external TLS connection.
    """

    database: Optional[str]
    username: str
    password: str
    hosts: Set[str]
    port: int
    roles: Set[str]
    tls_external: bool
    tls_internal: bool

    @property
    def uri(self):
        """Return URI concatenated from fields."""
        hosts = [f"{host}:{self.port}" for host in self.hosts]
        hosts = ",".join(hosts)
        # Auth DB should be specified while user connects to application DB.
        auth_source = ""
        if self.database != "admin":
            auth_source = "&authSource=admin"
        return (
            f"mongodb://{quote_plus(self.username)}:"
            f"{quote_plus(self.password)}@"
            f"{hosts}/{quote_plus(self.database)}?"
            f"{auth_source}"
        )


class RemovePrimaryShardError(Exception):
    """Raised when there is an attempt to remove the primary shard."""


class ShardNotInClusterError(Exception):
    """Raised when shard is not present in cluster, but it is expected to be."""


class ShardNotPlannedForRemovalError(Exception):
    """Raised when it is expected that a shard is planned for removal, but it is not."""


class MongosConnection:
    """In this class we create connection object to Mongos.

    Real connection is created on the first call to Mongos.
    Delayed connectivity allows to firstly check database readiness
    and reuse the same connection for an actual query later in the code.

    Connection is automatically closed when object destroyed.
    Automatic close allows to have more clean code.

    Note that connection when used may lead to the following pymongo errors: ConfigurationError,
    ConfigurationError, OperationFailure. It is suggested that the following pattern be adopted
    when using MongoDBConnection:

    with MongoMongos(self._mongos_config) as mongo:
        try:
            mongo.<some operation from this class>
        except ConfigurationError, OperationFailure:
            <error handling as needed>
    """

    def __init__(self, config: MongosConfiguration, uri=None, direct=False):
        """A MongoDB client interface.

        Args:
            config: MongoDB Configuration object.
            uri: allow using custom MongoDB URI, needed for replSet init.
            direct: force a direct connection to a specific host, avoiding
                    reading replica set configuration and reconnection.
        """
        self.mongodb_config = config

        if uri is None:
            uri = config.uri

        self.client = MongoClient(
            uri,
            directConnection=direct,
            connect=False,
            serverSelectionTimeoutMS=1000,
            connectTimeoutMS=2000,
        )
        return

    def __enter__(self):
        """Return a reference to the new connection."""
        return self

    def __exit__(self, object_type, value, traceback):
        """Disconnect from MongoDB client."""
        self.client.close()
        self.client = None

    def get_shard_members(self) -> Set[str]:
        """Gets shard members.

        Returns:
            A set of the shard members as reported by mongos.

        Raises:
            ConfigurationError, OperationFailure
        """
        shard_list = self.client.admin.command("listShards")
        curr_members = [
            self._hostname_from_hostport(member["host"]) for member in shard_list["shards"]
        ]
        return set(curr_members)

    def add_shard(self, shard_name, shard_hosts, shard_port=Config.MONGODB_PORT):
        """Adds shard to the cluster.

        Raises:
            ConfigurationError, OperationFailure
        """
        shard_hosts = [f"{host}:{shard_port}" for host in shard_hosts]
        shard_hosts = ",".join(shard_hosts)
        shard_url = f"{shard_name}/{shard_hosts}"
        # TODO Future PR raise error when number of shards currently adding are higher than the
        # number of secondaries on the primary shard. This will be challenging, as there is no
        # MongoDB command to retrieve the primary shard. Will likely need to be done via
        # mongosh

        if shard_name in self.get_shard_members():
            logger.info("Skipping adding shard %s, shard is already in cluster", shard_name)
            return

        logger.info("Adding shard %s", shard_name)
        self.client.admin.command("addShard", shard_url)

    def remove_shard(self, shard_name: str) -> None:
        """Removes shard from the cluster.

        Raises:
            ConfigurationError, OperationFailure, NotReadyError,
            RemovePrimaryShardError
        """
        sc_status = self.client.admin.command("listShards")
        # It is necessary to call removeShard multiple times on a shard to guarantee removal.
        # Allow re-removal of shards that are currently draining.
        if self._is_any_draining(sc_status, ignore_shard=shard_name):
            cannot_remove_shard = (
                f"cannot remove shard {shard_name} from cluster, another shard is draining"
            )
<<<<<<< HEAD
            logger.info(cannot_remove_shard)
=======
            logger.error(cannot_remove_shard)
>>>>>>> 15339e34
            raise NotReadyError(cannot_remove_shard)

        # TODO Follow up PR, there is no MongoDB command to retrieve primary shard, this is
        # possible with mongosh.
<<<<<<< HEAD
        primary_shard = False
=======
        primary_shard = self.get_primary_shard()
>>>>>>> 15339e34
        if primary_shard:
            # TODO Future PR, support removing Primary Shard if there are no unsharded collections
            # on it. All sharded collections should perform `MovePrimary`
            cannot_remove_primary_shard = (
                f"Shard {shard_name} is the primary shard, cannot remove."
            )
            logger.error(cannot_remove_primary_shard)
            raise RemovePrimaryShardError(cannot_remove_primary_shard)

        logger.info("Attempting to remove shard %s", shard_name)
<<<<<<< HEAD
        self.client.admin.command("removeShard", shard_name)
        logger.info("Shard %s, now draining", shard_name)
=======
        removal_info = self.client.admin.command("removeShard", shard_name)

        # process removal status
        remaining_chunks = (
            removal_info["remaining"]["chunks"] if "remaining" in removal_info else "None"
        )
        dbs_to_move = (
            removal_info["dbsToMove"]
            if "dbsToMove" in removal_info and removal_info["dbsToMove"] != []
            else ["None"]
        )
        logger.info(
            "Shard %s is draining status is: %s. Remaining chunks: %s. DBs to move: %s.",
            shard_name,
            removal_info["state"],
            str(remaining_chunks),
            ",".join(dbs_to_move),
        )
>>>>>>> 15339e34

    def _is_shard_draining(self, shard_name: str) -> bool:
        """Reports if a given shard is currently in the draining state.

        Raises:
            ConfigurationError, OperationFailure, ShardNotInClusterError,
            ShardNotPlannedForRemovalError
        """
        sc_status = self.client.admin.command("listShards")
        for shard in sc_status["shards"]:
            if shard["_id"] == shard_name:
                if "draining" not in shard:
                    raise ShardNotPlannedForRemovalError(
                        f"Shard {shard_name} has not been marked for removal",
                    )
                return shard["draining"]

        raise ShardNotInClusterError(
            f"Shard {shard_name} not in cluster, could not retrieve draining status"
        )

<<<<<<< HEAD
=======
    def get_primary_shard(self) -> str:
        """Processes sc_status and identifies the primary shard."""
        # TODO Follow up PR, implement this function there is no MongoDB command to retrieve
        # primary shard, this is possible with mongosh.
        return False

>>>>>>> 15339e34
    @staticmethod
    def _is_any_draining(sc_status: Dict, ignore_shard: str = "") -> bool:
        """Returns true if any shard members is draining.

        Checks if any members in sharded cluster are draining data.

        Args:
            sc_status: current state of shard cluster status as reported by mongos.
            ignore_shard: shard to ignore
        """
        return any(
            # check draining status of all shards except the one to be ignored.
            shard.get("draining", False) if shard["_id"] != ignore_shard else False
            for shard in sc_status["shards"]
        )

    @staticmethod
    def _hostname_from_hostport(hostname: str) -> str:
        """Return hostname part from MongoDB returned.

        mongos typically returns a value that contains both, hostname, hosts, and ports.
        e.g. input: shard03/host7:27018,host8:27018,host9:27018
        Return shard name
        e.g. output: shard03
        """
        return hostname.split("/")[0]<|MERGE_RESOLUTION|>--- conflicted
+++ resolved
@@ -180,20 +180,12 @@
             cannot_remove_shard = (
                 f"cannot remove shard {shard_name} from cluster, another shard is draining"
             )
-<<<<<<< HEAD
-            logger.info(cannot_remove_shard)
-=======
             logger.error(cannot_remove_shard)
->>>>>>> 15339e34
             raise NotReadyError(cannot_remove_shard)
 
         # TODO Follow up PR, there is no MongoDB command to retrieve primary shard, this is
         # possible with mongosh.
-<<<<<<< HEAD
-        primary_shard = False
-=======
         primary_shard = self.get_primary_shard()
->>>>>>> 15339e34
         if primary_shard:
             # TODO Future PR, support removing Primary Shard if there are no unsharded collections
             # on it. All sharded collections should perform `MovePrimary`
@@ -204,10 +196,6 @@
             raise RemovePrimaryShardError(cannot_remove_primary_shard)
 
         logger.info("Attempting to remove shard %s", shard_name)
-<<<<<<< HEAD
-        self.client.admin.command("removeShard", shard_name)
-        logger.info("Shard %s, now draining", shard_name)
-=======
         removal_info = self.client.admin.command("removeShard", shard_name)
 
         # process removal status
@@ -226,7 +214,6 @@
             str(remaining_chunks),
             ",".join(dbs_to_move),
         )
->>>>>>> 15339e34
 
     def _is_shard_draining(self, shard_name: str) -> bool:
         """Reports if a given shard is currently in the draining state.
@@ -248,15 +235,12 @@
             f"Shard {shard_name} not in cluster, could not retrieve draining status"
         )
 
-<<<<<<< HEAD
-=======
     def get_primary_shard(self) -> str:
         """Processes sc_status and identifies the primary shard."""
         # TODO Follow up PR, implement this function there is no MongoDB command to retrieve
         # primary shard, this is possible with mongosh.
         return False
 
->>>>>>> 15339e34
     @staticmethod
     def _is_any_draining(sc_status: Dict, ignore_shard: str = "") -> bool:
         """Returns true if any shard members is draining.
