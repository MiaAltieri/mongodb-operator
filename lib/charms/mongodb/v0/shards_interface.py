# Copyright 2023 Canonical Ltd.
# See LICENSE file for licensing details.

"""In this class, we manage relations between config-servers and shards.

This class handles the sharing of secrets between sharded components, adding shards, and removing
shards.
"""
import logging
from typing import List, Optional

from charms.mongodb.v0.helpers import KEY_FILE
from charms.mongodb.v0.mongodb import MongoDBConnection, NotReadyError, PyMongoError
from charms.mongodb.v0.mongos import MongosConnection
from charms.mongodb.v0.users import MongoDBUser, OperatorUser
from ops.charm import CharmBase, RelationBrokenEvent
from ops.framework import Object
from ops.model import ActiveStatus, BlockedStatus, MaintenanceStatus, WaitingStatus
from tenacity import RetryError, Retrying, stop_after_delay, wait_fixed

from config import Config

logger = logging.getLogger(__name__)


# The unique Charmhub library identifier, never change it
LIBID = "55fee8fa73364fb0a2dc16a954b2fd4a"

# Increment this major API version when introducing breaking changes
LIBAPI = 0

# Increment this PATCH version before using `charmcraft publish-lib` or reset
# to 0 if you are raising the major API version
LIBPATCH = 2
KEYFILE_KEY = "key-file"
OPERATOR_PASSWORD_KEY = MongoDBUser.get_password_key_name_for_user(OperatorUser.get_username())


class ShardingProvider(Object):
    """Manage relations between the config server and the shard, on the config-server's side."""

    def __init__(
        self, charm: CharmBase, relation_name: str = Config.Relations.CONFIG_SERVER_RELATIONS_NAME
    ) -> None:
        """Constructor for ShardingRequirer object."""
        self.relation_name = relation_name
        self.charm = charm

        super().__init__(charm, self.relation_name)
        self.framework.observe(
            charm.on[self.relation_name].relation_joined, self._on_relation_joined
        )
        self.framework.observe(
            charm.on[self.relation_name].relation_changed, self._on_relation_event
        )

        # TODO Follow up PR, handle rotating passwords

    def _on_relation_joined(self, event):
        """Handles providing shards with secrets and adding shards to the config server."""
        if self.charm.is_role(Config.Role.REPLICATION):
            self.charm.unit.status = BlockedStatus("role replication does not support sharding")
            logger.error("sharding interface not supported with config role=replication")
            return

        if not self.charm.is_role(Config.Role.CONFIG_SERVER):
            logger.info(
                "skipping relation joined event ShardingRequirer is only be executed by config-server"
            )
            return

        if not self.charm.unit.is_leader():
            return

        if not self.charm.db_initialised:
            event.defer()
            return

        # TODO Future PR, sync tls secrets and PBM password
        self._update_relation_data(
            event.relation.id,
            {
                OPERATOR_PASSWORD_KEY: self.charm.get_secret(
                    Config.Relations.APP_SCOPE,
                    OPERATOR_PASSWORD_KEY,
                ),
                KEYFILE_KEY: self.charm.get_secret(
                    Config.Relations.APP_SCOPE, Config.Secrets.SECRET_KEYFILE_NAME
                ),
            },
        )

<<<<<<< HEAD
    def _on_relation_event(self, event):
        """Handles adding, removing, and updating of shards."""
        if self.charm.is_role(Config.Role.REPLICATION):
            self.unit.status = BlockedStatus("role replication does not support sharding")
            logger.error("sharding interface not supported with config role=replication")
            return

        if not self.charm.is_role(Config.Role.CONFIG_SERVER):
            logger.info(
                "skipping relation joined event ShardingRequirer is only be executed by config-server"
            )
            return

        if not self.charm.unit.is_leader():
            return

        if not self.charm.db_initialised:
            event.defer()

        departed_relation_id = None
        if type(event) is RelationBrokenEvent:
            departed_relation_id = event.relation.id

        try:
            logger.info("Adding shards not present in cluster.")
            self.add_shards(departed_relation_id)
            # TODO Future PR, enable updating shards by listening for relation changed events
            # TODO Future PR, enable shard drainage by listening for relation departed events
        except PyMongoError as e:
            logger.error("Deferring _on_relation_event for shards interface since: error=%r", e)
            event.defer()
            return

    def add_shards(self, departed_shard_id):
        """Adds shards to cluster.

        raises: PyMongoError
        """
        with MongosConnection(self.charm.mongos_config) as mongo:
            cluster_shards = mongo.get_shard_members()
            relation_shards = self._get_shards_from_relations(departed_shard_id)

            # TODO Future PR, limit number of shards add at a time, based on the number of
            # replicas in the primary shard
            for shard in relation_shards - cluster_shards:
                try:
                    shard_hosts = self._get_shard_hosts(shard)
                    if not len(shard_hosts):
                        logger.info("host info for shard %s not yet added, skipping", shard)
                        continue

                    self.charm.unit.status = MaintenanceStatus(
                        f"Adding shard {shard} to config-server"
                    )
                    logger.info("Adding shard: %s ", shard)
                    mongo.add_shard(shard, shard_hosts)
                except PyMongoError as e:
                    logger.error("Failed to add shard %s to the config server, error=%r", shard, e)
                    raise

        self.charm.unit.status = ActiveStatus("")
=======
        # TODO Future PR, add shard to config server

    def update_credentials(self, key: str, value: str) -> None:
        """Sends new credentials, for a key value pair across all shards."""
        for relation in self.charm.model.relations[self.relation_name]:
            self._update_relation_data(relation.id, {key: value})
>>>>>>> a8ed8d89

    def _update_relation_data(self, relation_id: int, data: dict) -> None:
        """Updates a set of key-value pairs in the relation.

        This function writes in the application data bag, therefore, only the leader unit can call
        it.

        Args:
            relation_id: the identifier for a particular relation.
            data: dict containing the key-value pairs
                that should be updated in the relation.
        """
        if self.charm.unit.is_leader():
            relation = self.charm.model.get_relation(self.relation_name, relation_id)
            if relation:
                relation.data[self.charm.model.app].update(data)

    def _get_shards_from_relations(self, departed_shard_id: Optional[int]):
        """Returns a list of the shards related to the config-server."""
        relations = self.model.relations[self.relation_name]
        return set(
            [
                self._get_shard_name_from_relation(relation)
                for relation in relations
                if relation.id != departed_shard_id
            ]
        )

    def _get_shard_hosts(self, shard_name) -> List[str]:
        """Retrieves the hosts for a specified shard."""
        relations = self.model.relations[self.relation_name]
        for relation in relations:
            if self._get_shard_name_from_relation(relation) == shard_name:
                hosts = []
                for unit in relation.units:
                    hosts.append(relation.data[unit].get("private-address"))

                return hosts

    def _get_shard_name_from_relation(self, relation):
        """Returns the name of a shard for a specified relation."""
        return relation.app.name


class ConfigServerRequirer(Object):
    """Manage relations between the config server and the shard, on the shard's side."""

    def __init__(
        self, charm: CharmBase, relation_name: str = Config.Relations.SHARDING_RELATIONS_NAME
    ) -> None:
        """Constructor for ShardingProvider object."""
        self.relation_name = relation_name
        self.charm = charm

        super().__init__(charm, self.relation_name)
        self.framework.observe(
            charm.on[self.relation_name].relation_changed, self._on_relation_changed
        )

        # TODO Future PR, enable shard drainage by observing relation departed events

    def _on_relation_changed(self, event):
        """Retrieves secrets from config-server and updates them within the shard."""
        if self.charm.is_role(Config.Role.REPLICATION):
            self.charm.unit.status = BlockedStatus("role replication does not support sharding")
            logger.error("sharding interface not supported with config role=replication")
            return

        if not self.charm.is_role(Config.Role.SHARD):
            logger.info(
                "skipping relation changed event ShardingProvider is only be executed by shards"
            )
            return

        if not self.charm.db_initialised:
            event.defer()
            return

        # shards rely on the config server for secrets
        relation_data = event.relation.data[event.app]
        self.update_keyfile(key_file_contents=relation_data.get(KEYFILE_KEY))

        # restart on high loaded databases can be very slow (e.g. up to 10-20 minutes).
        with MongoDBConnection(self.charm.mongodb_config) as mongo:
            if not mongo.is_ready:
                logger.info("shard has not started yet, deferfing")
                self.charm.unit.status = WaitingStatus("Waiting for MongoDB to start")
                event.defer()
                return

        self.charm.unit.status = MaintenanceStatus("Adding shard to config-server")

        if not self.charm.unit.is_leader():
            return

        # TODO Future work, see if needed to check for all units restarted / primary elected

        try:
            self.update_operator_password(new_password=relation_data.get(OPERATOR_PASSWORD_KEY))
        except RetryError:
            self.charm.unit.status = BlockedStatus("Shard not added to config-server")
            logger.error(
                "Shard could not be added to config server, failed to set operator password."
            )
            return

        # TODO future PR, leader unit verifies shard was added to cluster (update-status hook)

    def update_operator_password(self, new_password: str) -> None:
        """Updates the password for the operator user.

        Raises:
            RetryError
        """
        if not new_password or not self.charm.unit.is_leader():
            return

        current_password = (
            self.charm.get_secret(
                Config.Relations.APP_SCOPE,
                OPERATOR_PASSWORD_KEY,
            ),
        )

        if new_password == current_password:
            return

        # updating operator password, usually comes after keyfile was updated, hence, the mongodb
        # service was restarted. Sometimes this requires units getting insync again.
        for attempt in Retrying(stop=stop_after_delay(60), wait=wait_fixed(3)):
            with attempt:
                # TODO, in the future use set_password from src/charm.py - this will require adding
                # a library, for exceptions used in both charm code and lib code.
                with MongoDBConnection(self.charm.mongodb_config) as mongo:
                    try:
                        mongo.set_user_password(OperatorUser.get_username(), new_password)
                    except NotReadyError:
                        logger.error(
                            "Failed changing the password: Not all members healthy or finished initial sync."
                        )
                        raise
                    except PyMongoError as e:
                        logger.error(f"Failed changing the password: {e}")
                        raise

        self.charm.set_secret(
            Config.Relations.APP_SCOPE,
            OPERATOR_PASSWORD_KEY,
            new_password,
        )

    def update_keyfile(self, key_file_contents: str) -> None:
        """Updates keyfile on all units."""
        # keyfile is set by leader in application data, application data does not necessarily
        # match what is on the machine.
        current_key_file = self.charm.get_keyfile_contents()
        if not key_file_contents or key_file_contents == current_key_file:
            return

        # put keyfile on the machine with appropriate permissions
        self.charm.push_file_to_unit(
            parent_dir=Config.MONGOD_CONF_DIR, file_name=KEY_FILE, file_contents=key_file_contents
        )

        # when the contents of the keyfile change, we must restart the service
        self.charm.restart_mongod_service()

        if not self.charm.unit.is_leader():
            return

        self.charm.set_secret(
            Config.Relations.APP_SCOPE, Config.Secrets.SECRET_KEYFILE_NAME, key_file_contents
        )

    def _update_relation_data(self, relation_id: int, data: dict) -> None:
        """Updates a set of key-value pairs in the relation.

        This function writes in the application data bag, therefore, only the leader unit can call
        it.

        Args:
            relation_id: the identifier for a particular relation.
            data: dict containing the key-value pairs
                that should be updated in the relation.
        """
        if self.charm.unit.is_leader():
            relation = self.charm.model.get_relation(self.relation_name, relation_id)
            if relation:
                relation.data[self.charm.model.app].update(data)<|MERGE_RESOLUTION|>--- conflicted
+++ resolved
@@ -90,7 +90,6 @@
             },
         )
 
-<<<<<<< HEAD
     def _on_relation_event(self, event):
         """Handles adding, removing, and updating of shards."""
         if self.charm.is_role(Config.Role.REPLICATION):
@@ -152,14 +151,11 @@
                     raise
 
         self.charm.unit.status = ActiveStatus("")
-=======
-        # TODO Future PR, add shard to config server
 
     def update_credentials(self, key: str, value: str) -> None:
         """Sends new credentials, for a key value pair across all shards."""
         for relation in self.charm.model.relations[self.relation_name]:
             self._update_relation_data(relation.id, {key: value})
->>>>>>> a8ed8d89
 
     def _update_relation_data(self, relation_id: int, data: dict) -> None:
         """Updates a set of key-value pairs in the relation.
