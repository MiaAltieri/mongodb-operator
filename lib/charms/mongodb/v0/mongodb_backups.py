# Copyright 2023 Canonical Ltd.
# See LICENSE file for licensing details.

"""In this class, we manage backup configurations and actions.

Specifically backups are handled with Percona Backup MongoDB (pbm) which is installed as a snap
during the install phase. A user for PBM is created when MongoDB is first started during the
start phase. This user is named "backup".
"""
import json
import logging
import re
import subprocess
import time
from typing import Dict

from charms.data_platform_libs.v0.s3 import CredentialsChangedEvent, S3Requirer
from charms.mongodb.v0.helpers import generate_password
from charms.mongodb.v0.mongodb import MongoDBConfiguration
from charms.operator_libs_linux.v1 import snap
from ops.framework import Object
from ops.model import (
    ActiveStatus,
    BlockedStatus,
    MaintenanceStatus,
    StatusBase,
    WaitingStatus,
)
from tenacity import (
    Retrying,
    before_log,
    retry,
    retry_if_exception_type,
    stop_after_attempt,
    wait_fixed,
)

# The unique Charmhub library identifier, never change it
LIBID = "18c461132b824ace91af0d7abe85f40e"

# Increment this major API version when introducing breaking changes
LIBAPI = 0

# Increment this PATCH version before using `charmcraft publish-lib` or reset
# to 0 if you are raising the major API version
LIBPATCH = 2

logger = logging.getLogger(__name__)

S3_PBM_OPTION_MAP = {
    "region": "storage.s3.region",
    "bucket": "storage.s3.bucket",
    "path": "storage.s3.prefix",
    "access-key": "storage.s3.credentials.access-key-id",
    "secret-key": "storage.s3.credentials.secret-access-key",
    "endpoint": "storage.s3.endpointUrl",
    "storage-class": "storage.s3.storageClass",
}
S3_RELATION = "s3-credentials"
REMAPPING_PATTERN = r"\ABackup doesn't match current cluster topology - it has different replica set names. Extra shards in the backup will cause this, for a simple example. The extra/unknown replica set names found in the backup are: ([^,\s]+)([.] Backup has no data for the config server or sole replicaset)?\Z"


class ResyncError(Exception):
    """Raised when pbm is resyncing configurations and is not ready to be used."""


class SetPBMConfigError(Exception):
    """Raised when pbm cannot configure a given option."""


class PBMBusyError(Exception):
    """Raised when PBM is busy and cannot run another operation."""


class MongoDBBackups(Object):
    """In this class, we manage mongodb backups."""

    def __init__(self, charm, substrate="k8s"):
        """Manager of MongoDB client relations."""
        super().__init__(charm, "client-relations")
        self.charm = charm
        self.substrate = substrate

        # s3 relation handles the config options for s3 backups
        self.s3_client = S3Requirer(self.charm, S3_RELATION)
        self.framework.observe(
            self.s3_client.on.credentials_changed, self._on_s3_credential_changed
        )
        self.framework.observe(self.charm.on.create_backup_action, self._on_create_backup_action)
        self.framework.observe(self.charm.on.list_backups_action, self._on_list_backups_action)
        self.framework.observe(self.charm.on.restore_action, self._on_restore_action)

    def _on_s3_credential_changed(self, event: CredentialsChangedEvent):
        """Sets pbm credentials, resyncs if necessary and reports config errors."""
        # handling PBM configurations requires that MongoDB is running and the pbm snap is
        # installed.
        if "db_initialised" not in self.charm.app_peer_data:
            logger.debug("Cannot set PBM configurations, MongoDB has not yet started.")
            event.defer()
            return

        snap_cache = snap.SnapCache()
        pbm_snap = snap_cache["charmed-mongodb"]
        if not pbm_snap.present:
            logger.debug("Cannot set PBM configurations, PBM snap is not yet installed.")
            event.defer()
            return

        # pbm requires that the URI is set before adding configs
        pbm_snap.set({"uri": self._backup_config.uri})

        # Add and sync configuration options while handling errors related to configuring options
        # and re-syncing PBM.
        try:
            self._set_config_options(self._get_pbm_configs())
            self._resync_config_options(pbm_snap)
        except SetPBMConfigError:
            self.charm.unit.status = BlockedStatus("couldn't configure s3 backup options.")
            return
        except snap.SnapError as e:
            logger.error("An exception occurred when starting pbm agent, error: %s.", str(e))
            self.charm.unit.status = BlockedStatus("couldn't start pbm")
            return
        except ResyncError:
            self.charm.unit.status = WaitingStatus("waiting to sync s3 configurations.")
            event.defer()
            logger.debug("Sync-ing configurations needs more time.")
            return
        except PBMBusyError:
            self.charm.unit.status = WaitingStatus("waiting to sync s3 configurations.")
            logger.debug(
                "Cannot update configs while PBM is running, must wait for PBM action to finish."
            )
            event.defer()
            return
        except subprocess.CalledProcessError as e:
            logger.error("Syncing configurations failed: %s", str(e))

        self.charm.unit.status = self._get_pbm_status()

    def _get_pbm_configs(self) -> Dict:
        """Returns a dictionary of desired PBM configurations."""
        pbm_configs = {"storage.type": "s3"}
        credentials = self.s3_client.get_s3_connection_info()
        for s3_option, s3_value in credentials.items():
            if s3_option not in S3_PBM_OPTION_MAP:
                continue

            pbm_configs[S3_PBM_OPTION_MAP[s3_option]] = s3_value
        return pbm_configs

    def _set_config_options(self, pbm_configs):
        """Applying given configurations with pbm."""
        # the pbm tool can only set one configuration at a time.
        for pbm_key, pbm_value in pbm_configs.items():
            try:
                self._pbm_set_config(pbm_key, pbm_value)
            except subprocess.CalledProcessError:
                # do not log the error since the error outputs the command that was run. The
                # command can include credentials that should not be logged.
                logger.error(
                    "Failed to configure the PBM snap option: %s",
                    pbm_key,
                )
                raise SetPBMConfigError

    def _resync_config_options(self, pbm_snap):
        """Attempts to sync pbm config options and sets status in case of failure."""
        pbm_snap.start(services=["pbm-agent"])

        # pbm has a flakely resync and it is necessary to wait for no actions to be running before
        # resync-ing. See: https://jira.percona.com/browse/PBM-1038
        for attempt in Retrying(
            stop=stop_after_attempt(20),
            wait=wait_fixed(5),
            reraise=True,
        ):
            with attempt:
                pbm_status = self._get_pbm_status()
                if isinstance(pbm_status, MaintenanceStatus) or isinstance(
                    pbm_status, WaitingStatus
                ):
                    raise PBMBusyError

        # wait for re-sync and update charm status based on pbm syncing status. Need to wait for
        # 2 seconds for pbm_agent to receive the resync command before verifying.
        subprocess.check_output("charmed-mongodb.pbm config --force-resync", shell=True)
        time.sleep(2)
        self._wait_pbm_status()

    def _get_pbm_status(self) -> StatusBase:
        """Retrieve pbm status."""
        snap_cache = snap.SnapCache()
        pbm_snap = snap_cache["charmed-mongodb"]
        if not pbm_snap.present:
            return BlockedStatus("pbm not installed.")

        try:
            pbm_status = subprocess.check_output(
                "charmed-mongodb.pbm status", shell=True, stderr=subprocess.STDOUT
            )
            # pbm is running resync operation
            if "Resync" in self._current_pbm_op(pbm_status.decode("utf-8")):
                return WaitingStatus("waiting to sync s3 configurations.")

            # no operations are currently running with pbm
            if "(none)" in self._current_pbm_op(pbm_status.decode("utf-8")):
                return ActiveStatus("")

            if "Snapshot backup" in self._current_pbm_op(pbm_status.decode("utf-8")):
                return MaintenanceStatus("backup started/running")

            if "Snapshot restore" in self._current_pbm_op(pbm_status.decode("utf-8")):
                return MaintenanceStatus("restore started/running")

        except subprocess.CalledProcessError as e:
            # pbm pipes a return code of 1, but its output shows the true error code so it is
            # necessary to parse the output
            error_message = e.output.decode("utf-8")
            if "status code: 403" in error_message:
                return BlockedStatus("s3 credentials are incorrect.")

            return BlockedStatus("s3 configurations are incompatible.")
        return ActiveStatus("")

    @retry(
        stop=stop_after_attempt(20),
        reraise=True,
        retry=retry_if_exception_type(ResyncError),
        before=before_log(logger, logging.DEBUG),
    )
    def _wait_pbm_status(self) -> None:
        """Wait for pbm_agent to resolve errors and return the status of pbm.

        The pbm status is set by the pbm_agent daemon which needs time to both resync and resolve
        errors in configurations. Resync-ing is a longer process and should take around 5 minutes.
        Configuration errors generally occur when the configurations change and pbm_agent is
        updating, this is generally quick and should take <15s. If errors are not resolved in 15s
        it means there is an incorrect configuration which will require user intervention.

        Retrying for resync is handled by decorator, retrying for configuration errors is handled
        within this function.
        """
        # on occasion it takes the pbm_agent daemon time to update its configs, meaning that it
        # will error for incorrect configurations for <15s before resolving itself.
        for attempt in Retrying(
            stop=stop_after_attempt(3),
            wait=wait_fixed(5),
            reraise=True,
        ):
            with attempt:
                pbm_status = subprocess.check_output("charmed-mongodb.pbm status", shell=True)
                if "Resync" in self._current_pbm_op(pbm_status.decode("utf-8")):
                    # since this process takes several minutes we should let the user know
                    # immediately.
                    self.charm.unit.status = WaitingStatus("waiting to sync s3 configurations.")
                    raise ResyncError

    def _current_pbm_op(self, pbm_status: str) -> str:
        """Parses pbm status for the operation that pbm is running."""
        pbm_status = pbm_status.splitlines()
        for i in range(0, len(pbm_status)):
            line = pbm_status[i]

            # operation is two lines after the line "Currently running:"
            if line == "Currently running:":
                return pbm_status[i + 2]

        return ""

    def _pbm_set_config(self, key: str, value: str) -> None:
        """Runs the charmed-mongodb.pbm config command for the provided key and value."""
        config_cmd = f'charmed-mongodb.pbm config --set {key}="{value}"'
        subprocess.check_output(config_cmd, shell=True)

    def _on_create_backup_action(self, event) -> None:
        if self.model.get_relation(S3_RELATION) is None:
            event.fail("Relation with s3-integrator charm missing, cannot create backup.")
            return

        # only leader can create backups. This prevents multiple backups from being attempted at
        # once.
        if not self.charm.unit.is_leader():
            event.fail("The action can be run only on leader unit.")
            return

        # cannot create backup if pbm is not ready. This could be due to: resyncing, incompatible,
        # options, incorrect credentials, or already creating a backup
        pbm_status = self._get_pbm_status()
        self.charm.unit.status = pbm_status
        if isinstance(pbm_status, MaintenanceStatus):
            event.fail(
                "Can only create one backup at a time, please wait for current backup to finish."
            )
            return
        if isinstance(pbm_status, WaitingStatus):
            event.defer()
            logger.debug(
                "Sync-ing configurations needs more time, must wait before creating a backup."
            )
            return
        if isinstance(pbm_status, BlockedStatus):
            event.fail(f"Cannot create backup {pbm_status.message}.")
            return

        try:
            subprocess.check_output("charmed-mongodb.pbm backup", shell=True)
            event.set_results({"backup-status": "backup started"})
            self.charm.unit.status = MaintenanceStatus("backup started/running")
        except subprocess.CalledProcessError as e:
            event.fail(f"Failed to backup MongoDB with error: {str(e)}")
            return

    def _on_list_backups_action(self, event) -> None:
        if self.model.get_relation(S3_RELATION) is None:
            event.fail("Relation with s3-integrator charm missing, cannot list backups.")
            return

        # cannot list backups if pbm is resyncing, or has incompatible options or incorrect
        # credentials
        pbm_status = self._get_pbm_status()
        self.charm.unit.status = pbm_status
        if isinstance(pbm_status, WaitingStatus):
            event.defer()
            logger.debug(
                "Sync-ing configurations needs more time, must wait before listing backups."
            )
            return
        if isinstance(pbm_status, BlockedStatus):
            event.fail(f"Cannot list backups: {pbm_status.message}.")
            return

        try:
            formatted_list = self._generate_backup_list_output()
            event.set_results({"backups": formatted_list})
        except subprocess.CalledProcessError as e:
            event.fail(f"Failed to list MongoDB backups with error: {str(e)}")
            return

    def _on_restore_action(self, event) -> None:
        if self.model.get_relation(S3_RELATION) is None:
            event.fail("Relation with s3-integrator charm missing, cannot restore from a backup.")
            return

        backup_id = event.params.get("backup-id")
        if not backup_id:
            event.fail("Missing backup-id to restore")
            return

        # cannot restore backup if pbm is not ready. This could be due to: resyncing, incompatible,
        # options, incorrect credentials, creating a backup, or already performing a restore.
        pbm_status = self._get_pbm_status()
        self.charm.unit.status = pbm_status
        if isinstance(pbm_status, MaintenanceStatus):
            event.fail("Please wait for current backup/restore to finish.")
            return
        if isinstance(pbm_status, WaitingStatus):
            event.defer()
            logger.debug("Sync-ing configurations needs more time, must wait before restoring.")
            return
        if isinstance(pbm_status, BlockedStatus):
            event.fail(f"Cannot create backup {pbm_status.message}.")
            return

        try:
            remapping_args = self._remap_replicaset(backup_id)
            subprocess.check_output(
<<<<<<< HEAD
                f"charmed-mongodb.pbm restore {backup_id}", shell=True, stderr=subprocess.STDOUT
=======
                f"percona-backup-mongodb restore {backup_id} {remapping_args}",
                shell=True,
                stderr=subprocess.STDOUT,
>>>>>>> 27af8ee8
            )
            event.set_results({"restore-status": "restore started"})
            self.charm.unit.status = MaintenanceStatus("restore started/running")
        except subprocess.CalledProcessError as e:
            error_message = e.output.decode("utf-8")
            if f"backup '{backup_id}' not found" in error_message:
                event.fail(
                    f"Backup id: {backup_id} does not exist in list of backups, please check list-backups for the available backup_ids."
                )
                return

            event.fail(f"Failed to restore MongoDB with error: {str(e)}")
            return

    def _backup_from_different_cluster(self, backup_status: str) -> bool:
        """Returns if a given backup was made on a different cluster."""
        return re.search(REMAPPING_PATTERN, backup_status) is not None

    def _remap_replicaset(self, backup_id: str) -> str:
        """Returns options for remapping a replica set during a cluster migration restore.

        Args:
            backup_id: str of the backup to check for remapping

        Raises: CalledProcessError
        """
        pbm_status = subprocess.check_output(
            "percona-backup-mongodb status --out=json", shell=True, stderr=subprocess.STDOUT
        )
        pbm_status = json.loads(pbm_status.decode("utf-8"))

        # grab the error status from the backup if present
        backups = pbm_status["backups"]["snapshot"] or []
        backup_status = ""
        for backup in backups:
            if not backup_id == backup["name"]:
                continue

            backup_status = backup.get("error", "")
            break

        if not self._backup_from_different_cluster(backup_status):
            return ""

        # TODO in the future when we support conf servers and shards this will need to be more
        # comprehensive.
        old_cluster_name = re.search(REMAPPING_PATTERN, backup_status).group(1)
        current_cluster_name = self.charm.app.name
        logger.debug(
            "Replica set remapping is necessary for restore, old cluster name: %s ; new cluster name: %s",
            old_cluster_name,
            current_cluster_name,
        )
        return f"--replset-remapping {current_cluster_name}={old_cluster_name}"

    def _generate_backup_list_output(self) -> str:
        """Generates a list of backups in a formatted table.

        List contains successful, failed, and in progress backups in order of ascending time.

        Raises CalledProcessError
        """
        backup_list = []
        pbm_status = subprocess.check_output(
            "charmed-mongodb.pbm status --out=json", shell=True, stderr=subprocess.STDOUT
        )
        # processes finished and failed backups
        pbm_status = json.loads(pbm_status.decode("utf-8"))
        backups = pbm_status["backups"]["snapshot"] or []
        for backup in backups:
            backup_status = "finished"
            if backup["status"] == "error":
                # backups from a different cluster have an error status, but they should show as
                # finished
                if self._backup_from_different_cluster(backup.get("error", "")):
                    backup_status = "finished"
                else:
                    # display reason for failure if available
                    backup_status = "failed: " + backup.get("error", "N/A")
            if backup["status"] != "error" and backup["status"] != "done":
                backup_status = "in progress"
            backup_list.append((backup["name"], backup["type"], backup_status))

        # process in progress backups
        running_backup = pbm_status["running"]
        if running_backup.get("type", None) == "backup":
            # backups are sorted in reverse order
            last_reported_backup = backup_list[0]
            # pbm will occasionally report backups that are currently running as failed, so it is
            # necessary to correct the backup list in this case.
            if last_reported_backup[0] == running_backup["name"]:
                backup_list[0] = (last_reported_backup[0], last_reported_backup[1], "in progress")
            else:
                backup_list.append((running_backup["name"], "logical", "in progress"))

        # sort by time and return formatted output
        return self._format_backup_list(sorted(backup_list, key=lambda pair: pair[0]))

    def _format_backup_list(self, backup_list) -> str:
        """Formats provided list of backups as a table."""
        backups = ["{:<21s} | {:<12s} | {:s}".format("backup-id", "backup-type", "backup-status")]

        backups.append("-" * len(backups[0]))
        for backup_id, backup_type, backup_status in backup_list:
            backups.append(
                "{:<21s} | {:<12s} | {:s}".format(backup_id, backup_type, backup_status)
            )

        return "\n".join(backups)

    @property
    def _backup_config(self) -> MongoDBConfiguration:
        """Construct the config object for backup user and creates user if necessary."""
        if not self.charm.get_secret("app", "backup-password"):
            self.charm.set_secret("app", "backup-password", generate_password())

        return MongoDBConfiguration(
            replset=self.charm.app.name,
            database="",
            username="backup",
            password=self.charm.get_secret("app", "backup-password"),
            hosts=[
                self.charm._unit_ip(self.charm.unit)
            ],  # pbm cannot make a direct connection if multiple hosts are used
            roles=["backup"],
            tls_external=self.charm.tls.get_tls_files("unit") is not None,
            tls_internal=self.charm.tls.get_tls_files("app") is not None,
        )<|MERGE_RESOLUTION|>--- conflicted
+++ resolved
@@ -43,7 +43,7 @@
 
 # Increment this PATCH version before using `charmcraft publish-lib` or reset
 # to 0 if you are raising the major API version
-LIBPATCH = 2
+LIBPATCH = 3
 
 logger = logging.getLogger(__name__)
 
@@ -365,13 +365,9 @@
         try:
             remapping_args = self._remap_replicaset(backup_id)
             subprocess.check_output(
-<<<<<<< HEAD
-                f"charmed-mongodb.pbm restore {backup_id}", shell=True, stderr=subprocess.STDOUT
-=======
-                f"percona-backup-mongodb restore {backup_id} {remapping_args}",
+                f"charmed-mongodb.pbm restore {backup_id}  {remapping_args}",
                 shell=True,
                 stderr=subprocess.STDOUT,
->>>>>>> 27af8ee8
             )
             event.set_results({"restore-status": "restore started"})
             self.charm.unit.status = MaintenanceStatus("restore started/running")
@@ -399,7 +395,7 @@
         Raises: CalledProcessError
         """
         pbm_status = subprocess.check_output(
-            "percona-backup-mongodb status --out=json", shell=True, stderr=subprocess.STDOUT
+            "charmed-mongodb.pbm status --out=json", shell=True, stderr=subprocess.STDOUT
         )
         pbm_status = json.loads(pbm_status.decode("utf-8"))
 
