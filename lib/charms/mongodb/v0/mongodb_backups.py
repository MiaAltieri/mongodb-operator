# Copyright 2023 Canonical Ltd.
# See LICENSE file for licensing details.

"""In this class, we manage backup configurations and actions.

Specifically backups are handled with Percona Backup MongoDB (pbm) which is installed as a snap
during the install phase. A user for PBM is created when MongoDB is first started during the
start phase. This user is named "backup".
"""
import json
import logging
import subprocess
import time
from typing import Dict

from charms.data_platform_libs.v0.s3 import CredentialsChangedEvent, S3Requirer
from charms.mongodb.v0.helpers import generate_password
from charms.mongodb.v0.mongodb import MongoDBConfiguration
from charms.operator_libs_linux.v1 import snap
from ops.framework import Object
from ops.model import (
    ActiveStatus,
    BlockedStatus,
    MaintenanceStatus,
    StatusBase,
    WaitingStatus,
)
from tenacity import (
    Retrying,
    before_log,
    retry,
    retry_if_exception_type,
    stop_after_attempt,
    wait_fixed,
)

# The unique Charmhub library identifier, never change it
LIBID = "18c461132b824ace91af0d7abe85f40e"

# Increment this major API version when introducing breaking changes
LIBAPI = 0

# Increment this PATCH version before using `charmcraft publish-lib` or reset
# to 0 if you are raising the major API version
LIBPATCH = 1

logger = logging.getLogger(__name__)

S3_PBM_OPTION_MAP = {
    "region": "storage.s3.region",
    "bucket": "storage.s3.bucket",
    "path": "storage.s3.prefix",
    "access-key": "storage.s3.credentials.access-key-id",
    "secret-key": "storage.s3.credentials.secret-access-key",
    "endpoint": "storage.s3.endpointUrl",
    "storage-class": "storage.s3.storageClass",
}
S3_RELATION = "s3-credentials"


class ResyncError(Exception):
    """Raised when pbm is resyncing configurations and is not ready to be used."""


class SetPBMConfigError(Exception):
    """Raised when pbm cannot configure a given option."""


class PBMBusyError(Exception):
    """Raised when PBM is busy and cannot run another operation."""


class MongoDBBackups(Object):
    """In this class, we manage mongodb backups."""

    def __init__(self, charm, substrate="k8s"):
        """Manager of MongoDB client relations."""
        super().__init__(charm, "client-relations")
        self.charm = charm
        self.substrate = substrate

        # s3 relation handles the config options for s3 backups
        self.s3_client = S3Requirer(self.charm, S3_RELATION)
        self.framework.observe(
            self.s3_client.on.credentials_changed, self._on_s3_credential_changed
        )
        self.framework.observe(self.charm.on.create_backup_action, self._on_create_backup_action)
        self.framework.observe(self.charm.on.list_backups_action, self._on_list_backups_action)
        self.framework.observe(self.charm.on.restore_action, self._on_restore_action)

    def _on_s3_credential_changed(self, event: CredentialsChangedEvent):
        """Sets pbm credentials, resyncs if necessary and reports config errors."""
        # handling PBM configurations requires that MongoDB is running and the pbm snap is
        # installed.
        if "db_initialised" not in self.charm.app_peer_data:
            logger.debug("Cannot set PBM configurations, MongoDB has not yet started.")
            event.defer()
            return

        snap_cache = snap.SnapCache()
        pbm_snap = snap_cache["percona-backup-mongodb"]
        if not pbm_snap.present:
            logger.debug("Cannot set PBM configurations, PBM snap is not yet installed.")
            event.defer()
            return

        # pbm requires that the URI is set before adding configs
        pbm_snap.set({"uri": self._backup_config.uri})

        # Add and sync configuration options while handling errors related to configuring options
        # and re-syncing PBM.
        try:
            self._set_config_options(self._get_pbm_configs())
            self._resync_config_options(pbm_snap)
        except SetPBMConfigError:
            self.charm.unit.status = BlockedStatus("couldn't configure s3 backup options.")
            return
        except snap.SnapError as e:
            logger.error("An exception occurred when starting pbm agent, error: %s.", str(e))
            self.charm.unit.status = BlockedStatus("couldn't start pbm")
            return
        except ResyncError:
            self.charm.unit.status = WaitingStatus("waiting to sync s3 configurations.")
            event.defer()
            logger.debug("Sync-ing configurations needs more time.")
            return
        except PBMBusyError:
            self.charm.unit.status = WaitingStatus("waiting to sync s3 configurations.")
            logger.debug(
                "Cannot update configs while PBM is running, must wait for PBM action to finish."
            )
            event.defer()
            return
        except subprocess.CalledProcessError as e:
            logger.error("Syncing configurations failed: %s", str(e))

        self.charm.unit.status = self._get_pbm_status()

    def _get_pbm_configs(self) -> Dict:
        """Returns a dictionary of desired PBM configurations."""
        pbm_configs = {"storage.type": "s3"}
        credentials = self.s3_client.get_s3_connection_info()
        for s3_option, s3_value in credentials.items():
            if s3_option not in S3_PBM_OPTION_MAP:
                continue

            pbm_configs[S3_PBM_OPTION_MAP[s3_option]] = s3_value
        return pbm_configs

    def _set_config_options(self, pbm_configs):
        """Applying given configurations with pbm."""
        # the pbm tool can only set one configuration at a time.
        for pbm_key, pbm_value in pbm_configs.items():
            try:
                self._pbm_set_config(pbm_key, pbm_value)
            except subprocess.CalledProcessError:
                # do not log the error since the error outputs the command that was run. The
                # command can include credentials that should not be logged.
                logger.error(
                    "Failed to configure the PBM snap option: %s",
                    pbm_key,
                )
                raise SetPBMConfigError

    def _resync_config_options(self, pbm_snap):
        """Attempts to sync pbm config options and sets status in case of failure."""
        pbm_snap.start(services=["pbm-agent"])

        # pbm has a flakely resync and it is necessary to wait for no actions to be running before
        # resync-ing. See: https://jira.percona.com/browse/PBM-1038
        for attempt in Retrying(
            stop=stop_after_attempt(20),
            wait=wait_fixed(5),
            reraise=True,
        ):
            with attempt:
                pbm_status = self._get_pbm_status()
                if isinstance(pbm_status, MaintenanceStatus) or isinstance(
                    pbm_status, WaitingStatus
                ):
                    raise PBMBusyError

        # wait for re-sync and update charm status based on pbm syncing status. Need to wait for
        # 2 seconds for pbm_agent to receive the resync command before verifying.
        subprocess.check_output("percona-backup-mongodb config --force-resync", shell=True)
        time.sleep(2)
        self._wait_pbm_status()

    def _get_pbm_status(self) -> StatusBase:
        """Retrieve pbm status."""
        snap_cache = snap.SnapCache()
        pbm_snap = snap_cache["percona-backup-mongodb"]
        if not pbm_snap.present:
            return BlockedStatus("pbm not installed.")

        try:
            pbm_status = subprocess.check_output(
                "percona-backup-mongodb status", shell=True, stderr=subprocess.STDOUT
            )
            # pbm is running resync operation
            if "Resync" in self._current_pbm_op(pbm_status.decode("utf-8")):
                return WaitingStatus("waiting to sync s3 configurations.")

            # no operations are currently running with pbm
            if "(none)" in self._current_pbm_op(pbm_status.decode("utf-8")):
                return ActiveStatus("")

            if "Snapshot backup" in self._current_pbm_op(pbm_status.decode("utf-8")):
                return MaintenanceStatus("backup started/running")

            if "Snapshot restore" in self._current_pbm_op(pbm_status.decode("utf-8")):
                return MaintenanceStatus("restore started/running")

        except subprocess.CalledProcessError as e:
            # pbm pipes a return code of 1, but its output shows the true error code so it is
            # necessary to parse the output
            error_message = e.output.decode("utf-8")
            if "status code: 403" in error_message:
                return BlockedStatus("s3 credentials are incorrect.")

            return BlockedStatus("s3 configurations are incompatible.")
        return ActiveStatus("")

    @retry(
        stop=stop_after_attempt(20),
        reraise=True,
        retry=retry_if_exception_type(ResyncError),
        before=before_log(logger, logging.DEBUG),
    )
    def _wait_pbm_status(self) -> None:
        """Wait for pbm_agent to resolve errors and return the status of pbm.

        The pbm status is set by the pbm_agent daemon which needs time to both resync and resolve
        errors in configurations. Resync-ing is a longer process and should take around 5 minutes.
        Configuration errors generally occur when the configurations change and pbm_agent is
        updating, this is generally quick and should take <15s. If errors are not resolved in 15s
        it means there is an incorrect configuration which will require user intervention.

        Retrying for resync is handled by decorator, retrying for configuration errors is handled
        within this function.
        """
        # on occasion it takes the pbm_agent daemon time to update its configs, meaning that it
        # will error for incorrect configurations for <15s before resolving itself.
        for attempt in Retrying(
            stop=stop_after_attempt(3),
            wait=wait_fixed(5),
            reraise=True,
        ):
            with attempt:
                pbm_status = subprocess.check_output("percona-backup-mongodb status", shell=True)
                if "Resync" in self._current_pbm_op(pbm_status.decode("utf-8")):
                    # since this process takes several minutes we should let the user know
                    # immediately.
                    self.charm.unit.status = WaitingStatus("waiting to sync s3 configurations.")
                    raise ResyncError

    def _current_pbm_op(self, pbm_status: str) -> str:
        """Parses pbm status for the operation that pbm is running."""
        pbm_status = pbm_status.splitlines()
        for i in range(0, len(pbm_status)):
            line = pbm_status[i]

            # operation is two lines after the line "Currently running:"
            if line == "Currently running:":
                return pbm_status[i + 2]

        return ""

    def _pbm_set_config(self, key: str, value: str) -> None:
        """Runs the percona-backup-mongodb config command for the provided key and value."""
        config_cmd = f'percona-backup-mongodb config --set {key}="{value}"'
        subprocess.check_output(config_cmd, shell=True)

    def _on_create_backup_action(self, event) -> None:
        if self.model.get_relation(S3_RELATION) is None:
            event.fail("Relation with s3-integrator charm missing, cannot create backup.")
            return

        # cannot create backup if pbm is not ready. This could be due to: resyncing, incompatible,
        # options, incorrect credentials, or already creating a backup
        pbm_status = self._get_pbm_status()
        self.charm.unit.status = pbm_status
        if isinstance(pbm_status, MaintenanceStatus):
            event.fail("Please wait for current backup/restore to finish.")
            return
        if isinstance(pbm_status, WaitingStatus):
            event.defer()
            logger.debug(
                "Sync-ing configurations needs more time, must wait before creating a backup."
            )
            return
        if isinstance(pbm_status, BlockedStatus):
            event.fail(f"Cannot create backup {pbm_status.message}.")
            return

        try:
            subprocess.check_output("percona-backup-mongodb backup", shell=True)
            event.set_results({"backup-status": "backup started"})
            self.charm.unit.status = MaintenanceStatus("backup started/running")
        except subprocess.CalledProcessError as e:
            event.fail(f"Failed to backup MongoDB with error: {str(e)}")
            return

    def _on_list_backups_action(self, event) -> None:
        if self.model.get_relation(S3_RELATION) is None:
            event.fail("Relation with s3-integrator charm missing, cannot list backups.")
            return

        # cannot list backups if pbm is resyncing, or has incompatible options or incorrect
        # credentials
        pbm_status = self._get_pbm_status()
        self.charm.unit.status = pbm_status
        if isinstance(pbm_status, WaitingStatus):
            event.defer()
            logger.debug(
                "Sync-ing configurations needs more time, must wait before listing backups."
            )
            return
        if isinstance(pbm_status, BlockedStatus):
            event.fail(f"Cannot list backups: {pbm_status.message}.")
            return

        try:
            formatted_list = self._generate_backup_list_output()
            event.set_results({"backups": formatted_list})
        except subprocess.CalledProcessError as e:
            event.fail(f"Failed to list MongoDB backups with error: {str(e)}")
            return

<<<<<<< HEAD
    def _on_restore_action(self, event) -> None:
        if self.model.get_relation(S3_RELATION) is None:
            event.fail("Relation with s3-integrator charm missing, cannot restore from a backup.")
            return

        backup_id = event.params.get("backup-id")
        if not backup_id:
            event.fail("Missing backup-id to restore")
            return

        # cannot restore backup if pbm is not ready. This could be due to: resyncing, incompatible,
        # options, incorrect credentials, creating a backup, or already performing a restore.
        pbm_status = self._get_pbm_status()
        self.charm.unit.status = pbm_status
        if isinstance(pbm_status, MaintenanceStatus):
            event.fail("Please wait for current backup/restore to finish.")
            return
        if isinstance(pbm_status, WaitingStatus):
            event.defer()
            logger.debug("Sync-ing configurations needs more time, must wait before restoring.")
            return
        if isinstance(pbm_status, BlockedStatus):
            event.fail(f"Cannot create backup {pbm_status.message}.")
            return

        try:
            subprocess.check_output(
                f"percona-backup-mongodb restore {backup_id}", shell=True, stderr=subprocess.STDOUT
            )
            event.set_results({"restore-status": "restore started"})
            self.charm.unit.status = MaintenanceStatus("restore started/running")
        except subprocess.CalledProcessError as e:
            error_message = e.output.decode("utf-8")
            if f"backup '{backup_id}' not found" in error_message:
                event.fail(
                    f"Backup id: {backup_id} does not exist in list of backups, please check list-backups for the available backup_ids."
                )
                return

            event.fail(f"Failed to restore MongoDB with error: {str(e)}")
            return
=======
    def _generate_backup_list_output(self) -> str:
        """Generates a list of backups in a formatted table.

        List contains successful, failed, and in progress backups in order of ascending time.

        Raises CalledProcessError
        """
        backup_list = []
        pbm_status = subprocess.check_output(
            "percona-backup-mongodb status --out=json", shell=True, stderr=subprocess.STDOUT
        )
        # processes finished and failed backups
        pbm_status = json.loads(pbm_status.decode("utf-8"))
        backups = pbm_status["backups"]["snapshot"] or []
        for backup in backups:
            backup_status = "finished"
            if backup["status"] == "error":
                backup_status = "failed"
            if backup["status"] != "error" and backup["status"] != "done":
                backup_status = "in progress"
            backup_list.append((backup["name"], backup["type"], backup_status))

        # process in progress backups
        running_backup = pbm_status["running"]
        if running_backup.get("type", None) == "backup":
            # backups are sorted in reverse order
            last_reported_backup = backup_list[0]
            # pbm will occasionally report backups that are currently running as failed, so it is
            # necessary to correct the backup list in this case.
            if last_reported_backup[0] == running_backup["name"]:
                backup_list[0] = (last_reported_backup[0], last_reported_backup[1], "in progress")
            else:
                backup_list.append((running_backup["name"], "logical", "in progress"))

        # sort by time and return formatted output
        return self._format_backup_list(sorted(backup_list, key=lambda pair: pair[0]))

    def _format_backup_list(self, backup_list) -> str:
        """Formats provided list of backups as a table."""
        backups = ["{:<21s} | {:<12s} | {:s}".format("backup-id", "backup-type", "backup-status")]

        backups.append("-" * len(backups[0]))
        for backup_id, backup_type, backup_status in backup_list:
            backups.append(
                "{:<21s} | {:<12s} | {:s}".format(backup_id, backup_type, backup_status)
            )

        return "\n".join(backups)
>>>>>>> c8528132

    @property
    def _backup_config(self) -> MongoDBConfiguration:
        """Construct the config object for backup user and creates user if necessary."""
        if not self.charm.get_secret("app", "backup_password"):
            self.charm.set_secret("app", "backup_password", generate_password())

        return MongoDBConfiguration(
            replset=self.charm.app.name,
            database="",
            username="backup",
            password=self.charm.get_secret("app", "backup_password"),
            hosts=[
                self.charm._unit_ip(self.charm.unit)
            ],  # pbm cannot make a direct connection if multiple hosts are used
            roles=["backup"],
            tls_external=self.charm.tls.get_tls_files("unit") is not None,
            tls_internal=self.charm.tls.get_tls_files("app") is not None,
        )<|MERGE_RESOLUTION|>--- conflicted
+++ resolved
@@ -327,7 +327,6 @@
             event.fail(f"Failed to list MongoDB backups with error: {str(e)}")
             return
 
-<<<<<<< HEAD
     def _on_restore_action(self, event) -> None:
         if self.model.get_relation(S3_RELATION) is None:
             event.fail("Relation with s3-integrator charm missing, cannot restore from a backup.")
@@ -369,7 +368,7 @@
 
             event.fail(f"Failed to restore MongoDB with error: {str(e)}")
             return
-=======
+
     def _generate_backup_list_output(self) -> str:
         """Generates a list of backups in a formatted table.
 
@@ -418,7 +417,6 @@
             )
 
         return "\n".join(backups)
->>>>>>> c8528132
 
     @property
     def _backup_config(self) -> MongoDBConfiguration:
