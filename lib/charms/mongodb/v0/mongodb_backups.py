--- conflicted
+++ resolved
@@ -9,18 +9,14 @@
 """
 import logging
 import subprocess
-<<<<<<< HEAD
-=======
 import time
->>>>>>> a74834bc
 
 from charms.data_platform_libs.v0.s3 import CredentialsChangedEvent, S3Requirer
 from charms.mongodb.v0.helpers import generate_password
 from charms.mongodb.v0.mongodb import MongoDBConfiguration
 from charms.operator_libs_linux.v1 import snap
 from ops.framework import Object
-<<<<<<< HEAD
-from ops.model import ActiveStatus, BlockedStatus, WaitingStatus
+from ops.model import ActiveStatus, BlockedStatus, WaitingStatus, MaintenanceStatus
 from tenacity import (
     Retrying,
     before_log,
@@ -29,9 +25,6 @@
     wait_fixed,
     retry_if_exception_type,
 )
-=======
-from ops.model import MaintenanceStatus
->>>>>>> a74834bc
 
 # The unique Charmhub library identifier, never change it
 LIBID = "18c461132b824ace91af0d7abe85f40e"
@@ -57,20 +50,8 @@
 S3_RELATION = "s3-credentials"
 
 
-<<<<<<< HEAD
 class ResyncError(Exception):
     "Raised when pbm is resyncing configurations and is not ready to be used."
-=======
-PBM_S3_CONFIGS = [
-    ("storage.s3.region", "s3-storage-region"),
-    ("storage.s3.bucket", "s3-storage-bucket"),
-    ("storage.s3.prefix", "s3-storage-prefix"),
-    ("storage.s3.credentials.access-key-id", "s3-access-key-id"),
-    ("storage.s3.credentials.secret-access-key", "s3-secret-access-key"),
-    ("storage.s3.serverSideEncryption.kmsKeyID", "s3-kms-key-id"),
-]
-S3_RELATION = "s3-credentials"
->>>>>>> a74834bc
 
 
 class MongoDBBackups(Object):
@@ -81,13 +62,13 @@
         super().__init__(charm, "client-relations")
         self.charm = charm
         self.substrate = substrate
-<<<<<<< HEAD
 
         # s3 relation handles the config options for s3 backups
         self.s3_client = S3Requirer(self.charm, S3_RELATION)
         self.framework.observe(
             self.s3_client.on.credentials_changed, self._on_s3_credential_changed
         )
+        self.framework.observe(self.charm.on.create_backup_action, self._on_create_backup_action)
 
     def _on_s3_credential_changed(self, event: CredentialsChangedEvent):
         """Sets pbm credentials, resyncs if necessary and reports config errors."""
@@ -218,8 +199,6 @@
         """Runs the percona-backup-mongodb config command for the provided key and value."""
         config_cmd = f'percona-backup-mongodb config --set {key}="{value}"'
         subprocess.check_output(config_cmd, shell=True)
-=======
-        self.framework.observe(self.charm.on.create_backup_action, self._on_create_backup_action)
 
     def _on_create_backup_action(self, event) -> None:
         if self.model.get_relation(S3_RELATION) is None:
@@ -242,6 +221,14 @@
             event.fail(f"Failed to backup MongoDB with error: {str(e)}")
             return
 
+        # cannot create backup if pbm is not ready
+        status = self._get_pbm_status()
+        self.charm.unit.status = status
+        if isinstance(status, WaitingStatus):
+            logger.debug("pbm is syncing credentials, must wait before running backup")
+            event.defer()
+            return
+
         try:
             subprocess.check_output("percona-backup-mongodb backup", shell=True)
             event.set_results({"backup-status": "backup started"})
@@ -249,7 +236,6 @@
         except subprocess.CalledProcessError as e:
             event.fail(f"Failed to backup MongoDB with error: {str(e)}")
             return
->>>>>>> a74834bc
 
     @property
     def _backup_config(self) -> MongoDBConfiguration:
