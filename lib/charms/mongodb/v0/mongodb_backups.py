--- conflicted
+++ resolved
@@ -7,23 +7,17 @@
 during the install phase. A user for PBM is created when MongoDB is first started during the
 start phase.
 """
-from charms.operator_libs_linux.v1 import snap
-from charms.mongodb.v0.mongodb import MongoDBConfiguration, MongoDBConnection
-from charms.mongodb.v0.helpers import generate_password
 import logging
-from collections import namedtuple
 
-<<<<<<< HEAD
-from ops.framework import Object
-from ops.model import ActiveStatus, BlockedStatus
-from pymongo.errors import PyMongoError, OperationFailure
-=======
 from charms.mongodb.v0.helpers import generate_password
 from charms.mongodb.v0.mongodb import MongoDBConfiguration
 from charms.operator_libs_linux.v1 import snap
+from charms.mongodb.v0.mongodb import MongoDBConfiguration
+from charms.mongodb.v0.helpers import generate_password
+import logging
+
 from ops.framework import Object
-from ops.model import ActiveStatus
->>>>>>> 7d47c37d
+from ops.model import ActiveStatus, BlockedStatus
 
 # The unique Charmhub library identifier, never change it
 LIBID = "18c461132b824ace91af0d7abe85f40e"
@@ -74,15 +68,6 @@
             event.defer()
             return
 
-<<<<<<< HEAD
-        try:
-            self.create_pbm_user()
-        except PyMongoError as e:
-            self.charm.unit.status = BlockedStatus("config change failed")
-            logger.error("Deferring config_changed since: error=%r", e)
-            event.defer()
-            return
-
         # presets for PBM snap configurations
         pbm_configs = {}
         pbm_configs["uri"] = self._pbm_config.uri
@@ -105,25 +90,8 @@
             )
             self.charm.unit.status = BlockedStatus("couldn't configure s3 backup options.")
 
-    def create_pbm_user(self):
-        """Creates the PBM user on the MongoDB database."""
-        with MongoDBConnection(self.charm.mongodb_config) as mongo:
-            # first we must create the necessary roles for PBM
-            logger.debug("creating the PBM user roles...")
-            mongo.create_role(role_name="pbmAnyAction", privileges=PBM_PRIVILEGES)
-            logger.debug("creating the PBM user...")
-            try:
-                mongo.create_user(self._pbm_config)
-            except OperationFailure as e:
-                if not e.code == 51003:  # User already exists
-                    logger.error("Cannot add user. error=%r", e)
-                    raise
-
-=======
-        # TODO handle PBM configurations set by the user
         self.charm.unit.status = ActiveStatus()
 
->>>>>>> 7d47c37d
     @property
     def _pbm_config(self) -> MongoDBConfiguration:
         """Construct the config object for pbm user and creates user if necessary."""
