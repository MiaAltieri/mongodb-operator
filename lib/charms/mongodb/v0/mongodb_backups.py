--- conflicted
+++ resolved
@@ -52,10 +52,7 @@
     "access-key": "storage.s3.credentials.access-key-id",
     "secret-key": "storage.s3.credentials.secret-access-key",
     "endpoint": "storage.s3.endpointUrl",
-<<<<<<< HEAD
-=======
     "storage-class": "storage.s3.storageClass",
->>>>>>> ea41a9a2
 }
 S3_RELATION = "s3-credentials"
 
@@ -144,14 +141,7 @@
         for s3_option, s3_value in credentials.items():
             if s3_option not in S3_PBM_OPTION_MAP:
                 continue
-<<<<<<< HEAD
-            # TODO remove this once: https://github.com/canonical/s3-integrator/issues/13 is
-            # solved
-            if s3_option == "endpoint" and s3_value == "s3.amazonaws.com":
-                s3_value = ""
-=======
-
->>>>>>> ea41a9a2
+
             pbm_configs[S3_PBM_OPTION_MAP[s3_option]] = s3_value
         return pbm_configs
 
