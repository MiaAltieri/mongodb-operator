# Copyright 2023 Canonical Ltd.
# See LICENSE file for licensing details.

"""In this class, we manage backup configurations and actions.

Specifically backups are handled with Percona Backup MongoDB (pbm) which is installed as a snap
during the install phase. A user for PBM is created when MongoDB is first started during the
start phase. This user is named "backup".
"""
import logging
import subprocess
import time

from charms.data_platform_libs.v0.s3 import CredentialsChangedEvent, S3Requirer
from charms.mongodb.v0.helpers import generate_password
from charms.mongodb.v0.mongodb import MongoDBConfiguration
from charms.operator_libs_linux.v1 import snap
from ops.framework import Object
from ops.model import (
    ActiveStatus,
    BlockedStatus,
    MaintenanceStatus,
    StatusBase,
    WaitingStatus,
)
from tenacity import (
    Retrying,
    before_log,
    retry,
    retry_if_exception_type,
    stop_after_attempt,
    wait_fixed,
)

# The unique Charmhub library identifier, never change it
LIBID = "18c461132b824ace91af0d7abe85f40e"

# Increment this major API version when introducing breaking changes
LIBAPI = 0

# Increment this PATCH version before using `charmcraft publish-lib` or reset
# to 0 if you are raising the major API version
LIBPATCH = 1

CREDENTIALS_CODE = 403

logger = logging.getLogger(__name__)

S3_PBM_OPTION_MAP = {
    "region": "storage.s3.region",
    "bucket": "storage.s3.bucket",
    "path": "storage.s3.prefix",
    "access-key": "storage.s3.credentials.access-key-id",
    "secret-key": "storage.s3.credentials.secret-access-key",
}
S3_RELATION = "s3-credentials"


class ResyncError(Exception):
    """Raised when pbm is resyncing configurations and is not ready to be used."""


class SetPBMConfigError(Exception):
    """Raised when pbm cannot configure a given option."""


class PBMBusyError(Exception):
    """Raised when PBM is busy and cannot run another operation."""


class MongoDBBackups(Object):
    """In this class, we manage mongodb backups."""

    def __init__(self, charm, substrate="k8s"):
        """Manager of MongoDB client relations."""
        super().__init__(charm, "client-relations")
        self.charm = charm
        self.substrate = substrate

        # s3 relation handles the config options for s3 backups
        self.s3_client = S3Requirer(self.charm, S3_RELATION)
        self.framework.observe(
            self.s3_client.on.credentials_changed, self._on_s3_credential_changed
        )
        self.framework.observe(self.charm.on.create_backup_action, self._on_create_backup_action)
        self.framework.observe(self.charm.on.list_backups_action, self._on_list_backups_action)

    def _on_s3_credential_changed(self, event: CredentialsChangedEvent):
        """Sets pbm credentials, resyncs if necessary and reports config errors."""
        # handling PBM configurations requires that MongoDB is running and the pbm snap is
        # installed.
        if "db_initialised" not in self.charm.app_peer_data:
            logger.debug("Cannot set PBM configurations, MongoDB has not yet started.")
            event.defer()
            return

        snap_cache = snap.SnapCache()
        pbm_snap = snap_cache["percona-backup-mongodb"]
        if not pbm_snap.present:
            logger.debug("Cannot set PBM configurations, PBM snap is not yet installed.")
            event.defer()
            return

        # pbm requires that the URI is set before adding configs
        pbm_snap.set({"uri": self._backup_config.uri})

        # gather PBM snap configurations
        pbm_configs = {"storage.type": "s3"}
        credentials = self.s3_client.get_s3_connection_info()
        for s3_option, s3_value in credentials.items():
            if s3_option not in S3_PBM_OPTION_MAP:
                continue
            pbm_configs[S3_PBM_OPTION_MAP[s3_option]] = s3_value

        # set configs, sync configs, and check for validity of options
        try:
            self._set_config_options(pbm_configs)
            # pbm has a flakely resync and it is necessary to resync twice see:
            # https://jira.percona.com/browse/PBM-1038
            self._resync_config_options(pbm_snap)
            self._resync_config_options(pbm_snap)
            self.charm.unit.status = ActiveStatus("")
        except SetPBMConfigError:
            self.charm.unit.status = BlockedStatus("couldn't configure s3 backup options.")
            return
        except snap.SnapError as e:
            logger.error("An exception occurred when starting pbm agent, error: %s.", str(e))
            self.charm.unit.status = BlockedStatus("couldn't start pbm")
            return
        except ResyncError:
            self.charm.unit.status = WaitingStatus("waiting to sync s3 configurations.")
            event.defer()
            logger.debug("Sync-ing configurations needs more time.")
            return
<<<<<<< HEAD
        except PBMBusyError:
            self.charm.unit.status = WaitingStatus("waiting to sync s3 configurations.")
            logger.debug(
                "Cannot update configs while PBM is running, must wait for PBM action to finish."
            )
            event.defer()
            return
        except subprocess.CalledProcessError as e:
            if e.returncode == CREDENTIALS_CODE:
                logger.error("credentials for pbm are invalid.")
                self.charm.unit.status = BlockedStatus("s3 credentials are incorrect.")
                return

            logger.error(e)
            self.charm.unit.status = BlockedStatus("s3 configurations are incompatible.")
            return
=======
        except subprocess.CalledProcessError as e:
            logger.error("Syncing configurations failed: %s", str(e))

        self.charm.unit.status = self._get_pbm_status()
>>>>>>> 03b55998

    def _set_config_options(self, pbm_configs):
        """Applying given configurations with pbm."""
        # the pbm tool can only set one configuration at a time.
        for pbm_key, pbm_value in pbm_configs.items():
            try:
                self._pbm_set_config(pbm_key, pbm_value)
            except subprocess.CalledProcessError:
                # do not log the error since the error outputs the command that was run. The
                # command can include credentials that should not be logged.
                logger.error(
                    "Failed to configure the PBM snap option: %s",
                    pbm_key,
                )
                raise SetPBMConfigError

    def _resync_config_options(self, pbm_snap):
        """Attempts to sync pbm config options and sets status in case of failure."""
        pbm_snap.start(services=["pbm-agent"])

<<<<<<< HEAD
        # pbm has a flakely resync and it is necessary to wait for no actions to be running before
        # resync-ing. See: https://jira.percona.com/browse/PBM-1038
        for attempt in Retrying(
            stop=stop_after_attempt(20),
            wait=wait_fixed(5),
            reraise=True,
        ):
            with attempt:
                pbm_status = self._get_pbm_status()
                if isinstance(pbm_status, MaintenanceStatus) or isinstance(
                    pbm_status, WaitingStatus
                ):
                    raise PBMBusyError

=======
>>>>>>> 03b55998
        # wait for re-sync and update charm status based on pbm syncing status. Need to wait for
        # 2 seconds for pbm_agent to receive the resync command before verifying.
        subprocess.check_output("percona-backup-mongodb config --force-resync", shell=True)
        time.sleep(2)
        self._wait_pbm_status()

    def _get_pbm_status(self) -> StatusBase:
        """Retrieve pbm status."""
        snap_cache = snap.SnapCache()
        pbm_snap = snap_cache["percona-backup-mongodb"]
        if not pbm_snap.present:
<<<<<<< HEAD
            return None
=======
            return BlockedStatus("pbm not installed.")
>>>>>>> 03b55998

        try:
            pbm_status = subprocess.check_output("percona-backup-mongodb status", shell=True)
            # pbm is running resync operation
            if "Resync" in self._current_pbm_op(pbm_status.decode("utf-8")):
                return WaitingStatus("waiting to sync s3 configurations.")

            # no operations are currently running with pbm
            if "(none)" in self._current_pbm_op(pbm_status.decode("utf-8")):
                return ActiveStatus("")

            if "Snapshot backup" in self._current_pbm_op(pbm_status.decode("utf-8")):
                return MaintenanceStatus("backup started/running")

        except subprocess.CalledProcessError as e:
            if e.returncode == CREDENTIALS_CODE:
                return BlockedStatus("s3 credentials are incorrect.")

            return BlockedStatus("s3 configurations are incompatible.")
<<<<<<< HEAD
=======
        return ActiveStatus("")
>>>>>>> 03b55998

    @retry(
        stop=stop_after_attempt(20),
        reraise=True,
        retry=retry_if_exception_type(ResyncError),
        before=before_log(logger, logging.DEBUG),
    )
    def _wait_pbm_status(self) -> None:
        """Wait for pbm_agent to resolve errors and return the status of pbm.

        The pbm status is set by the pbm_agent daemon which needs time to both resync and resolve
        errors in configurations. Resync-ing is a longer process and should take around 5 minutes.
        Configuration errors generally occur when the configurations change and pbm_agent is
        updating, this is generally quick and should take <15s. If errors are not resolved in 15s
        it means there is an incorrect configuration which will require user intervention.

        Retrying for resync is handled by decorator, retrying for configuration errors is handled
        within this function.
        """
        # on occasion it takes the pbm_agent daemon time to update its configs, meaning that it
        # will error for incorrect configurations for <15s before resolving itself.
        for attempt in Retrying(
            stop=stop_after_attempt(3),
            wait=wait_fixed(5),
            reraise=True,
        ):
            with attempt:
                pbm_status = subprocess.check_output("percona-backup-mongodb status", shell=True)
                if "Resync" in self._current_pbm_op(pbm_status.decode("utf-8")):
                    # since this process takes several minutes we should let the user know
                    # immediately.
                    self.charm.unit.status = WaitingStatus("waiting to sync s3 configurations.")
                    raise ResyncError

    def _current_pbm_op(self, pbm_status: str) -> str:
        """Parses pbm status for the operation that pbm is running."""
        pbm_status = pbm_status.splitlines()
        for i in range(0, len(pbm_status)):
            line = pbm_status[i]

            # operation is two lines after the line "Currently running:"
            if line == "Currently running:":
                return pbm_status[i + 2]

        return ""

    def _pbm_set_config(self, key: str, value: str) -> None:
        """Runs the percona-backup-mongodb config command for the provided key and value."""
        config_cmd = f'percona-backup-mongodb config --set {key}="{value}"'
        subprocess.check_output(config_cmd, shell=True)

    def _on_create_backup_action(self, event) -> None:
        if self.model.get_relation(S3_RELATION) is None:
            event.fail("Relation with s3-integrator charm missing, cannot create backup.")
            return

        # cannot create backup if pbm is not ready. This could be due to: resyncing, incompatible,
        # options, incorrect credentials, or already creating a backup
        pbm_status = self._get_pbm_status()
        self.charm.unit.status = pbm_status
        if isinstance(pbm_status, MaintenanceStatus):
            event.fail(
                "Can only create one backup at a time, please wait for current backup to finish."
            )
            return
        if isinstance(pbm_status, WaitingStatus):
            event.defer()
            logger.debug(
                "Sync-ing configurations needs more time, must wait before creating a backup."
            )
            return
        if isinstance(pbm_status, BlockedStatus):
            event.fail(f"Cannot create backup {pbm_status.message}.")
            return

        try:
            subprocess.check_output("percona-backup-mongodb backup", shell=True)
            event.set_results({"backup-status": "backup started"})
            self.charm.unit.status = MaintenanceStatus("backup started/running")
        except subprocess.CalledProcessError as e:
            event.fail(f"Failed to backup MongoDB with error: {str(e)}")
            return

    def _on_list_backups_action(self, event) -> None:
        if self.model.get_relation(S3_RELATION) is None:
            event.fail("Relation with s3-integrator charm missing, cannot list backups.")
            return

        # cannot list backups if pbm is resyncing, or has incompatible options or incorrect
        # credentials
        pbm_status = self._get_pbm_status()
        self.charm.unit.status = pbm_status
        if isinstance(pbm_status, WaitingStatus):
            event.defer()
            logger.debug(
                "Sync-ing configurations needs more time, must wait before listing backups."
            )
            return
        if isinstance(pbm_status, BlockedStatus):
            event.fail(f"Cannot list backups: {pbm_status.message}.")
            return

        try:
            backups = subprocess.check_output("percona-backup-mongodb list", shell=True)
            event.set_results({"backups": backups.decode("utf-8")})
        except subprocess.CalledProcessError as e:
            event.fail(f"Failed to list MongoDB backups with error: {str(e)}")
            return

    @property
    def _backup_config(self) -> MongoDBConfiguration:
        """Construct the config object for backup user and creates user if necessary."""
        if not self.charm.get_secret("app", "backup_password"):
            self.charm.set_secret("app", "backup_password", generate_password())

        return MongoDBConfiguration(
            replset=self.charm.app.name,
            database="admin",
            username="backup",
            password=self.charm.get_secret("app", "backup_password"),
            hosts=self.charm.mongodb_config.hosts,
            roles=["backup"],
            tls_external=self.charm.tls.get_tls_files("unit") is not None,
            tls_internal=self.charm.tls.get_tls_files("app") is not None,
        )<|MERGE_RESOLUTION|>--- conflicted
+++ resolved
@@ -132,7 +132,6 @@
             event.defer()
             logger.debug("Sync-ing configurations needs more time.")
             return
-<<<<<<< HEAD
         except PBMBusyError:
             self.charm.unit.status = WaitingStatus("waiting to sync s3 configurations.")
             logger.debug(
@@ -141,20 +140,9 @@
             event.defer()
             return
         except subprocess.CalledProcessError as e:
-            if e.returncode == CREDENTIALS_CODE:
-                logger.error("credentials for pbm are invalid.")
-                self.charm.unit.status = BlockedStatus("s3 credentials are incorrect.")
-                return
-
-            logger.error(e)
-            self.charm.unit.status = BlockedStatus("s3 configurations are incompatible.")
-            return
-=======
-        except subprocess.CalledProcessError as e:
             logger.error("Syncing configurations failed: %s", str(e))
 
         self.charm.unit.status = self._get_pbm_status()
->>>>>>> 03b55998
 
     def _set_config_options(self, pbm_configs):
         """Applying given configurations with pbm."""
@@ -175,7 +163,6 @@
         """Attempts to sync pbm config options and sets status in case of failure."""
         pbm_snap.start(services=["pbm-agent"])
 
-<<<<<<< HEAD
         # pbm has a flakely resync and it is necessary to wait for no actions to be running before
         # resync-ing. See: https://jira.percona.com/browse/PBM-1038
         for attempt in Retrying(
@@ -190,8 +177,6 @@
                 ):
                     raise PBMBusyError
 
-=======
->>>>>>> 03b55998
         # wait for re-sync and update charm status based on pbm syncing status. Need to wait for
         # 2 seconds for pbm_agent to receive the resync command before verifying.
         subprocess.check_output("percona-backup-mongodb config --force-resync", shell=True)
@@ -203,11 +188,7 @@
         snap_cache = snap.SnapCache()
         pbm_snap = snap_cache["percona-backup-mongodb"]
         if not pbm_snap.present:
-<<<<<<< HEAD
-            return None
-=======
             return BlockedStatus("pbm not installed.")
->>>>>>> 03b55998
 
         try:
             pbm_status = subprocess.check_output("percona-backup-mongodb status", shell=True)
@@ -227,10 +208,7 @@
                 return BlockedStatus("s3 credentials are incorrect.")
 
             return BlockedStatus("s3 configurations are incompatible.")
-<<<<<<< HEAD
-=======
         return ActiveStatus("")
->>>>>>> 03b55998
 
     @retry(
         stop=stop_after_attempt(20),
