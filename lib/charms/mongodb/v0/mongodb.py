"""Code for interactions with MongoDB."""
# Copyright 2022 Canonical Ltd.
# See LICENSE file for licensing details.

import logging
import re
from dataclasses import dataclass
from typing import Dict, List, Optional, Set
from urllib.parse import quote_plus

from bson.json_util import dumps
from pymongo import MongoClient
from pymongo.errors import OperationFailure, PyMongoError
from tenacity import (
    RetryError,
    Retrying,
    before_log,
    retry,
    stop_after_attempt,
    stop_after_delay,
    wait_fixed,
)

# The unique Charmhub library identifier, never change it
LIBID = "49c69d9977574dd7942eb7b54f43355b"

# Increment this major API version when introducing breaking changes
LIBAPI = 0

# Increment this PATCH version before using `charmcraft publish-lib` or reset
# to 0 if you are raising the major API version
LIBPATCH = 3

# path to store mongodb ketFile
logger = logging.getLogger(__name__)

# List of system usernames needed for correct work on the charm.
<<<<<<< HEAD
CHARM_USERS = ["admin", "pbm"]
=======
CHARM_USERS = ["admin", "backup"]
>>>>>>> 3bb0a8dc


@dataclass
class MongoDBConfiguration:
    """Class for MongoDB configuration.

    — replset: name of replica set, needed for connection URI.
    — database: database name.
    — username: username.
    — password: password.
    — hosts: full list of hosts to connect to, needed for the URI.
    - tls_external: indicator for use of internal TLS connection.
    - tls_internal: indicator for use of external TLS connection.
    """

    replset: str
    database: Optional[str]
    username: str
    password: str
    hosts: Set[str]
    roles: Set[str]
    tls_external: bool
    tls_internal: bool

    @property
    def uri(self):
        """Return URI concatenated from fields."""
        hosts = ",".join(self.hosts)
        # Auth DB should be specified while user connects to application DB.
        auth_source = ""
        if self.database != "admin":
            auth_source = "&authSource=admin"
        return (
            f"mongodb://{quote_plus(self.username)}:"
            f"{quote_plus(self.password)}@"
            f"{hosts}/{quote_plus(self.database)}?"
            f"replicaSet={quote_plus(self.replset)}"
            f"{auth_source}"
        )


class NotReadyError(PyMongoError):
    """Raised when not all replica set members healthy or finished initial sync."""


class MongoDBConnection:
    """In this class we create connection object to MongoDB.

    Real connection is created on the first call to MongoDB.
    Delayed connectivity allows to firstly check database readiness
    and reuse the same connection for an actual query later in the code.

    Connection is automatically closed when object destroyed.
    Automatic close allows to have more clean code.

    Note that connection when used may lead to the following pymongo errors: ConfigurationError,
    ConfigurationError, OperationFailure. It is suggested that the following pattern be adopted
    when using MongoDBConnection:

    with MongoDBConnection(self._mongodb_config) as mongo:
        try:
            mongo.<some operation from this class>
        except ConfigurationError, ConfigurationError, OperationFailure:
            <error handling as needed>
    """

    def __init__(self, config: MongoDBConfiguration, uri=None, direct=False):
        """A MongoDB client interface.

        Args:
            config: MongoDB Configuration object.
            uri: allow using custom MongoDB URI, needed for replSet init.
            direct: force a direct connection to a specific host, avoiding
                    reading replica set configuration and reconnection.
        """
        self.mongodb_config = config

        if uri is None:
            uri = config.uri

        self.client = MongoClient(
            uri,
            directConnection=direct,
            connect=False,
            serverSelectionTimeoutMS=1000,
            connectTimeoutMS=2000,
        )
        return

    def __enter__(self):
        """Return a reference to the new connection."""
        return self

    def __exit__(self, object_type, value, traceback):
        """Disconnect from MongoDB client."""
        self.client.close()
        self.client = None

    @property
    def is_ready(self) -> bool:
        """Is the MongoDB server ready for services requests.

        Returns:
            True if services is ready False otherwise. Retries over a period of 60 seconds times to
            allow server time to start up.

        Raises:
            ConfigurationError, ConfigurationError, OperationFailure
        """
        try:
            for attempt in Retrying(stop=stop_after_delay(60), wait=wait_fixed(3)):
                with attempt:
                    # The ping command is cheap and does not require auth.
                    self.client.admin.command("ping")
        except RetryError:
            return False

        return True

    @retry(
        stop=stop_after_attempt(3),
        wait=wait_fixed(5),
        reraise=True,
        before=before_log(logger, logging.DEBUG),
    )
    def init_replset(self) -> None:
        """Create replica set config the first time.

        Raises:
            ConfigurationError, ConfigurationError, OperationFailure
        """
        config = {
            "_id": self.mongodb_config.replset,
            "members": [{"_id": i, "host": h} for i, h in enumerate(self.mongodb_config.hosts)],
        }
        try:
            self.client.admin.command("replSetInitiate", config)
        except OperationFailure as e:
            if e.code not in (13, 23):  # Unauthorized, AlreadyInitialized
                # Unauthorized error can be raised only if initial user were
                #     created the step after this.
                # AlreadyInitialized error can be raised only if this step
                #     finished.
                logger.error("Cannot initialize replica set. error=%r", e)
                raise e

    def get_replset_status(self) -> Dict:
        """Get a replica set status as a dict.

        Returns:
            A set of the replica set members along with their status.

        Raises:
            ConfigurationError, ConfigurationError, OperationFailure
        """
        rs_status = self.client.admin.command("replSetGetStatus")
        rs_status_parsed = {}
        for member in rs_status["members"]:
            member_name = self._hostname_from_hostport(member["name"])
            rs_status_parsed[member_name] = member["stateStr"]

        return rs_status_parsed

    def get_replset_members(self) -> Set[str]:
        """Get a replica set members.

        Returns:
            A set of the replica set members as reported by mongod.

        Raises:
            ConfigurationError, ConfigurationError, OperationFailure
        """
        rs_status = self.client.admin.command("replSetGetStatus")
        curr_members = [
            self._hostname_from_hostport(member["name"]) for member in rs_status["members"]
        ]
        return set(curr_members)

    def add_replset_member(self, hostname: str) -> None:
        """Add a new member to replica set config inside MongoDB.

        Raises:
            ConfigurationError, ConfigurationError, OperationFailure, NotReadyError
        """
        rs_config = self.client.admin.command("replSetGetConfig")
        rs_status = self.client.admin.command("replSetGetStatus")

        # When we add a new member, MongoDB transfer data from existing member to new.
        # Such operation reduce performance of the cluster. To avoid huge performance
        # degradation, before adding new members, it is needed to check that all other
        # members finished init sync.
        if self._is_any_sync(rs_status):
            # it can take a while, we should defer
            raise NotReadyError

        # Avoid reusing IDs, according to the doc
        # https://www.mongodb.com/docs/manual/reference/replica-configuration/
        max_id = max([int(member["_id"]) for member in rs_config["config"]["members"]])
        new_member = {"_id": int(max_id + 1), "host": hostname}

        rs_config["config"]["version"] += 1
        rs_config["config"]["members"].extend([new_member])
        logger.debug("rs_config: %r", rs_config["config"])
        self.client.admin.command("replSetReconfig", rs_config["config"])

    @retry(
        stop=stop_after_attempt(3),
        wait=wait_fixed(5),
        reraise=True,
        before=before_log(logger, logging.DEBUG),
    )
    def remove_replset_member(self, hostname: str) -> None:
        """Remove member from replica set config inside MongoDB.

        Raises:
            ConfigurationError, ConfigurationError, OperationFailure, NotReadyError
        """
        rs_config = self.client.admin.command("replSetGetConfig")
        rs_status = self.client.admin.command("replSetGetStatus")

        # When we remove member, to avoid issues when majority members is removed, we need to
        # remove next member only when MongoDB forget the previous removed member.
        if self._is_any_removing(rs_status):
            # removing from replicaset is fast operation, lets @retry(3 times with a 5sec timeout)
            # before giving up.
            raise NotReadyError

        # avoid downtime we need to reelect new primary
        # if removable member is the primary.
        logger.debug("primary: %r", self._is_primary(rs_status, hostname))
        if self._is_primary(rs_status, hostname):
            self.client.admin.command("replSetStepDown", {"stepDownSecs": "60"})

        rs_config["config"]["version"] += 1
        rs_config["config"]["members"][:] = [
            member
            for member in rs_config["config"]["members"]
            if hostname != self._hostname_from_hostport(member["host"])
        ]
        logger.debug("rs_config: %r", dumps(rs_config["config"]))
        self.client.admin.command("replSetReconfig", rs_config["config"])

    def create_user(self, config: MongoDBConfiguration):
        """Create user.

        Grant read and write privileges for specified database.
        """
        self.client.admin.command(
            "createUser",
            config.username,
            pwd=config.password,
            roles=self._get_roles(config),
        )

    def update_user(self, config: MongoDBConfiguration):
        """Update grants on database."""
        self.client.admin.command(
            "updateUser",
            config.username,
            roles=self._get_roles(config),
        )

    def set_user_password(self, username, password: str):
        """Update the password."""
        self.client.admin.command(
            "updateUser",
            username,
            pwd=password,
        )

    def create_role(self, role_name: str, privileges: dict, roles: dict = []):
        """Creates a new role.

        Args:
            role_name: name of the role to be added.
            privileges: privledges to be associated with the role.
            roles: List of roles from which this role inherits privileges.
        """
        try:
            self.client.admin.command(
                "createRole", role_name, privileges=[privileges], roles=roles
            )
        except OperationFailure as e:
            if not e.code == 51002:  # Role already exists
                logger.error("Cannot add role. error=%r", e)
<<<<<<< HEAD
                raise
=======
                raise e
>>>>>>> 3bb0a8dc

    @staticmethod
    def _get_roles(config: MongoDBConfiguration) -> List[dict]:
        """Generate roles List."""
        supported_roles = {
            "admin": [
                {"role": "userAdminAnyDatabase", "db": "admin"},
                {"role": "readWriteAnyDatabase", "db": "admin"},
                {"role": "userAdmin", "db": "admin"},
            ],
<<<<<<< HEAD
            "pbm": [
=======
            "backup": [
>>>>>>> 3bb0a8dc
                {"db": "admin", "role": "readWrite", "collection": ""},
                {"db": "admin", "role": "backup"},
                {"db": "admin", "role": "clusterMonitor"},
                {"db": "admin", "role": "restore"},
                {"db": "admin", "role": "pbmAnyAction"},
            ],
            "default": [
                {"role": "readWrite", "db": config.database},
            ],
        }
        return [role_dict for role in config.roles for role_dict in supported_roles[role]]

    def drop_user(self, username: str):
        """Drop user."""
        self.client.admin.command("dropUser", username)

    def get_users(self) -> Set[str]:
        """Add a new member to replica set config inside MongoDB."""
        users_info = self.client.admin.command("usersInfo")
        return set(
            [
                user_obj["user"]
                for user_obj in users_info["users"]
                if re.match(r"^relation-\d+$", user_obj["user"])
            ]
        )

    def get_databases(self) -> Set[str]:
        """Return list of all non-default databases."""
        system_dbs = ("admin", "local", "config")
        databases = self.client.list_database_names()
        return set([db for db in databases if db not in system_dbs])

    def drop_database(self, database: str):
        """Drop a non-default database."""
        system_dbs = ("admin", "local", "config")
        if database in system_dbs:
            return
        self.client.drop_database(database)

    def _is_primary(self, rs_status: Dict, hostname: str) -> bool:
        """Returns True if passed host is the replica set primary.

        Args:
            hostname: host of interest.
            rs_status: current state of replica set as reported by mongod.
        """
        return any(
            hostname == self._hostname_from_hostport(member["name"])
            and member["stateStr"] == "PRIMARY"
            for member in rs_status["members"]
        )

    def primary(self) -> str:
        """Returns primary replica host."""
        status = self.client.admin.command("replSetGetStatus")

        primary = None
        # loop through all members in the replica set
        for member in status["members"]:
            # check replica's current state
            if member["stateStr"] == "PRIMARY":
                primary = self._hostname_from_hostport(member["name"])

        return primary

    @staticmethod
    def _is_any_sync(rs_status: Dict) -> bool:
        """Returns true if any replica set members are syncing data.

        Checks if any members in replica set are syncing data. Note it is recommended to run only
        one sync in the cluster to not have huge performance degradation.

        Args:
            rs_status: current state of replica set as reported by mongod.
        """
        return any(
            member["stateStr"] == "STARTUP"
            or member["stateStr"] == "STARTUP2"
            or member["stateStr"] == "ROLLBACK"
            or member["stateStr"] == "RECOVERING"
            for member in rs_status["members"]
        )

    @staticmethod
    def _is_any_removing(rs_status: Dict) -> bool:
        """Returns true if any replica set members are removing now.

        Checks if any members in replica set are getting removed. It is recommended to run only one
        removal in the cluster at a time as to not have huge performance degradation.

        Args:
            rs_status: current state of replica set as reported by mongod.
        """
        return any(member["stateStr"] == "REMOVED" for member in rs_status["members"])

    @staticmethod
    def _hostname_from_hostport(hostname: str) -> str:
        """Return hostname part from MongoDB returned.

        MongoDB typically returns a value that contains both, hostname and port.
        e.g. input: mongodb-1:27015
        Return hostname without changes if the port is not passed.
        e.g. input: mongodb-1
        """
        return hostname.split(":")[0]<|MERGE_RESOLUTION|>--- conflicted
+++ resolved
@@ -35,11 +35,7 @@
 logger = logging.getLogger(__name__)
 
 # List of system usernames needed for correct work on the charm.
-<<<<<<< HEAD
-CHARM_USERS = ["admin", "pbm"]
-=======
 CHARM_USERS = ["admin", "backup"]
->>>>>>> 3bb0a8dc
 
 
 @dataclass
@@ -325,11 +321,7 @@
         except OperationFailure as e:
             if not e.code == 51002:  # Role already exists
                 logger.error("Cannot add role. error=%r", e)
-<<<<<<< HEAD
                 raise
-=======
-                raise e
->>>>>>> 3bb0a8dc
 
     @staticmethod
     def _get_roles(config: MongoDBConfiguration) -> List[dict]:
@@ -340,11 +332,7 @@
                 {"role": "readWriteAnyDatabase", "db": "admin"},
                 {"role": "userAdmin", "db": "admin"},
             ],
-<<<<<<< HEAD
-            "pbm": [
-=======
             "backup": [
->>>>>>> 3bb0a8dc
                 {"db": "admin", "role": "readWrite", "collection": ""},
                 {"db": "admin", "role": "backup"},
                 {"db": "admin", "role": "clusterMonitor"},
