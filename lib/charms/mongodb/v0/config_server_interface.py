# Copyright 2023 Canonical Ltd.
# See LICENSE file for licensing details.

"""In this class, we manage relations between config-servers and shards.

This class handles the sharing of secrets between sharded components, adding shards, and removing
shards.
"""
import logging
from typing import Optional

from charms.data_platform_libs.v0.data_interfaces import (
    DatabaseProvides,
    DatabaseRequires,
)
from charms.mongodb.v1.mongos import MongosConnection
from ops.charm import CharmBase, EventBase, RelationBrokenEvent
from ops.framework import Object
from ops.model import (
    ActiveStatus,
    BlockedStatus,
    MaintenanceStatus,
    StatusBase,
    WaitingStatus,
)

from config import Config

logger = logging.getLogger(__name__)
KEYFILE_KEY = "key-file"
KEY_FILE = "keyFile"
HOSTS_KEY = "host"
CONFIG_SERVER_DB_KEY = "config-server-db"
MONGOS_SOCKET_URI_FMT = "%2Fvar%2Fsnap%2Fcharmed-mongodb%2Fcommon%2Fvar%2Fmongodb-27018.sock"
INT_TLS_CA_KEY = f"int-{Config.TLS.SECRET_CA_LABEL}"

# The unique Charmhub library identifier, never change it
LIBID = "58ad1ccca4974932ba22b97781b9b2a0"

# Increment this major API version when introducing breaking changes
LIBAPI = 0

# Increment this PATCH version before using `charmcraft publish-lib` or reset
# to 0 if you are raising the major API version
LIBPATCH = 12


class ClusterProvider(Object):
    """Manage relations between the config server and mongos router on the config-server side."""

    def __init__(
        self, charm: CharmBase, relation_name: str = Config.Relations.CLUSTER_RELATIONS_NAME
    ) -> None:
        """Constructor for ShardingProvider object."""
        self.relation_name = relation_name
        self.charm = charm
        self.database_provides = DatabaseProvides(self.charm, relation_name=self.relation_name)

        super().__init__(charm, self.relation_name)
        self.framework.observe(
            charm.on[self.relation_name].relation_changed, self._on_relation_changed
        )

        self.framework.observe(
            charm.on[self.relation_name].relation_departed,
            self.charm.check_relation_broken_or_scale_down,
        )
        self.framework.observe(
            charm.on[self.relation_name].relation_broken, self._on_relation_broken
        )

    def pass_hook_checks(self, event: EventBase) -> bool:
        """Runs the pre-hooks checks for ClusterProvider, returns True if all pass."""
        if not self.charm.db_initialised:
            logger.info("Deferring %s. db is not initialised.", type(event))
            event.defer()
            return False

        if not self.is_valid_mongos_integration():
            logger.info(
                "Skipping %s. ClusterProvider is only be executed by config-server", type(event)
            )
            return False

        if not self.charm.unit.is_leader():
            return False

        if self.charm.upgrade_in_progress:
            logger.warning(
                "Processing mongos applications is not supported during an upgrade. The charm may be in a broken, unrecoverable state."
            )
            event.defer()
            return False

        return True

    def is_valid_mongos_integration(self) -> bool:
        """Returns true if the integration to mongos is valid."""
        is_integrated_to_mongos = len(
            self.charm.model.relations[Config.Relations.CLUSTER_RELATIONS_NAME]
        )

        if not self.charm.is_role(Config.Role.CONFIG_SERVER) and is_integrated_to_mongos:
            return False

        return True

    def _on_relation_changed(self, event) -> None:
        """Handles providing mongos with KeyFile and hosts."""
        if not self.pass_hook_checks(event):
            if not self.is_valid_mongos_integration():
                self.charm.unit.status = BlockedStatus(
                    "Relation to mongos not supported, config role must be config-server"
                )
            logger.info("Skipping relation joined event: hook checks did not pass")
            return

        config_server_db = self.generate_config_server_db()

        # create user and set secrets for mongos relation
        self.charm.client_relations.oversee_users(None, None)

        relation_data = {
            KEYFILE_KEY: self.charm.get_secret(
                Config.Relations.APP_SCOPE, Config.Secrets.SECRET_KEYFILE_NAME
            ),
            CONFIG_SERVER_DB_KEY: config_server_db,
        }

        # if tls enabled
        int_tls_ca = self.charm.tls.get_tls_secret(
            internal=True, label_name=Config.TLS.SECRET_CA_LABEL
        )
        if int_tls_ca:
            relation_data[INT_TLS_CA_KEY] = int_tls_ca

        self.database_provides.update_relation_data(event.relation.id, relation_data)

    def _on_relation_broken(self, event) -> None:
        if self.charm.upgrade_in_progress:
            logger.warning(
<<<<<<< HEAD
                "disabling TLS is not supported during an upgrade. The charm may be in a broken, unrecoverable state."
=======
                "Removing integration to mongos is not supported during an upgrade. The charm may be in a broken, unrecoverable state."
>>>>>>> 75231282
            )

        # Only relation_deparated events can check if scaling down
        departed_relation_id = event.relation.id
        if not self.charm.has_departed_run(departed_relation_id):
            logger.info(
                "Deferring, must wait for relation departed hook to decide if relation should be removed."
            )
            event.defer()
            return

        if not self.pass_hook_checks(event):
            logger.info("Skipping relation broken event: hook checks did not pass")
            return

        if not self.charm.proceed_on_broken_event(event):
            logger.info("Skipping relation broken event, broken event due to scale down")
            return

        self.charm.client_relations.oversee_users(departed_relation_id, event)

    def update_config_server_db(self, event):
        """Provides related mongos applications with new config server db."""
        if not self.pass_hook_checks(event):
            logger.info("Skipping update_config_server_db: hook checks did not pass")
            return

        config_server_db = self.generate_config_server_db()

        if not self.charm.unit.is_leader():
            return

        for relation in self.charm.model.relations[self.relation_name]:
            self.database_provides.update_relation_data(
                relation.id,
                {
                    CONFIG_SERVER_DB_KEY: config_server_db,
                },
            )

    def generate_config_server_db(self) -> str:
        """Generates the config server database for mongos to connect to."""
        replica_set_name = self.charm.app.name
        hosts = []
        for host in self.charm.unit_ips:
            hosts.append(f"{host}:{Config.MONGODB_PORT}")

        hosts = ",".join(hosts)
        return f"{replica_set_name}/{hosts}"

    def update_ca_secret(self, new_ca: str) -> None:
        """Updates the new CA for all related shards."""
        for relation in self.charm.model.relations[self.relation_name]:
            if new_ca is None:
                self.database_provides.delete_relation_data(relation.id, {INT_TLS_CA_KEY: new_ca})
            else:
                self.database_provides.update_relation_data(relation.id, {INT_TLS_CA_KEY: new_ca})


class ClusterRequirer(Object):
    """Manage relations between the config server and mongos router on the mongos side."""

    def __init__(
        self, charm: CharmBase, relation_name: str = Config.Relations.CLUSTER_RELATIONS_NAME
    ) -> None:
        """Constructor for ShardingProvider object."""
        self.relation_name = relation_name
        self.charm = charm
        self.database_requires = DatabaseRequires(
            self.charm,
            relation_name=self.relation_name,
            relations_aliases=[self.relation_name],
            database_name=self.charm.database,
            extra_user_roles=self.charm.extra_user_roles,
            additional_secret_fields=[KEYFILE_KEY, INT_TLS_CA_KEY],
        )

        super().__init__(charm, self.relation_name)
        self.framework.observe(
            charm.on[self.relation_name].relation_created,
            self.database_requires._on_relation_created_event,
        )

        self.framework.observe(
            self.database_requires.on.database_created, self._on_database_created
        )
        self.framework.observe(
            charm.on[self.relation_name].relation_changed, self._on_relation_changed
        )
        self.framework.observe(
            charm.on[self.relation_name].relation_departed,
            self.charm.check_relation_broken_or_scale_down,
        )
        self.framework.observe(
            charm.on[self.relation_name].relation_broken, self._on_relation_broken
        )

    def _on_database_created(self, event) -> None:
        if not self.charm.unit.is_leader():
            return

        logger.info("Database and user created for mongos application")
        self.charm.set_secret(Config.Relations.APP_SCOPE, Config.Secrets.USERNAME, event.username)
        self.charm.set_secret(Config.Relations.APP_SCOPE, Config.Secrets.PASSWORD, event.password)
        self.charm.share_connection_info()

    def _on_relation_changed(self, event) -> None:
        """Starts/restarts monogs with config server information."""
        if not self.pass_hook_checks(event):
            logger.info("pre-hook checks did not pass, not executing event")
            return

        key_file_contents = self.database_requires.fetch_relation_field(
            event.relation.id, KEYFILE_KEY
        )
        config_server_db_uri = self.database_requires.fetch_relation_field(
            event.relation.id, CONFIG_SERVER_DB_KEY
        )
        if not key_file_contents or not config_server_db_uri:
            self.charm.unit.status = WaitingStatus("Waiting for secrets from config-server")
            return

        updated_keyfile = self.update_keyfile(key_file_contents=key_file_contents)
        updated_config = self.update_config_server_db(config_server_db=config_server_db_uri)

        # avoid restarting mongos when possible
        if not updated_keyfile and not updated_config and self.is_mongos_running():
            return

        # mongos is not available until it is using new secrets
        logger.info("Restarting mongos with new secrets")
        self.charm.unit.status = MaintenanceStatus("starting mongos")
        self.charm.restart_charm_services()

        # restart on high loaded databases can be very slow (e.g. up to 10-20 minutes).
        if not self.is_mongos_running():
            logger.info("mongos has not started, deferring")
            self.charm.unit.status = WaitingStatus("Waiting for mongos to start")
            event.defer()
            return

        self.charm.unit.status = ActiveStatus()

    def _on_relation_broken(self, event: RelationBrokenEvent) -> None:
        # Only relation_deparated events can check if scaling down
        if not self.charm.has_departed_run(event.relation.id):
            logger.info(
                "Deferring, must wait for relation departed hook to decide if relation should be removed."
            )
            event.defer()
            return

        if not self.charm.proceed_on_broken_event(event):
            logger.info("Skipping relation broken event, broken event due to scale down")
            return

        self.charm.stop_mongos_service()
        logger.info("Stopped mongos daemon")

        if not self.charm.unit.is_leader():
            return

        logger.info("Database and user removed for mongos application")
        self.charm.remove_secret(Config.Relations.APP_SCOPE, Config.Secrets.USERNAME)
        self.charm.remove_secret(Config.Relations.APP_SCOPE, Config.Secrets.PASSWORD)
        self.charm.remove_connection_info()

    # BEGIN: helper functions
    def pass_hook_checks(self, event):
        """Runs the pre-hooks checks for ClusterRequirer, returns True if all pass."""
        if self.is_mongos_tls_missing():
            logger.info(
                "Deferring %s. Config-server uses TLS, but mongos does not. Please synchronise encryption methods.",
                str(type(event)),
            )
            event.defer()
            return False

        if self.is_config_server_tls_missing():
            logger.info(
                "Deferring %s. mongos uses TLS, but config-server does not. Please synchronise encryption methods.",
                str(type(event)),
            )
            event.defer()
            return False

        if not self.is_ca_compatible():
            logger.info(
                "Deferring %s. mongos is integrated to a different CA than the config server. Please use the same CA for all cluster components.",
                str(type(event)),
            )

            event.defer()
            return False

        return True

    def is_mongos_running(self) -> bool:
        """Returns true if mongos service is running."""
        connection_uri = f"mongodb://{self.charm.get_mongos_host()}"

        # when running internally, connections through Unix Domain sockets do not need port.
        if self.charm.is_external_client:
            connection_uri = connection_uri + f":{Config.MONGOS_PORT}"

        with MongosConnection(None, connection_uri) as mongo:
            return mongo.is_ready

    def update_config_server_db(self, config_server_db) -> bool:
        """Updates config server str when necessary."""
        if self.charm.config_server_db == config_server_db:
            return False

        self.charm.update_mongos_args(config_server_db)
        return True

    def update_keyfile(self, key_file_contents: str) -> bool:
        """Updates keyfile when necessary."""
        # keyfile is set by leader in application data, application data does not necessarily
        # match what is on the machine.
        current_key_file = self.charm.get_keyfile_contents()
        if not key_file_contents or key_file_contents == current_key_file:
            return False

        # put keyfile on the machine with appropriate permissions
        self.charm.push_file_to_unit(
            parent_dir=Config.MONGOD_CONF_DIR, file_name=KEY_FILE, file_contents=key_file_contents
        )

        if self.charm.unit.is_leader():
            self.charm.set_secret(
                Config.Relations.APP_SCOPE, Config.Secrets.SECRET_KEYFILE_NAME, key_file_contents
            )

        return True

    def get_tls_statuses(self) -> Optional[StatusBase]:
        """Returns statuses relevant to TLS."""
        if self.is_mongos_tls_missing():
            return BlockedStatus("mongos requires TLS to be enabled.")

        if self.is_config_server_tls_missing():
            return BlockedStatus("mongos has TLS enabled, but config-server does not.")

        if not self.is_ca_compatible():
            logger.error(
                "mongos is integrated to a different CA than the config server. Please use the same CA for all cluster components."
            )
            return BlockedStatus("mongos CA and Config-Server CA don't match.")

        return None

    def get_config_server_name(self) -> Optional[str]:
        """Returns the name of the Juju Application that mongos is using as a config server."""
        if not self.model.get_relation(self.relation_name):
            return None

        # metadata.yaml prevents having multiple config servers
        return self.model.get_relation(self.relation_name).app.name

    def is_ca_compatible(self) -> bool:
        """Returns true if both the mongos and the config server use the same CA."""
        config_server_relation = self.charm.model.get_relation(self.relation_name)
        # base-case: nothing to compare
        if not config_server_relation:
            return True

        config_server_tls_ca = self.database_requires.fetch_relation_field(
            config_server_relation.id, INT_TLS_CA_KEY
        )

        mongos_tls_ca = self.charm.tls.get_tls_secret(
            internal=True, label_name=Config.TLS.SECRET_CA_LABEL
        )

        # base-case: missing one or more CA's to compare
        if not config_server_tls_ca and not mongos_tls_ca:
            return True

        return config_server_tls_ca == mongos_tls_ca

    def is_mongos_tls_missing(self) -> bool:
        """Returns true if the config-server has TLS enabled but mongos does not."""
        config_server_relation = self.charm.model.get_relation(self.relation_name)
        if not config_server_relation:
            return False

        mongos_has_tls = self.charm.model.get_relation(Config.TLS.TLS_PEER_RELATION) is not None
        config_server_has_tls = (
            self.database_requires.fetch_relation_field(config_server_relation.id, INT_TLS_CA_KEY)
            is not None
        )
        if config_server_has_tls and not mongos_has_tls:
            return True

        return False

    def is_config_server_tls_missing(self) -> bool:
        """Returns true if the mongos has TLS enabled but the config-server does not."""
        config_server_relation = self.charm.model.get_relation(self.relation_name)
        if not config_server_relation:
            return False

        mongos_has_tls = self.charm.model.get_relation(Config.TLS.TLS_PEER_RELATION) is not None
        config_server_has_tls = (
            self.database_requires.fetch_relation_field(config_server_relation.id, INT_TLS_CA_KEY)
            is not None
        )
        if not config_server_has_tls and mongos_has_tls:
            return True

        return False

    # END: helper functions<|MERGE_RESOLUTION|>--- conflicted
+++ resolved
@@ -139,11 +139,7 @@
     def _on_relation_broken(self, event) -> None:
         if self.charm.upgrade_in_progress:
             logger.warning(
-<<<<<<< HEAD
-                "disabling TLS is not supported during an upgrade. The charm may be in a broken, unrecoverable state."
-=======
                 "Removing integration to mongos is not supported during an upgrade. The charm may be in a broken, unrecoverable state."
->>>>>>> 75231282
             )
 
         # Only relation_deparated events can check if scaling down
