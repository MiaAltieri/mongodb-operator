# Copyright 2023 Canonical Ltd.
# See LICENSE file for licensing details.

"""In this class, we manage relations between config-servers and shards.

This class handles the sharing of secrets between sharded components, adding shards, and removing
shards.
"""
import logging
from typing import Optional

from charms.data_platform_libs.v0.data_interfaces import (
    DatabaseProvides,
    DatabaseRequires,
)
from charms.mongodb.v1.mongos import MongosConnection
from ops.charm import CharmBase, EventBase, RelationBrokenEvent
from ops.framework import Object
from ops.model import (
    ActiveStatus,
    BlockedStatus,
    MaintenanceStatus,
    StatusBase,
    WaitingStatus,
)

from config import Config

logger = logging.getLogger(__name__)
KEYFILE_KEY = "key-file"
KEY_FILE = "keyFile"
HOSTS_KEY = "host"
CONFIG_SERVER_DB_KEY = "config-server-db"
MONGOS_SOCKET_URI_FMT = "%2Fvar%2Fsnap%2Fcharmed-mongodb%2Fcommon%2Fvar%2Fmongodb-27018.sock"
INT_TLS_CA_KEY = f"int-{Config.TLS.SECRET_CA_LABEL}"

# The unique Charmhub library identifier, never change it
LIBID = "58ad1ccca4974932ba22b97781b9b2a0"

# Increment this major API version when introducing breaking changes
LIBAPI = 0

# Increment this PATCH version before using `charmcraft publish-lib` or reset
# to 0 if you are raising the major API version
<<<<<<< HEAD
LIBPATCH = 14
=======
LIBPATCH = 6
>>>>>>> bee5e73f


class ClusterProvider(Object):
    """Manage relations between the config server and mongos router on the config-server side."""

    def __init__(
        self, charm: CharmBase, relation_name: str = Config.Relations.CLUSTER_RELATIONS_NAME
    ) -> None:
        """Constructor for ShardingProvider object."""
        self.relation_name = relation_name
        self.charm = charm
        self.database_provides = DatabaseProvides(self.charm, relation_name=self.relation_name)

        super().__init__(charm, self.relation_name)
        self.framework.observe(
            charm.on[self.relation_name].relation_changed, self._on_relation_changed
        )

        self.framework.observe(
            charm.on[self.relation_name].relation_departed,
            self.charm.check_relation_broken_or_scale_down,
        )
        self.framework.observe(
            charm.on[self.relation_name].relation_broken, self._on_relation_broken
        )

    def pass_hook_checks(self, event: EventBase) -> bool:
        """Runs the pre-hooks checks for ClusterProvider, returns True if all pass."""
        if not self.charm.db_initialised:
            logger.info("Deferring %s. db is not initialised.", type(event))
            event.defer()
            return False

        if not self.is_valid_mongos_integration():
            logger.info(
                "Skipping %s. ClusterProvider is only be executed by config-server", type(event)
            )
            return False

        if not self.charm.unit.is_leader():
            return False

        if self.charm.upgrade_in_progress:
            logger.warning(
                "Processing mongos applications is not supported during an upgrade. The charm may be in a broken, unrecoverable state."
            )
            event.defer()
            return False

        return True

    def is_valid_mongos_integration(self) -> bool:
        """Returns true if the integration to mongos is valid."""
        is_integrated_to_mongos = len(
            self.charm.model.relations[Config.Relations.CLUSTER_RELATIONS_NAME]
        )

        if not self.charm.is_role(Config.Role.CONFIG_SERVER) and is_integrated_to_mongos:
            return False

        return True

    def _on_relation_changed(self, event) -> None:
        """Handles providing mongos with KeyFile and hosts."""
        if not self.pass_hook_checks(event):
            if not self.is_valid_mongos_integration():
                self.charm.status.set_and_share_status(
                    BlockedStatus(
                        "Relation to mongos not supported, config role must be config-server"
                    )
                )
            logger.info("Skipping relation joined event: hook checks did not pass")
            return

        config_server_db = self.generate_config_server_db()

        # create user and set secrets for mongos relation
        self.charm.client_relations.oversee_users(None, None)

        relation_data = {
            KEYFILE_KEY: self.charm.get_secret(
                Config.Relations.APP_SCOPE, Config.Secrets.SECRET_KEYFILE_NAME
            ),
            CONFIG_SERVER_DB_KEY: config_server_db,
        }

        # if tls enabled
        int_tls_ca = self.charm.tls.get_tls_secret(
            internal=True, label_name=Config.TLS.SECRET_CA_LABEL
        )
        if int_tls_ca:
            relation_data[INT_TLS_CA_KEY] = int_tls_ca

        self.database_provides.update_relation_data(event.relation.id, relation_data)

    def _on_relation_broken(self, event) -> None:
        if self.charm.upgrade_in_progress:
            logger.warning(
                "Removing integration to mongos is not supported during an upgrade. The charm may be in a broken, unrecoverable state."
            )

        # Only relation_deparated events can check if scaling down
        departed_relation_id = event.relation.id
        if not self.charm.has_departed_run(departed_relation_id):
            logger.info(
                "Deferring, must wait for relation departed hook to decide if relation should be removed."
            )
            event.defer()
            return

        if not self.pass_hook_checks(event):
            logger.info("Skipping relation broken event: hook checks did not pass")
            return

        if not self.charm.proceed_on_broken_event(event):
            logger.info("Skipping relation broken event, broken event due to scale down")
            return

        self.charm.client_relations.oversee_users(departed_relation_id, event)

    def update_config_server_db(self, event):
        """Provides related mongos applications with new config server db."""
        if not self.pass_hook_checks(event):
            logger.info("Skipping update_config_server_db: hook checks did not pass")
            return

        config_server_db = self.generate_config_server_db()

        if not self.charm.unit.is_leader():
            return

        for relation in self.charm.model.relations[self.relation_name]:
            self.database_provides.update_relation_data(
                relation.id,
                {
                    CONFIG_SERVER_DB_KEY: config_server_db,
                },
            )

    def generate_config_server_db(self) -> str:
        """Generates the config server database for mongos to connect to."""
        replica_set_name = self.charm.app.name
        hosts = []
        for host in self.charm.app_hosts:
            hosts.append(f"{host}:{Config.MONGODB_PORT}")

        hosts = ",".join(hosts)
        return f"{replica_set_name}/{hosts}"

    def update_ca_secret(self, new_ca: str) -> None:
        """Updates the new CA for all related shards."""
        for relation in self.charm.model.relations[self.relation_name]:
            if new_ca is None:
                self.database_provides.delete_relation_data(relation.id, {INT_TLS_CA_KEY: new_ca})
            else:
                self.database_provides.update_relation_data(relation.id, {INT_TLS_CA_KEY: new_ca})


class ClusterRequirer(Object):
    """Manage relations between the config server and mongos router on the mongos side."""

    def __init__(
        self, charm: CharmBase, relation_name: str = Config.Relations.CLUSTER_RELATIONS_NAME
    ) -> None:
        """Constructor for ShardingProvider object."""
        self.relation_name = relation_name
        self.charm = charm
        self.database_requires = DatabaseRequires(
            self.charm,
            relation_name=self.relation_name,
            relations_aliases=[self.relation_name],
            database_name=self.charm.database,
            extra_user_roles=self.charm.extra_user_roles,
            additional_secret_fields=[KEYFILE_KEY, INT_TLS_CA_KEY],
        )

        super().__init__(charm, self.relation_name)
        self.framework.observe(
            charm.on[self.relation_name].relation_created,
            self.database_requires._on_relation_created_event,
        )

        self.framework.observe(
            self.database_requires.on.database_created, self._on_database_created
        )
        self.framework.observe(
            charm.on[self.relation_name].relation_changed, self._on_relation_changed
        )
        self.framework.observe(
            charm.on[self.relation_name].relation_departed,
            self.charm.check_relation_broken_or_scale_down,
        )
        self.framework.observe(
            charm.on[self.relation_name].relation_broken, self._on_relation_broken
        )

    def _on_database_created(self, event) -> None:
        if self.charm.upgrade_in_progress:
            logger.warning(
                "Processing client applications is not supported during an upgrade. The charm may be in a broken, unrecoverable state."
            )
            event.defer()
            return

        if not self.charm.unit.is_leader():
            return

        logger.info("Database and user created for mongos application")
        self.charm.set_secret(Config.Relations.APP_SCOPE, Config.Secrets.USERNAME, event.username)
        self.charm.set_secret(Config.Relations.APP_SCOPE, Config.Secrets.PASSWORD, event.password)
        self.charm.share_connection_info()

    def _on_relation_changed(self, event) -> None:
        """Starts/restarts monogs with config server information."""
        if not self.pass_hook_checks(event):
            logger.info("pre-hook checks did not pass, not executing event")
            return

        key_file_contents = self.database_requires.fetch_relation_field(
            event.relation.id, KEYFILE_KEY
        )
        config_server_db_uri = self.database_requires.fetch_relation_field(
            event.relation.id, CONFIG_SERVER_DB_KEY
        )
        if not key_file_contents or not config_server_db_uri:
            self.charm.status.set_and_share_status(
                WaitingStatus("Waiting for secrets from config-server")
            )
            return

        updated_keyfile = self.update_keyfile(key_file_contents=key_file_contents)
        updated_config = self.update_config_server_db(config_server_db=config_server_db_uri)

        # avoid restarting mongos when possible
        if not updated_keyfile and not updated_config and self.is_mongos_running():
            return

        # mongos is not available until it is using new secrets
        logger.info("Restarting mongos with new secrets")
        self.charm.status.set_and_share_status(MaintenanceStatus("starting mongos"))
        self.charm.restart_charm_services()

        # restart on high loaded databases can be very slow (e.g. up to 10-20 minutes).
        if not self.is_mongos_running():
            logger.info("mongos has not started, deferring")
            self.charm.status.set_and_share_status(WaitingStatus("Waiting for mongos to start"))
            event.defer()
            return

        self.charm.status.set_and_share_status(ActiveStatus())
        self.charm.mongos_intialised = True

    def _on_relation_broken(self, event: RelationBrokenEvent) -> None:
        # Only relation_deparated events can check if scaling down
        if not self.charm.has_departed_run(event.relation.id):
            logger.info(
                "Deferring, must wait for relation departed hook to decide if relation should be removed."
            )
            event.defer()
            return

        if not self.charm.proceed_on_broken_event(event):
            logger.info("Skipping relation broken event, broken event due to scale down")
            return

        self.charm.stop_mongos_service()
        logger.info("Stopped mongos daemon")

        if not self.charm.unit.is_leader():
            return

        logger.info("Database and user removed for mongos application")
        self.charm.remove_secret(Config.Relations.APP_SCOPE, Config.Secrets.USERNAME)
        self.charm.remove_secret(Config.Relations.APP_SCOPE, Config.Secrets.PASSWORD)
        self.charm.remove_connection_info()

    # BEGIN: helper functions
    def pass_hook_checks(self, event):
        """Runs the pre-hooks checks for ClusterRequirer, returns True if all pass."""
        if self.is_mongos_tls_missing():
            logger.info(
                "Deferring %s. Config-server uses TLS, but mongos does not. Please synchronise encryption methods.",
                str(type(event)),
            )
            event.defer()
            return False

        if self.is_config_server_tls_missing():
            logger.info(
                "Deferring %s. mongos uses TLS, but config-server does not. Please synchronise encryption methods.",
                str(type(event)),
            )
            event.defer()
            return False

        if not self.is_ca_compatible():
            logger.info(
                "Deferring %s. mongos is integrated to a different CA than the config server. Please use the same CA for all cluster components.",
                str(type(event)),
            )

            event.defer()
            return False

        if self.charm.upgrade_in_progress:
            logger.warning(
                "Processing client applications is not supported during an upgrade. The charm may be in a broken, unrecoverable state."
            )
            event.defer()
            return False

        return True

    def is_mongos_running(self) -> bool:
        """Returns true if mongos service is running."""
        connection_uri = f"mongodb://{self.charm.get_mongos_host()}"

        # when running internally, connections through Unix Domain sockets do not need port.
        if self.charm.is_external_client:
            connection_uri = connection_uri + f":{Config.MONGOS_PORT}"

        with MongosConnection(None, connection_uri) as mongo:
            return mongo.is_ready

    def update_config_server_db(self, config_server_db) -> bool:
        """Updates config server str when necessary."""
        if self.charm.config_server_db == config_server_db:
            return False

        self.charm.update_mongos_args(config_server_db)
        return True

    def update_keyfile(self, key_file_contents: str) -> bool:
        """Updates keyfile when necessary."""
        # keyfile is set by leader in application data, application data does not necessarily
        # match what is on the machine.
        current_key_file = self.charm.get_keyfile_contents()
        if not key_file_contents or key_file_contents == current_key_file:
            return False

        # put keyfile on the machine with appropriate permissions
        self.charm.push_file_to_unit(
            parent_dir=Config.MONGOD_CONF_DIR, file_name=KEY_FILE, file_contents=key_file_contents
        )

        if self.charm.unit.is_leader():
            self.charm.set_secret(
                Config.Relations.APP_SCOPE, Config.Secrets.SECRET_KEYFILE_NAME, key_file_contents
            )

        return True

    def get_tls_statuses(self) -> Optional[StatusBase]:
        """Returns statuses relevant to TLS."""
        if self.is_mongos_tls_missing():
            return BlockedStatus("mongos requires TLS to be enabled.")

        if self.is_config_server_tls_missing():
            return BlockedStatus("mongos has TLS enabled, but config-server does not.")

        if not self.is_ca_compatible():
            logger.error(
                "mongos is integrated to a different CA than the config server. Please use the same CA for all cluster components."
            )
            return BlockedStatus("mongos CA and Config-Server CA don't match.")

        return None

    def get_config_server_name(self) -> Optional[str]:
        """Returns the name of the Juju Application that mongos is using as a config server."""
        if not self.model.get_relation(self.relation_name):
            return None

        # metadata.yaml prevents having multiple config servers
        return self.model.get_relation(self.relation_name).app.name

    def is_ca_compatible(self) -> bool:
        """Returns true if both the mongos and the config server use the same CA."""
        config_server_relation = self.charm.model.get_relation(self.relation_name)
        # base-case: nothing to compare
        if not config_server_relation:
            return True

        config_server_tls_ca = self.database_requires.fetch_relation_field(
            config_server_relation.id, INT_TLS_CA_KEY
        )

        mongos_tls_ca = self.charm.tls.get_tls_secret(
            internal=True, label_name=Config.TLS.SECRET_CA_LABEL
        )

        # base-case: missing one or more CA's to compare
        if not config_server_tls_ca and not mongos_tls_ca:
            return True

        return config_server_tls_ca == mongos_tls_ca

    def is_mongos_tls_missing(self) -> bool:
        """Returns true if the config-server has TLS enabled but mongos does not."""
        config_server_relation = self.charm.model.get_relation(self.relation_name)
        if not config_server_relation:
            return False

        mongos_has_tls = self.charm.model.get_relation(Config.TLS.TLS_PEER_RELATION) is not None
        config_server_has_tls = (
            self.database_requires.fetch_relation_field(config_server_relation.id, INT_TLS_CA_KEY)
            is not None
        )
        if config_server_has_tls and not mongos_has_tls:
            return True

        return False

    def is_config_server_tls_missing(self) -> bool:
        """Returns true if the mongos has TLS enabled but the config-server does not."""
        config_server_relation = self.charm.model.get_relation(self.relation_name)
        if not config_server_relation:
            return False

        mongos_has_tls = self.charm.model.get_relation(Config.TLS.TLS_PEER_RELATION) is not None
        config_server_has_tls = (
            self.database_requires.fetch_relation_field(config_server_relation.id, INT_TLS_CA_KEY)
            is not None
        )
        if not config_server_has_tls and mongos_has_tls:
            return True

        return False

    # END: helper functions<|MERGE_RESOLUTION|>--- conflicted
+++ resolved
@@ -42,11 +42,8 @@
 
 # Increment this PATCH version before using `charmcraft publish-lib` or reset
 # to 0 if you are raising the major API version
-<<<<<<< HEAD
-LIBPATCH = 14
-=======
-LIBPATCH = 6
->>>>>>> bee5e73f
+
+LIBPATCH = 7
 
 
 class ClusterProvider(Object):
