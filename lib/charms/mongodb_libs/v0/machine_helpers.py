"""Machine Charm specific functions for operating MongoDB."""
# Copyright 2022 Canonical Ltd.
# See LICENSE file for licensing details.
import logging
import os
import pwd
from pathlib import Path

from charms.mongodb_libs.v0.helpers import (
    KEY_FILE,
    TLS_EXT_CA_FILE,
    TLS_EXT_PEM_FILE,
    TLS_INT_CA_FILE,
    TLS_INT_PEM_FILE,
)
from charms.mongodb_libs.v0.mongodb import MongoDBConfiguration
from charms.operator_libs_linux.v1 import systemd

# The unique Charmhub library identifier, never change it
LIBID = "6q947ainc54837t38yhuidshahfgw8f"

# Increment this major API version when introducing breaking changes
LIBAPI = 0

# Increment this PATCH version before using `charmcraft publish-lib` or reset
# to 0 if you are raising the major API version.
LIBPATCH = 1

logger = logging.getLogger(__name__)

# systemd gives files in /etc/systemd/system/ precedence over those in /lib/systemd/system/ hence
# our changed file in /etc will be read while maintaining the original one in /lib.
MONGOD_SERVICE_UPSTREAM_PATH = "/lib/systemd/system/mongod.service"
MONGOD_SERVICE_DEFAULT_PATH = "/etc/systemd/system/mongod.service"

# restart options specify that systemd should attempt to restart the service on failure.
RESTART_OPTIONS = ["Restart=always\n", "RestartSec=5s\n"]
# limits ensure that the process will not continuously retry to restart if it continuously fails to
# restart.
RESTARTING_LIMITS = ["StartLimitIntervalSec=500\n", "StartLimitBurst=5\n"]

MONGO_USER = "mongodb"
MONGO_DATA_DIR = "/data/db"


def auth_enabled() -> bool:
    """Checks if mongod service is has auth enabled."""
    # if there are no service files then auth is not enabled
    if not os.path.exists(MONGOD_SERVICE_UPSTREAM_PATH) and not os.path.exists(
        MONGOD_SERVICE_DEFAULT_PATH
    ):
        return False

    # The default file has previority over the upstream, but when the default file doesn't exist
    # then the upstream configurations are used.
    if not os.path.exists(MONGOD_SERVICE_DEFAULT_PATH):
        return start_with_auth(MONGOD_SERVICE_UPSTREAM_PATH)

    return start_with_auth(MONGOD_SERVICE_DEFAULT_PATH)


def start_with_auth(path):
    """Returns true is a mongod service file has the auth configuration."""
    with open(path, "r") as mongodb_service_file:
        mongodb_service = mongodb_service_file.readlines()

    for _, line in enumerate(mongodb_service):
        # ExecStart contains the line with the arguments to start mongod service.
        if "ExecStart" in line and "--auth" in line:
            return True

    return False


def stop_mongod_service() -> None:
    """Stop the mongod service if running."""
    if not systemd.service_running("mongod.service"):
        return

    logger.debug("stopping mongod.service")
    try:
        systemd.service_stop("mongod.service")
    except systemd.SystemdError as e:
        logger.error("failed to stop mongod.service, error: %s", str(e))
        raise


def start_mongod_service() -> None:
    """Starts the mongod service if stopped."""
    if systemd.service_running("mongod.service"):
        return

    logger.debug("starting mongod.service")
    try:
        systemd.service_start("mongod.service")
    except systemd.SystemdError as e:
        logger.error("failed to enable mongod.service, error: %s", str(e))
        raise


def update_mongod_service(auth: bool, machine_ip: str, config: MongoDBConfiguration) -> None:
    """Updates the mongod service file with the new options for starting."""
    with open(MONGOD_SERVICE_UPSTREAM_PATH, "r") as mongodb_service_file:
        mongodb_service = mongodb_service_file.readlines()

    # replace start command with our parameterized one
    mongod_start_args = generate_service_args(auth, machine_ip, config)
    for index, line in enumerate(mongodb_service):
        if "ExecStart" in line:
            mongodb_service[index] = mongod_start_args

    # self healing is implemented via systemd
    add_self_healing(mongodb_service)

    # systemd gives files in /etc/systemd/system/ precedence over those in /lib/systemd/system/
    # hence our changed file in /etc will be read while maintaining the original one in /lib.
    with open(MONGOD_SERVICE_DEFAULT_PATH, "w") as service_file:
        service_file.writelines(mongodb_service)

    # mongod requires permissions to /data/db
    mongodb_user = pwd.getpwnam(MONGO_USER)
    os.chown(MONGO_DATA_DIR, mongodb_user.pw_uid, mongodb_user.pw_gid)

    # changes to service files are only applied after reloading
    systemd.daemon_reload()


def add_self_healing(service_lines):
    """Updates the service file to auto-restart the DB service on service failure.

    Options for restarting allow for auto-restart on crashed services, i.e. DB killed, DB frozen,
    DB terminated.
    """
    for index, line in enumerate(service_lines):
        if "[Unit]" in line:
            service_lines.insert(index + 1, RESTARTING_LIMITS[0])
            service_lines.insert(index + 1, RESTARTING_LIMITS[1])

        if "[Service]" in line:
            service_lines.insert(index + 1, RESTART_OPTIONS[0])
            service_lines.insert(index + 1, RESTART_OPTIONS[1])


def generate_service_args(auth: bool, machine_ip: str, config: MongoDBConfiguration) -> str:
    """Construct the mongod startup commandline args for systemd.

    Note that commandline arguments take priority over any user set config file options. User
    options will be configured in the config file. MongoDB handles this merge of these two
    options.
    """
    mongod_start_args = [
        "ExecStart=/usr/bin/mongod",
        # bind to localhost and external interfaces
        "--bind_ip",
        f"localhost,{machine_ip}",
        # part of replicaset
        f"--replSet={config.replset}",
    ]

    if auth:
        mongod_start_args.extend(["--auth"])

        if config.tls_external:
            mongod_start_args.extend(
                [
                    f"--tlsCAFile={TLS_EXT_CA_FILE}",
                    f"--tlsCertificateKeyFile={TLS_EXT_PEM_FILE}",
                    # allow non-TLS connections
                    "--tlsMode=preferTLS",
                ]
            )

<<<<<<< HEAD
        # internal TLS can be enabled only in external is enabled
=======
        # internal TLS can be enabled only if external is enabled
>>>>>>> 833a7b08
        if config.tls_internal and config.tls_external:
            mongod_start_args.extend(
                [
                    "--clusterAuthMode=x509",
                    "--tlsAllowInvalidCertificates",
                    f"--tlsClusterCAFile={TLS_INT_CA_FILE}",
                    f"--tlsClusterFile={TLS_INT_PEM_FILE}",
                ]
            )
        else:
            # keyFile used for authentication replica set peers if no internal tls configured.
            mongod_start_args.extend(
                [
                    "--clusterAuthMode=keyFile",
                    f"--keyFile={KEY_FILE}",
                ]
            )

    mongod_start_args.append("\n")
    mongod_start_args = " ".join(mongod_start_args)

    return mongod_start_args


def push_file_to_unit(parent_dir, file_name, file_contents) -> None:
    """K8s charms can push files to their containers easily, this is the vm charm workaround."""
    Path(parent_dir).mkdir(parents=True, exist_ok=True)
    with open(file_name, "w") as write_file:
        write_file.write(file_contents)

    os.chmod(file_name, 0o400)
    mongodb_user = pwd.getpwnam(MONGO_USER)
    os.chown(file_name, mongodb_user.pw_uid, mongodb_user.pw_gid)


def restart_mongod_service(auth: bool, machine_ip: str, config: MongoDBConfiguration):
<<<<<<< HEAD
    """Restarts the mongod service with its associated configuratiion."""
=======
    """Restarts the mongod service with its associated configuration."""
>>>>>>> 833a7b08
    stop_mongod_service()
    update_mongod_service(auth, machine_ip, config)
    start_mongod_service()


class ApplicationHostNotFoundError(Exception):
    """Raised when a queried host is not in the application peers or the current host."""<|MERGE_RESOLUTION|>--- conflicted
+++ resolved
@@ -170,11 +170,7 @@
                 ]
             )
 
-<<<<<<< HEAD
-        # internal TLS can be enabled only in external is enabled
-=======
         # internal TLS can be enabled only if external is enabled
->>>>>>> 833a7b08
         if config.tls_internal and config.tls_external:
             mongod_start_args.extend(
                 [
@@ -211,11 +207,7 @@
 
 
 def restart_mongod_service(auth: bool, machine_ip: str, config: MongoDBConfiguration):
-<<<<<<< HEAD
-    """Restarts the mongod service with its associated configuratiion."""
-=======
     """Restarts the mongod service with its associated configuration."""
->>>>>>> 833a7b08
     stop_mongod_service()
     update_mongod_service(auth, machine_ip, config)
     start_mongod_service()
