# Charmed MongoDB tutorial
The Charmed MongoDB Operator delivers automated operations management from [day 0 to day 2](https://codilime.com/blog/day-0-day-1-day-2-the-software-lifecycle-in-the-cloud-age/) on the [MongoDB Community Edition](https://github.com/mongodb/mongo) document database. It is an open source, end-to-end, production-ready data platform [on top of Juju](https://juju.is/). As a first step this tutorial shows you how to get Charmed MongoDB up and running, but the tutorial does not stop there. Through this tutorial you will learn a variety of operations, everything from adding replicas to advanced operations such as enabling Transcript Layer Security (TLS). In this tutorial we will walk through how to:
- Set up your environment using LXD and Juju.
- Deploy MongoDB using a single command.
- Access the admin database directly.
- Add high availability with replication.
- Change the admin password.
- Automatically create MongoDB users via Juju relations. 
- Enable secure transactions with TLS.

While this tutorial intends to guide and teach you as you deploy Charmed MongoDB, it will be most beneficial if you already have a familiarity with: 
- Basic terminal commands.
- MongoDB concepts such as replication and users.

## Minimum requirements
Before we start, make sure your machine meets the following requirements:
- Ubuntu 20.04 (Focal) or later.
- 8GB of RAM.
- 2 CPU threads.
- At least 20GB of available storage.
- Access to the internet for downloading the required snaps and charms.


## Prepare LXD
The fastest, simplest way to get started with Charmed MongoDB is to set up a local LXD cloud. LXD is a system container and virtual machine manager; Charmed MongoDB will be run in one of these containers and managed by Juju. While this tutorial covers the basics of LXD, you can [explore more LXD here](https://linuxcontainers.org/lxd/getting-started-cli/). LXD comes pre-installed on Ubuntu 20.04. Verify that LXD is installed by entering the command `which lxd` into the command line, this will output:
```
/snap/bin/lxd
```

Although LXD is already installed, we need to run `lxd init` to perform post-installation tasks. For this tutorial the default parameters are preferred and the network bridge should be set to have no IPv6 addresses, since Juju does not support IPv6 addresses with LXD:
```shell
lxd init --auto
lxc network set lxdbr0 ipv6.address none
```

You can list all LXD containers by entering the command `lxc list` in to the command line. Although at this point in the tutorial none should exist and you'll only see this as output:
```
+------+-------+------+------+------+-----------+
| NAME | STATE | IPV4 | IPV6 | TYPE | SNAPSHOTS |
+------+-------+------+------+------+-----------+
```


## Install and prepare Juju
Juju is an Operator Lifecycle Manager (OLM) for clouds, bare metal, LXD or Kubernetes. We will be using it to deploy and manage Charmed MongoDB. As with LXD, Juju is installed from a snap package:
```shell
sudo snap install juju --classic
```

Juju already has a built-in knowledge of LXD and how it works, so there is no additional setup or configuration needed. A controller will be used to deploy and control Charmed MongoDB. All we need to do is run the following command to bootstrap a Juju controller named ‘overlord’ to LXD. This bootstrapping processes can take several minutes depending on how provisioned (RAM, CPU, etc.) your machine is:
```shell
juju bootstrap localhost overlord
```

The Juju controller should exist within an LXD container. You can verify this by entering the command `lxc list` and you should see the following:
```
+---------------+---------+-----------------------+------+-----------+-----------+
|     NAME      |  STATE  |         IPV4          | IPV6 |   TYPE    | SNAPSHOTS |
+---------------+---------+-----------------------+------+-----------+-----------+
| juju-<id>     | RUNNING | 10.105.164.235 (eth0) |      | CONTAINER | 0         |
+---------------+---------+-----------------------+------+-----------+-----------+
```
where `<id>` is a unique combination of numbers and letters such as `9d7e4e-0`

The controller can work with different models; models host applications such as Charmed MongoDB. Set up a specific model for Charmed MongoDB named ‘tutorial’:
```shell
juju add-model tutorial
```

You can now view the model you created above by entering the command `juju status` into the command line. You should see the following:
```
Model    Controller  Cloud/Region         Version  SLA          Timestamp
tutorial overlord    localhost/localhost  2.9.37   unsupported  23:20:53Z

Model "admin/tutorial" is empty.
```


## Deploy Charmed MongoDB
To deploy Charmed MongoDB, all you need to do is run the following command, which will fetch the charm from [Charmhub](https://charmhub.io/mongodb?channel=5/edge) and deploy it to your model:
```shell
juju deploy mongodb --channel 5/edge
```

Juju will now fetch Charmed MongoDB and begin deploying it to the LXD cloud. This process can take several minutes depending on how provisioned (RAM, CPU,etc) your machine is. You can track the progress by running:
```shell
juju status --watch 1s
```

This command is useful for checking the status of Charmed MongoDB and gathering information about the machines hosting Charmed MongoDB. Some of the helpful information it displays include IP addresses, ports, state, etc. The command updates the status of Charmed MongoDB every second and as the application starts you can watch the status and messages of Charmed MongoDB change. Wait until the application is ready - when it is ready, `juju status --watch 1s` will show:
```
Model     Controller  Cloud/Region         Version  SLA          Timestamp
tutorial  overlord    localhost/localhost  2.9.37   unsupported  11:24:30Z

App      Version  Status  Scale  Charm    Channel   Rev  Exposed  Message
mongodb           active      1  mongodb  5/edge   96  no

Unit        Workload  Agent  Machine  Public address  Ports      Message
mongodb/0*  active    idle   0        10.23.62.156    27017/tcp

Machine  State    Address       Inst id        Series  AZ  Message
0        started  10.23.62.156  juju-d35d30-0  focal       Running
```
To exit the screen with `juju status --watch 1s`, enter `Ctrl+c`.

## Access MongoDB
> **!** *Disclaimer: this part of the tutorial accesses MongoDB via the `admin` user. **Do not** directly interface with the admin user in a production environment. In a production environment [always create a separate user](https://www.mongodb.com/docs/manual/tutorial/create-users/) and connect to MongoDB with that user instead. Later in the section covering Relations we will cover how to access MongoDB without the admin user.*

The first action most users take after installing MongoDB is accessing MongoDB. The easiest way to do this is via the MongoDB shell, with `mongo`. You can read more about the MongoDB shell [here](https://www.mongodb.com/docs/mongodb-shell/). For this part of the Tutorial we will access MongoDB via  `mongo`. Fortunately there is no need to install the Mongo shell, as `mongo` is already installed on the units hosting the Charmed MongoDB application as `charmed-mongodb.mongo`. 

### MongoDB URI
Connecting to the database requires a Uniform Resource Identifier (URI), MongoDB expects a [MongoDB specific URI](https://www.mongodb.com/docs/manual/reference/connection-string/). The URI for MongoDB contains information which is used to authenticate us to the database. We use a URI of the format:
```shell
mongodb://<username>:<password>@<hosts>/<database name>?replicaSet=<replica set name>
```

Connecting via the URI requires that you know the values for `username`, `password`, `hosts`, `database name`, and the `replica set name`. We will show you how to retrieve the necessary fields and set them to environment variables. 

**Retrieving the username:** In this case, we are using the `admin` user to connect to MongoDB. Use `admin` as the username:
```shell
export DB_USERNAME="admin"
```

**Retrieving the password:** The password can be retrieved by running the `get-password` action on the Charmed MongoDB application:
```shell
juju run-action mongodb/leader get-password --wait
```
Running the command should output:
```yaml
unit-mongodb-0:
  UnitId: mongodb/0
  id: "2"
  results:
    password: <password>
  status: completed
  timing:
    completed: 2022-12-02 11:30:01 +0000 UTC
    enqueued: 2022-12-02 11:29:57 +0000 UTC
    started: 2022-12-02 11:30:01 +0000 UTC
```
Use the password under the result: `password`:
```shell
export DB_PASSWORD=$(juju run-action mongodb/leader get-password --wait | grep password|  awk '{print $2}')
```

**Retrieving the hosts:** The hosts are the units hosting the MongoDB application. The host’s IP address can be found with `juju status`:
```
Model     Controller  Cloud/Region         Version  SLA          Timestamp
tutorial  overlord    localhost/localhost  2.9.37   unsupported  11:31:16Z

App      Version  Status  Scale  Charm    Channel   Rev  Exposed  Message
mongodb           active      1  mongodb  5/edge   96  no       Replica set primary

Unit        Workload  Agent  Machine  Public address  Ports      Message
mongodb/0*  active    idle   0        <host IP>    27017/tcp  Replica set primary

Machine  State    Address       Inst id        Series  AZ  Message
0        started  10.23.62.156  juju-d35d30-0  focal       Running

```
Set the variable `HOST_IP` to the IP address for `mongodb/0`:
```shell
export HOST_IP=$(juju run --unit mongodb/0 -- hostname -I | xargs)
```

**Retrieving the database name:** In this case we are connecting to the `admin` database. Use `admin` as the database name. Once we access the database via the MongoDB URI, we will create a `test-db` database to store data.
```shell
export DB_NAME="admin"
```

**Retrieving the replica set name:** The replica set name is the name of the application on Juju hosting MongoDB. The application name in this tutorial is `mongodb`. Use `mongodb` as the replica set name. 
```shell
export REPL_SET_NAME="mongodb"
```

### Generate the MongoDB URI
Now that we have the necessary fields to connect to the URI, we can connect to MongoDB with `charmed-mongodb.mongo` via the URI. We can create the URI with:
```shell
export URI=mongodb://$DB_USERNAME:$DB_PASSWORD@$HOST_IP/$DB_NAME?replicaSet=$REPL_SET_NAME
```
Now view and save the output of the URI:
```shell
echo $URI
```

### Connect via MongoDB URI
As said earlier, `mongo` is already installed in Charmed MongoDB as `charmed-mongodb.mongo`. To access the unit hosting Charmed MongoDB, ssh into it:
```shell
juju ssh mongodb/0
```
*Note if at any point you'd like to leave the unit hosting Charmed MongoDB, enter* `exit`.

While `ssh`d into `mongodb/0`, we can access `mongo`, using the URI that we saved in the step [Generate the MongoDB URI](#generate-the-mongodb-uri).
```shell
charmed-mongodb.mongo <saved URI>
```

You should now see:
```
Current Mongosh Log ID: 6389e2adec352d5447551ae0
Connecting to:    mongodb://<credentials>@10.23.62.156/admin?replicaSet=mongodb&appName=mongosh+1.6.1
Using MongoDB:    5.0.14
Using Mongosh:    1.6.1

For mongosh info see: https://docs.mongodb.com/mongodb-shell/


To help improve our products, anonymous usage data is collected and sent to MongoDB periodically (https://www.mongodb.com/legal/privacy-policy).
You can opt-out by running the disableTelemetry() command.

------
   The server generated these startup warnings when booting
   2022-12-02T11:24:05.416+00:00: Using the XFS filesystem is strongly recommended with the WiredTiger storage engine. See http://dochub.mongodb.org/core/prodnotes-filesystem
------

------
   Enable MongoDB's free cloud-based monitoring service, which will then receive and display
   metrics about your deployment (disk utilization, CPU, operation statistics, etc).

   The monitoring data will be available on a MongoDB website with a unique URL accessible to you
   and anyone you share the URL with. MongoDB may use this information to make product
   improvements and to suggest MongoDB products and deployment options to you.

   To enable free monitoring, run the following command: db.enableFreeMonitoring()
   To permanently disable this reminder, run the following command: db.disableFreeMonitoring()
------

mongodb [primary] admin>
```

You can now interact with MongoDB directly using any [MongoDB commands](https://www.mongodb.com/docs/manual/reference/command/). For example entering `show dbs` should output something like:
```
admin   172.00 KiB
config  120.00 KiB
local   404.00 KiB
```
Now that we have access to MongoDB we can create a database named `test-db`. To create this database enter:
```shell
use test-db
```
Now lets create a user called `testUser` with read/write access to the database `test-db` that we just created. Enter:
```shell
db.createUser({
  user: "testUser",
  pwd: "password",
  roles: [
    { role: "readWrite", db: "test-db" }
  ]
})
```
You can verify that you added the user correctly by entering the command `show users` into the mongo shell. This will output:
```json
[
  {
    _id: 'test-db.testUser',
    userId: new UUID("6e841e28-b1bc-4719-bf42-ba4b164fc546"),
    user: 'testUser',
    db: 'test-db',
    roles: [ { role: 'readWrite', db: 'test-db' } ],
    mechanisms: [ 'SCRAM-SHA-1', 'SCRAM-SHA-256' ]
  }
]
```
Feel free to test out any other MongoDB commands. When you’re ready to leave the MongoDB shell you can just type `exit`. Once you've typed `exit` you will be back in the host of Charmed MongoDB (`mongodb/0`). Exit this host by once again typing `exit`. Now you will be in your original shell where you first started the tutorial; here you can interact with Juju and LXD. 

*Note: if you accidentally exit one more time you will leave your terminal session and all of the environment variables used in the URI will be removed. If this happens redefine these variables as described in the section that describes how to [create the MongoDB URI](#mongodb-uri).*

## Scale Charmed MongoDB
Replication is a popular feature of MongoDB; replicas copy data making a database highly available. This means the application can provide self-healing capabilities in case one MongoDB replica fails. 

> **!** *Disclaimer: this tutorial hosts replicas all on the same machine, this should not be done in a production environment. To enable high availability in a production environment, replicas should be hosted on different servers to [maintain isolation](https://canonical.com/blog/database-high-availability).*


### Add replicas
You can add two replicas to your deployed MongoDB application with:
```shell
juju add-unit mongodb -n 2
```

You can now watch the replica set add these replicas with: `juju status --watch 1s`. It usually takes several minutes for the replicas to be added to the replica set. You’ll know that all three replicas are ready when `juju status --watch 1s` reports:
```
Model     Controller  Cloud/Region         Version  SLA          Timestamp
tutorial  overlord    localhost/localhost  2.9.37   unsupported  14:42:04Z

App      Version  Status  Scale  Charm    Channel   Rev  Exposed  Message
mongodb           active      3  mongodb  5/edge   96  no       Replica set primary

Unit        Workload  Agent  Machine  Public address  Ports      Message
mongodb/0*  active    idle   0        10.23.62.156    27017/tcp  Replica set primary
mongodb/1   active    idle   1        10.23.62.55     27017/tcp  Replica set secondary
mongodb/2   active    idle   2        10.23.62.243    27017/tcp  Replica set secondary

Machine  State    Address       Inst id        Series  AZ  Message
0        started  10.23.62.156  juju-d35d30-0  focal       Running
1        started  10.23.62.55   juju-d35d30-1  focal       Running
2        started  10.23.62.243  juju-d35d30-2  focal       Running
```

You can trust that Charmed MongoDB added these replicas correctly. But if you wanted to verify the replicas got added correctly you could connect to MongoDB via `charmed-mongodb.mongo`. Since your replica set has 2 additional hosts you will need to update the hosts in your URI. You can retrieve these host IPs with:
```shell
export HOST_IP_1=$(juju run --unit mongodb/1 -- hostname -I | xargs)
export HOST_IP_2=$(juju run --unit mongodb/2 -- hostname -I | xargs)
```

Then recreate the URI using your new hosts and reuse the `username`, `password`, `database name`, and `replica set name` that you previously used when you *first* connected to MongoDB:
```shell
export URI=mongodb://$DB_USERNAME:$DB_PASSWORD@$HOST_IP,$HOST_IP_1,$HOST_IP_2/$DB_NAME?replicaSet=$REPL_SET_NAME
```

Now view and save the output of the URI:
```shell
echo $URI
```

Like earlier we access `mongo` by `ssh`ing into one of the Charmed MongoDB hosts:
```shell
juju ssh mongodb/0
```

While `ssh`d into `mongodb/0`, we can access `mongo` with `charmed-mongodb.mongo`, using our new URI that we saved above.
```shell
charmed-mongodb.mongo <saved URI>
```

Now type `rs.status()` and you should see your replica set configuration. It should look something like this:
```json
{
  set: 'mongodb',
  date: ISODate("2022-12-02T14:39:52.732Z"),
  myState: 1,
  term: Long("1"),
  syncSourceHost: '',
  syncSourceId: -1,
  heartbeatIntervalMillis: Long("2000"),
  majorityVoteCount: 2,
  writeMajorityCount: 2,
  votingMembersCount: 3,
  writableVotingMembersCount: 3,
  optimes: {
    lastCommittedOpTime: { ts: Timestamp({ t: 1669991990, i: 1 }), t: Long("1") },
    lastCommittedWallTime: ISODate("2022-12-02T14:39:50.020Z"),
    readConcernMajorityOpTime: { ts: Timestamp({ t: 1669991990, i: 1 }), t: Long("1") },
    appliedOpTime: { ts: Timestamp({ t: 1669991990, i: 1 }), t: Long("1") },
    durableOpTime: { ts: Timestamp({ t: 1669991990, i: 1 }), t: Long("1") },
    lastAppliedWallTime: ISODate("2022-12-02T14:39:50.020Z"),
    lastDurableWallTime: ISODate("2022-12-02T14:39:50.020Z")
  },
  lastStableRecoveryTimestamp: Timestamp({ t: 1669991950, i: 1 }),
  electionCandidateMetrics: {
    lastElectionReason: 'electionTimeout',
    lastElectionDate: ISODate("2022-12-02T11:24:09.587Z"),
    electionTerm: Long("1"),
    lastCommittedOpTimeAtElection: { ts: Timestamp({ t: 1669980249, i: 1 }), t: Long("-1") },
    lastSeenOpTimeAtElection: { ts: Timestamp({ t: 1669980249, i: 1 }), t: Long("-1") },
    numVotesNeeded: 1,
    priorityAtElection: 1,
    electionTimeoutMillis: Long("10000"),
    newTermStartDate: ISODate("2022-12-02T11:24:09.630Z"),
    wMajorityWriteAvailabilityDate: ISODate("2022-12-02T11:24:09.651Z")
  },
  members: [
    {
      _id: 0,
      name: '10.23.62.156:27017',
      health: 1,
      state: 1,
      stateStr: 'PRIMARY',
      uptime: 11747,
      optime: { ts: Timestamp({ t: 1669991990, i: 1 }), t: Long("1") },
      optimeDate: ISODate("2022-12-02T14:39:50.000Z"),
      lastAppliedWallTime: ISODate("2022-12-02T14:39:50.020Z"),
      lastDurableWallTime: ISODate("2022-12-02T14:39:50.020Z"),
      syncSourceHost: '',
      syncSourceId: -1,
      infoMessage: '',
      electionTime: Timestamp({ t: 1669980249, i: 2 }),
      electionDate: ISODate("2022-12-02T11:24:09.000Z"),
      configVersion: 5,
      configTerm: 1,
      self: true,
      lastHeartbeatMessage: ''
    },
    {
      _id: 1,
      name: '10.23.62.55:27017',
      health: 1,
      state: 2,
      stateStr: 'SECONDARY',
      uptime: 305,
      optime: { ts: Timestamp({ t: 1669991990, i: 1 }), t: Long("1") },
      optimeDurable: { ts: Timestamp({ t: 1669991990, i: 1 }), t: Long("1") },
      optimeDate: ISODate("2022-12-02T14:39:50.000Z"),
      optimeDurableDate: ISODate("2022-12-02T14:39:50.000Z"),
      lastAppliedWallTime: ISODate("2022-12-02T14:39:50.020Z"),
      lastDurableWallTime: ISODate("2022-12-02T14:39:50.020Z"),
      lastHeartbeat: ISODate("2022-12-02T14:39:51.868Z"),
      lastHeartbeatRecv: ISODate("2022-12-02T14:39:51.882Z"),
      pingMs: Long("0"),
      lastHeartbeatMessage: '',
      syncSourceHost: '10.23.62.156:27017',
      syncSourceId: 0,
      infoMessage: '',
      configVersion: 5,
      configTerm: 1
    },
    {
      _id: 2,
      name: '10.23.62.243:27017',
      health: 1,
      state: 2,
      stateStr: 'SECONDARY',
      uptime: 300,
      optime: { ts: Timestamp({ t: 1669991990, i: 1 }), t: Long("1") },
      optimeDurable: { ts: Timestamp({ t: 1669991990, i: 1 }), t: Long("1") },
      optimeDate: ISODate("2022-12-02T14:39:50.000Z"),
      optimeDurableDate: ISODate("2022-12-02T14:39:50.000Z"),
      lastAppliedWallTime: ISODate("2022-12-02T14:39:50.020Z"),
      lastDurableWallTime: ISODate("2022-12-02T14:39:50.020Z"),
      lastHeartbeat: ISODate("2022-12-02T14:39:51.861Z"),
      lastHeartbeatRecv: ISODate("2022-12-02T14:39:52.372Z"),
      pingMs: Long("0"),
      lastHeartbeatMessage: '',
      syncSourceHost: '10.23.62.55:27017',
      syncSourceId: 1,
      infoMessage: '',
      configVersion: 5,
      configTerm: 1
    }
  ],
  ok: 1,
  '$clusterTime': {
    clusterTime: Timestamp({ t: 1669991990, i: 1 }),
    signature: {
      hash: Binary(Buffer.from("dbe96e73cf659617bb88b6ad11152551c0dd9c8d", "hex"), 0),
      keyId: Long("7172510554420936709")
    }
  },
  operationTime: Timestamp({ t: 1669991990, i: 1 })
}
```

Now exit the MongoDB shell by typing:
```shell
exit
```
Now you should be back in the host of Charmed MongoDB (`mongodb/0`). To exit this host type:
```shell
exit
```
You should now be shell you started in where you can interact with Juju and LXD.

### Remove replicas
Removing a unit from the application, scales the replicas down. Before we scale down the replicas, list all the units with `juju status`, here you will see three units `mongodb/0`, `mongodb/1`, and `mongodb/2`. Each of these units hosts a MongoDB replica. To remove the replica hosted on the unit `mongodb/2` enter:
```shell
juju remove-unit mongodb/2
```

You’ll know that the replica was successfully removed when `juju status --watch 1s` reports:
```
Model     Controller  Cloud/Region         Version  SLA          Timestamp
tutorial  overlord    localhost/localhost  2.9.37   unsupported  14:44:25Z

App      Version  Status  Scale  Charm    Channel   Rev  Exposed  Message
mongodb           active      2  mongodb  5/edge   96  no       Replica set primary

Unit        Workload  Agent  Machine  Public address  Ports      Message
mongodb/0*  active    idle   0        10.23.62.156    27017/tcp  Replica set primary
mongodb/1   active    idle   1        10.23.62.55     27017/tcp  Replica set secondary

Machine  State    Address       Inst id        Series  AZ  Message
0        started  10.23.62.156  juju-d35d30-0  focal       Running
1        started  10.23.62.55   juju-d35d30-1  focal       Running

```

As previously mentioned you can trust that Charmed MongoDB removed this replica correctly. This can be checked by verifying that the new URI (where the removed host has been excluded) works properly.


## Passwords
When we accessed MongoDB earlier in this tutorial, we needed to include a password in the URI. Passwords help to secure our database and are essential for security. Over time it is a good practice to change the password frequently. Here we will go through setting and changing the password for the admin user.

### Retrieve the admin password
As previously mentioned, the admin password can be retrieved by running the `get-password` action on the Charmed MongoDB application:
```shell
juju run-action mongodb/leader get-password --wait
```
Running the command should output:
```yaml
unit-mongodb-0:
  UnitId: mongodb/0
  id: "2"
  results:
    password: <password>
  status: completed
  timing:
    completed: 2022-12-02 11:30:01 +0000 UTC
    enqueued: 2022-12-02 11:29:57 +0000 UTC
    started: 2022-12-02 11:30:01 +0000 UTC
```
The admin password is under the result: `password`.


### Rotate the admin password
You can change the admin password to a new random password by entering:
```shell
juju run-action mongodb/leader set-password --wait
```
Running the command should output:
```yaml
unit-mongodb-0:
  UnitId: mongodb/0
  id: "4"
  results:
    password: <new password>
  status: completed
  timing:
    completed: 2022-12-02 14:53:30 +0000 UTC
    enqueued: 2022-12-02 14:53:25 +0000 UTC
    started: 2022-12-02 14:53:28 +0000 UTC
```
The admin password is under the result: `password`. It should be different from your previous password.

*Note when you change the admin password you will also need to update the admin password the in MongoDB URI; as the old password will no longer be valid.* Update the DB password used in the URI and update the URI:
```shell
export DB_PASSWORD=$(juju run-action mongodb/leader get-password --wait | grep password|  awk '{print $2}')
export URI=mongodb://$DB_USERNAME:$DB_PASSWORD@$HOST_IP/$DB_NAME?replicaSet=$REPL_SET_NAME
```

### Set the admin password
You can change the admin password to a specific password by entering:
```shell
juju run-action mongodb/leader set-password password=<password> --wait
```
Running the command should output:
```yaml
unit-mongodb-0:
  UnitId: mongodb/0
  id: "4"
  results:
    password: <password>
  status: completed
  timing:
    completed: 2022-12-02 14:53:30 +0000 UTC
    enqueued: 2022-12-02 14:53:25 +0000 UTC
    started: 2022-12-02 14:53:28 +0000 UTC
```
The admin password under the result: `password` should match whatever you passed in when you entered the command.

*Note that when you change the admin password you will also need to update the admin password in the MongoDB URI, as the old password will no longer be valid.* To update the DB password used in the URI:
```shell
export DB_PASSWORD=$(juju run-action mongodb/leader get-password --wait | grep password|  awk '{print $2}')
export URI=mongodb://$DB_USERNAME:$DB_PASSWORD@$HOST_IP/$DB_NAME?replicaSet=$REPL_SET_NAME
```

## Relations
<!---Juju 3.0 uses integrations; I haven’t been able to find the docs for 2.9 --->
Relations, or what Juju documentation [describes as Integration](https://juju.is/docs/sdk/integration), are the easiest way to create a user for MongoDB in Charmed MongoDB. Relations automatically create a username, password, and database for the desired user/application. As mentioned earlier in the [Access MongoDB section](#access-mongodb) it is a better practice to connect to MongoDB via a specific user rather than the admin user.

### Data Integrator Charm
Before relating to a charmed application, we must first deploy our charmed application. In this tutorial we will relate to the [Data Integrator Charm](https://charmhub.io/data-integrator). This is a bare-bones charm that allows for central management of database users, providing support for different kinds of data platforms (e.g. MongoDB, MySQL, PostgreSQL, Kafka, etc) with a consistent, opinionated and robust user experience. In order to deploy the Data Integrator Charm we can use the command `juju deploy` we have learned above:

```shell
juju deploy data-integrator --channel edge --config database-name=test-database
```
The expected output:
```
Located charm "data-integrator" in charm-hub...
Deploying "data-integrator" from charm-hub charm "data-integrator"...
```

### Relate to MongoDB
Now that the Database Integrator Charm has been set up, we can relate it to MongoDB. This will automatically create a username, password, and database for the Database Integrator Charm. Relate the two applications with:
```shell
juju relate data-integrator mongodb
```
Wait for `juju status --watch 1s` to show:
```
ubuntu@ip-172-31-11-104:~/data-integrator$ juju status
Model     Controller  Cloud/Region         Version  SLA          Timestamp
tutorial  overlord    localhost/localhost  2.9.37   unsupported  10:32:09Z

App                  Version  Status  Scale  Charm                Channel   Rev  Exposed  Message
data-integrator               active      1  data-integrator      edge       3   no
mongodb                       active      2  mongodb              5/edge   96  no

Unit                    Workload  Agent  Machine  Public address  Ports      Message
data-integrator/0*  active    idle   5        10.23.62.216               received mongodb credentials
mongodb/0*              active    idle   0        10.23.62.156    27017/tcp
mongodb/1               active    idle   1        10.23.62.55     27017/tcp  Replica set primary

Machine  State    Address       Inst id        Series  AZ  Message
0        started  10.23.62.156  juju-d35d30-0  focal       Running
1        started  10.23.62.55   juju-d35d30-1  focal       Running
5        started  10.23.62.216  juju-d35d30-5  jammy       Running
```
To retrieve information such as the username, password, and database. Enter:
```shell
juju run-action data-integrator/leader get-credentials --wait
```
This should output something like:
```yaml
​​unit-data-integrator-0:
  UnitId: data-integrator/0
  id: "24"
  results:
    mongodb:
      database: test-database
      endpoints: 10.23.62.55,10.23.62.156
      password: VMnRws6BlojzDi5e1m2GVWOgJaoSs44d
      replset: mongodb
      uris: mongodb://relation-4:VMnRws6BlojzDi5e1m2GVWOgJaoSs44d@10.23.62.55,10.23.62.156/test-database?replicaSet=mongodb&authSource=admin
      username: relation-4
    ok: "True"
  status: completed
  timing:
    completed: 2022-12-06 10:33:24 +0000 UTC
    enqueued: 2022-12-06 10:33:20 +0000 UTC
    started: 2022-12-06 10:33:24 +0000 UTC
```
Save the value listed under `uris:` *(Note: your hostnames, usernames, and passwords will likely be different.)*

### Access the related database
Notice that in the previous step when you typed `juju run-action data-integrator/leader get-credentials --wait` the command not only outputted the username, password, and database, but also outputted the URI. This means you do not have to generate the URI yourself. To connect to this URI first ssh into `mongodb/0`:
```shell
juju ssh mongodb/0
```
Then access `mongo` with the URI that you copied above:

```shell
charmed-mongodb.mongo "<uri copied from juju run-action data-integrator/leader get-credentials --wait>"
```
*Note: be sure you wrap the URI in `"` with no trailing whitespace*.

You will now be in the mongo shell as the user created for this relation. When you relate two applications Charmed MongoDB automatically sets up a user and database for you. Enter `db.getName()` into the MongoDB shell, this will output:
```shell
test-database
```
This is the name of the database we specified when we first deployed the `data-integrator` charm. To create a collection in the "test-database" and then show the collection enter:
```shell
db.createCollection("test-collection")
show collections
```
Now insert a document into this database:
```shell
db.test_collection.insertOne(
  {
    First_Name: "Jammy",
    Last_Name: "Jellyfish",
  })
```
You can verify this document was inserted by running:
```shell
db.test_collection.find()
```

Now exit the MongoDB shell by typing:
```shell
exit
```
Now you should be back in the host of Charmed MongoDB (`mongodb/0`). To exit this host type:
```shell
exit
```
You should now be shell you started in where you can interact with Juju and LXD.

### Remove the user
To remove the user, remove the relation. Removing the relation automatically removes the user that was created when the relation was created. Enter the following to remove the relation:
```shell
juju remove-relation mongodb data-integrator
```

Now try again to connect to the same URI you just used in [Access the related database](#access-the-related-database):
```shell
juju ssh mongodb/0
charmed-mongodb.mongo "<uri copied from juju run-action data-integrator/leader get-credentials --wait>"
```
*Note: be sure you wrap the URI in `"` with no trailing whitespace*.

This will output an error message:
```
Current Mongosh Log ID: 638f5ffbdbd9ec94c2e58456
Connecting to:    mongodb://<credentials>@10.23.62.38,10.23.62.219/mongodb?replicaSet=mongodb&authSource=admin&appName=mongosh+1.6.1
MongoServerError: Authentication failed.
```
As this user no longer exists. This is expected as `juju remove-relation mongodb data-integrator` also removes the user. 

Now exit the MongoDB shell by typing:
```shell
exit
```
Now you should be back in the host of Charmed MongoDB (`mongodb/0`). To exit this host type:
```shell
exit
```
You should now be shell you started in where you can interact with Juju and LXD.

If you wanted to recreate this user all you would need to do is relate the the two applications again:
```shell
juju relate data-integrator mongodb
```
Re-relating generates a new password for this user, and therefore a new URI you can see the new URI with:
```shell
juju run-action data-integrator/leader get-credentials --wait
```
Save the result listed with `uris:`.

You can connect to the database with this new URI:
```shell
juju ssh mongodb/0
charmed-mongodb.mongo "<uri copied from juju run-action data-integrator/leader get-credentials --wait>"
```
*Note: be sure you wrap the URI in `"` with no trailing whitespace*.

From there if you enter `db.test_collection.find()` you will see all of your original documents are still present in the database. 

## Transcript Layer Security (TLS)
[TLS](https://en.wikipedia.org/wiki/Transport_Layer_Security) is used to encrypt data exchanged between two applications; it secures data transmitted over the network. Typically, enabling TLS within a highly available database, and between a highly available database and client/server applications, requires domain-specific knowledge and a high level of expertise. Fortunately, the domain-specific knowledge has been encoded into Charmed MongoDB. This means enabling TLS on Charmed MongoDB is readily available and requires minimal effort on your end.

Again, relations come in handy here as TLS is enabled via relations; i.e. by relating Charmed MongoDB to the [TLS Certificates Charm](https://charmhub.io/tls-certificates-operator). The TLS Certificates Charm centralises TLS certificate management in a consistent manner and handles providing, requesting, and renewing TLS certificates.


### Configure TLS
Before enabling TLS on Charmed MongoDB we must first deploy the `TLS-certificates-operator` charm:
```shell
juju deploy tls-certificates-operator --channel=edge
```

Wait until the `tls-certificates-operator` is ready to be configured. When it is ready to be configured `juju status --watch 1s`. Will show:
```
Model     Controller  Cloud/Region         Version  SLA          Timestamp
tutorial  overlord    localhost/localhost  2.9.37   unsupported  09:24:12Z

App                        Version  Status   Scale  Charm                      Channel   Rev  Exposed  Message
mongodb                             active       2  mongodb                    5/edge   96  no       Replica set primary
tls-certificates-operator           blocked      1  tls-certificates-operator  edge       16  no       Configuration options missing: ['certificate', 'ca-certificate']

Unit                          Workload  Agent  Machine  Public address  Ports      Message
mongodb/0*                    active    idle   0        10.23.62.156    27017/tcp  Replica set primary
mongodb/1                     active    idle   1        10.23.62.55     27017/tcp  Replica set secondary
tls-certificates-operator/0*  blocked   idle   3        10.23.62.8                 Configuration options missing: ['certificate', 'ca-certificate']

Machine  State    Address       Inst id        Series  AZ  Message
0        started  10.23.62.156  juju-d35d30-0  focal       Running
1        started  10.23.62.55   juju-d35d30-1  focal       Running
3        started  10.23.62.8    juju-d35d30-3  focal       Running
```

Now we can configure the TLS certificates. Configure the  `tls-certificates-operator` to use self signed certificates:
```shell
juju config tls-certificates-operator generate-self-signed-certificates="true" ca-common-name="Tutorial CA" 
```
*Note: this tutorial uses [self-signed certificates](https://en.wikipedia.org/wiki/Self-signed_certificate); self-signed certificates should not be used in a production cluster.*

### Enable TLS
After configuring the certificates `juju status --watch 1s` will show the status of `tls-certificates-operator` as active. To enable TLS on Charmed MongoDB, relate the two applications:
```shell
juju relate tls-certificates-operator mongodb
```

### Connect to MongoDB with TLS
Like before, generate and save the URI that is used to connect to MongoDB:
```
export URI=mongodb://$DB_USERNAME:$DB_PASSWORD@$HOST_IP$DB_NAME?replicaSet=$REPL_SET_NAME
echo $URI
```
Now ssh into `mongodb/0`:
```
juju ssh mongodb/0
```
<<<<<<< HEAD
After `ssh`ing into `mongodb/0`, we are now in the unit that is hosting Charmed MongoDB. Once TLS has been enabled we will need to change how we connect to MongoDB. Specifically we will need to specify the TLS CA file along with the TLS Certificate file. These are on the units hosting the Charmed MongoDB application in the folder `/var/snap/charmed-mongodb/common`. If you enter: `ls /var/snap/charmed-mongodb/common/external*` you should see the external certificate file and the external CA file:
```shell
/var/snap/charmed-mongodb/common/external-ca.crt /var/snap/charmed-mongodb/common/external-cert.pem
=======
After `ssh`ing into `mongodb/0`, we are now in the unit that is hosting Charmed MongoDB. Once TLS has been enabled we will need to change how we connect to MongoDB. Specifically we will need to specify the TLS CA file along with the TLS Certificate file. These are on the units hosting the Charmed MongoDB application in the folder `/var/snap/charmed-mongodb/common/etc/mongod`. If you enter: `ls /var/snap/charmed-mongodb/common/etc/mongod/external*` you should see the external certificate file and the external CA file:
```shell
/var/snap/charmed-mongodb/common/etc/mongod/external-ca.crt /var/snap/charmed-mongodb/common/etc/mongod/external-cert.pem
>>>>>>> 27af8ee8
```

As before, we will connect to MongoDB via the saved MongoDB URI. Connect using the saved URI and the following TLS options:
```shell
<<<<<<< HEAD
charmed-mongodb.mongo mongodb://$DB_USERNAME:$DB_PASSWORD@$HOST_IP/$DB_NAME?replicaSet=$REPL_SET_NAME --tls --tlsCAFile /var/snap/charmed-mongodb/common/external-ca.crt --tlsCertificateKeyFile /var/snap/charmed-mongodb/common/external-cert.pem
=======
charmed-mongodb.mongo mongodb://$DB_USERNAME:$DB_PASSWORD@$HOST_IP/$DB_NAME?replicaSet=$REPL_SET_NAME --tls --tlsCAFile /var/snap/charmed-mongodb/common/etc/mongod/external-ca.crt --tlsCertificateKeyFile /var/snap/charmed-mongodb/common/etc/mongod/external-cert.pem
>>>>>>> 27af8ee8
```

Congratulations, you've now connected to MongoDB with TLS. Now exit the MongoDB shell by typing:
```shell
exit
```
Now you should be back in the host of Charmed MongoDB (`mongodb/0`). To exit this host type:
```shell
exit
```
You should now be shell you started in where you can interact with Juju and LXD.

### Disable TLS
To disable TLS unrelate the two applications:
```shell
juju remove-relation mongodb tls-certificates-operator
```

## Next Steps
In this tutorial we've successfully deployed MongoDB, added/removed replicas, added/removed users to/from the database, and even enabled and disabled TLS. You may now keep your Charmed MongoDB deployment running and write to the database or remove it entirely using the steps in [Remove Charmed MongoDB and Juju](#remove-charmed-mongodb-and-juju). If you're looking for what to do next you can:
- Run [Charmed MongoDB on Kubernetes](https://github.com/canonical/mongodb-k8s-operator).
- Check out our Charmed offerings of [PostgreSQL](https://charmhub.io/postgresql?channel=edge) and [Kafka](https://charmhub.io/kafka?channel=edge).
- Read about [High Availability Best Practices](https://canonical.com/blog/database-high-availability)
- [Report](https://github.com/canonical/mongodb-operator/issues) any problems you encountered.
- [Give us your feedback](https://chat.charmhub.io/charmhub/channels/data-platform).
- [Contribute to the code base](https://github.com/canonical/mongodb-operator)

## Remove Charmed MongoDB and Juju
If you're done using Charmed MongoDB and Juju and would like to free up resources on your machine, you can remove Charmed MongoDB and Juju. *Warning: when you remove Charmed MongoDB as shown below you will lose all the data in MongoDB. Further, when you remove Juju as shown below you will lose access to any other applications you have hosted on Juju.*

To remove Charmed MongoDB and the model it is hosted on run the command:
```shell
juju destroy-model tutorial --destroy-storage --force
```

Next step is to remove the Juju controller. You can see all of the available controllers by entering `juju controllers`. To remove the controller enter:
```shell
juju destroy-controller overlord
```

Finally to remove Juju altogether, enter:
```shell
sudo snap remove juju --purge
```


## License:
The Charmed MongoDB Operator is distributed under the Apache Software License, version 2.0. It [installs/operates/depends on] [MongoDB Community Edition](https://github.com/mongodb/mongo), which is licensed under the Server Side Public License (SSPL).

## Trademark Notice
MongoDB' is a trademark or registered trademark of MongoDB Inc. Other trademarks are property of their respective owners.<|MERGE_RESOLUTION|>--- conflicted
+++ resolved
@@ -767,24 +767,14 @@
 ```
 juju ssh mongodb/0
 ```
-<<<<<<< HEAD
-After `ssh`ing into `mongodb/0`, we are now in the unit that is hosting Charmed MongoDB. Once TLS has been enabled we will need to change how we connect to MongoDB. Specifically we will need to specify the TLS CA file along with the TLS Certificate file. These are on the units hosting the Charmed MongoDB application in the folder `/var/snap/charmed-mongodb/common`. If you enter: `ls /var/snap/charmed-mongodb/common/external*` you should see the external certificate file and the external CA file:
-```shell
-/var/snap/charmed-mongodb/common/external-ca.crt /var/snap/charmed-mongodb/common/external-cert.pem
-=======
 After `ssh`ing into `mongodb/0`, we are now in the unit that is hosting Charmed MongoDB. Once TLS has been enabled we will need to change how we connect to MongoDB. Specifically we will need to specify the TLS CA file along with the TLS Certificate file. These are on the units hosting the Charmed MongoDB application in the folder `/var/snap/charmed-mongodb/common/etc/mongod`. If you enter: `ls /var/snap/charmed-mongodb/common/etc/mongod/external*` you should see the external certificate file and the external CA file:
 ```shell
 /var/snap/charmed-mongodb/common/etc/mongod/external-ca.crt /var/snap/charmed-mongodb/common/etc/mongod/external-cert.pem
->>>>>>> 27af8ee8
 ```
 
 As before, we will connect to MongoDB via the saved MongoDB URI. Connect using the saved URI and the following TLS options:
 ```shell
-<<<<<<< HEAD
-charmed-mongodb.mongo mongodb://$DB_USERNAME:$DB_PASSWORD@$HOST_IP/$DB_NAME?replicaSet=$REPL_SET_NAME --tls --tlsCAFile /var/snap/charmed-mongodb/common/external-ca.crt --tlsCertificateKeyFile /var/snap/charmed-mongodb/common/external-cert.pem
-=======
 charmed-mongodb.mongo mongodb://$DB_USERNAME:$DB_PASSWORD@$HOST_IP/$DB_NAME?replicaSet=$REPL_SET_NAME --tls --tlsCAFile /var/snap/charmed-mongodb/common/etc/mongod/external-ca.crt --tlsCertificateKeyFile /var/snap/charmed-mongodb/common/etc/mongod/external-cert.pem
->>>>>>> 27af8ee8
 ```
 
 Congratulations, you've now connected to MongoDB with TLS. Now exit the MongoDB shell by typing:
