# Charmed MongoDB tutorial:
Ready to try out Charmed MongoDB? This tutorial will guide you through the steps to get Charmed MongoDB up and running. 


## Minimum requirements:
Before we start be sure you have the following requirements:
- Ubuntu 20.04(focal) or later.
- 8GB of RAM.
- 2 CPU threads.
- At least 20GB of available storage.
- Access to the internet for downloading the required snaps and charms.


## Install and prepare LXD:
The fastest, simplest way to get started with Charmed MongoDB is to set up a local LXD cloud. LXD is a system container and virtual machine manager; Charmed MongoDB will be run in one of these containers and managed by Juju. While this tutorial covers the basics of LXD, you can explore more LXD [here](https://linuxcontainers.org/lxd/getting-started-cli/). The first step on our journey is to install LXD. LXD is installed from a snap package:
```
sudo snap install lxd --classic
```

Next we need to run `lxd init` to perform post-installation tasks. For this tutorial the default parameters are preferred and the network bridge should be set to have no ipv6 addresses:
```
lxd init --auto
lxc network set lxdbr0 ipv6.address none 
```

In the next step we will install Juju. Juju speaks directly to the local LXD daemon, which also requires [lxd group membership](https://linuxcontainers.org/lxd/getting-started-cli/#access-control). Add `$USER` to the group lxd:
```
newgrp lxd
sudo adduser $USER lxd
```

You can list all LXD containers by entering the command `lxc list` in to the command line. Although at this point in the tutorial none should exist and you'll only see this as output:
```
+------+-------+------+------+------+-----------+
| NAME | STATE | IPV4 | IPV6 | TYPE | SNAPSHOTS |
+------+-------+------+------+------+-----------+
```


## Install and prepare Juju:
[Juju](https://juju.is/) is an operation Lifecycle manager(OLM) for clouds, bare metal, LXD or Kubernetes. We will be using it to deploy and manage Charmed MongoDB. As with LXD, Juju is installed from a snap package:
```
sudo snap install juju --classic
```

Juju already has a built-in knowledge of LXD and how it works, so there is no additional setup or configuration needed. A controller will be used to deploy and control Charmed MongoDB. All we need to do is run the command to bootstrap a Juju controller named ‘overlord’ to LXD. 
```
juju bootstrap localhost overlord
```

The Juju controller should exist within an LXD container. You can verify this by entering the command `lxc list` and you should see the following:
```
+---------------+---------+-----------------------+------+-----------+-----------+
|     NAME      |  STATE  |         IPV4          | IPV6 |   TYPE    | SNAPSHOTS |
+---------------+---------+-----------------------+------+-----------+-----------+
| juju-<id>     | RUNNING | 10.105.164.235 (eth0) |      | CONTAINER | 0         |
+---------------+---------+-----------------------+------+-----------+-----------+
```
where `<id>` is a unique combination of numbers and letters such as `9d7e4e-0`

The controller can work with different models; models host applications such as Charmed MongoDB. Set up a specific model for Charmed MongoDB named ‘tutorial’:
```
juju add-model tutorial
```

You can now view the model you created above by entering the command `juju status` into the command line. You should see the following:
```
Model    Controller  Cloud/Region         Version  SLA          Timestamp
tutorial overlord    localhost/localhost  2.9.37   unsupported  23:20:53Z

Model "admin/tutorial" is empty.
```


## Deploying Charmed MongoDB:
To deploy Charmed MongoDB, fetch the charm from [Charmhub](https://charmhub.io/mongodb?channel=dpe/edge) and deploy it to your model:
```
juju deploy mongodb --channel dpe/edge
```

Juju will now fetch Charmed MongoDB and begin deploying it to the LXD cloud. This process can take several minutes depending on how provisioned your machine is. You can track the progress by running:
```
watch -c juju status --color
```

This will show charmed MongoDB along with its current status and other helpful information.

Wait until the application is ready, when it is ready `watch -c juju status --color` will show
```
Every 2.0s: juju status --color                                                                                         ip-172-31-11-104: Fri Dec  2 11:24:30 2022

Model     Controller  Cloud/Region         Version  SLA          Timestamp
tutorial  overlord    localhost/localhost  2.9.37   unsupported  11:24:30Z

App      Version  Status  Scale  Charm    Channel   Rev  Exposed  Message
mongodb           active      1  mongodb  dpe/edge   96  no

Unit        Workload  Agent  Machine  Public address  Ports      Message
mongodb/0*  active    idle   0        10.23.62.156    27017/tcp

Machine  State    Address       Inst id        Series  AZ  Message
0        started  10.23.62.156  juju-d35d30-0  focal       Running
```

## Accessing MongoDB:
*Disclaimer: this part of the tutorial accesses MongoDB via the `admin` user. It is not recommended that you directly interface with the admin user in a production environment. In a production environment [create a separate user](https://www.mongodb.com/docs/manual/tutorial/create-users/) and connect to MongoDB with that user instead. Later in the section covering Relations we will cover how to access MongoDB without the admin user.
*

For this part of the Tutorial we will access MongoDB - via the MongoDB shell `mongosh`. You can read more about the MongoDB shell [here](https://www.mongodb.com/docs/mongodb-shell/).


### Install the MongoDB shell:
While MongoDB is installed within the LXD containers that the application is hosted on, it is not installed on your machine. This means that you will have to install the MongoDB shell yourself. Install `mongosh` by following the official [instructions on how to install the MongoDB shell](https://www.mongodb.com/docs/mongodb-shell/install/#std-label-mdb-shell-install).

### MongoDB URI:
Connecting to the database requires a [URI](https://www.mongodb.com/docs/manual/reference/connection-string/). We use a URI of the format:
```
mongodb://<username>:<password>@<hosts>/<database name>?replicaSet=<replica set name>
```

Connecting via the URI requires that you know the values for `username`, `password`, `hosts`, `database name`, and the `replica set name`. We will show you how to retrieve the necessary fields. 

**Retrieving the username:** In this case, we are using the `admin` user to connect to MongoDB. Use `admin` as the username.

**Retrieving the password:** The password can be retrieved by running the `get-admin-password` action on the Charmed MongoDB application:
```
juju run-action mongodb/leader get-admin-password --wait
```
Running the command should output:
```
unit-mongodb-0:
  UnitId: mongodb/0
  id: "2"
  results:
    admin-password: <password>
  status: completed
  timing:
    completed: 2022-12-02 11:30:01 +0000 UTC
    enqueued: 2022-12-02 11:29:57 +0000 UTC
    started: 2022-12-02 11:30:01 +0000 UTC
```
Use the password under the result: `admin-password`.

<<<<<<< HEAD
<<<<<<< HEAD

=======
>>>>>>> tutorial
#### Retrieving the hosts:
The hosts are the units hosting the MongoDB application. In this case we only have one host; you can find the host’s IP address with `juju status`. This will output information about the Charmed MongoDB application along with it’s IP address:
=======
**Retrieving the hosts:** The hosts are the units hosting the MongoDB application. The host’s IP address can be found with `juju status`:
>>>>>>> c91962f2
```
Model     Controller  Cloud/Region         Version  SLA          Timestamp
tutorial  overlord    localhost/localhost  2.9.37   unsupported  11:31:16Z

App      Version  Status  Scale  Charm    Channel   Rev  Exposed  Message
mongodb           active      1  mongodb  dpe/edge   96  no       Replica set primary

Unit        Workload  Agent  Machine  Public address  Ports      Message
mongodb/0*  active    idle   0        <host IP>    27017/tcp  Replica set primary

Machine  State    Address       Inst id        Series  AZ  Message
0        started  10.23.62.156  juju-d35d30-0  focal       Running

```
Use the IP address listed underneath `Public address` for `mongodb/0` as your host.

**Retrieving the database name:** In this case we are connecting to the `admin` database. Use `admin` as the database name. Once we access the database via the MongoDB URI, we will create a `test-db` database to store data.

**Retrieving the replica set name:** The replica set name is the name of the application on Juju hosting MongoDB. The application name in this tutorial is `mongodb`. Use `mongodb` as the replica set name. 

### Connect via MongoDB URI:
Now that we have the necessary fields to connect to the URI, we can connect to MongoDB via the URI. Enter the following into the command line, replace the values for  `username`, `password`, `hosts`, `database name`, and the `replica set name` with what you’ve retrieved above:
```
mongosh mongodb://<username>:<password>@<host>/<database name>?replicaSet=<replica set name>
```

You should now see:
```
Current Mongosh Log ID:	6389e2adec352d5447551ae0
Connecting to:		mongodb://<credentials>@10.23.62.156/admin?replicaSet=mongodb&appName=mongosh+1.6.1
Using MongoDB:		5.0.14
Using Mongosh:		1.6.1

For mongosh info see: https://docs.mongodb.com/mongodb-shell/


To help improve our products, anonymous usage data is collected and sent to MongoDB periodically (https://www.mongodb.com/legal/privacy-policy).
You can opt-out by running the disableTelemetry() command.

------
   The server generated these startup warnings when booting
   2022-12-02T11:24:05.416+00:00: Using the XFS filesystem is strongly recommended with the WiredTiger storage engine. See http://dochub.mongodb.org/core/prodnotes-filesystem
------

------
   Enable MongoDB's free cloud-based monitoring service, which will then receive and display
   metrics about your deployment (disk utilization, CPU, operation statistics, etc).

   The monitoring data will be available on a MongoDB website with a unique URL accessible to you
   and anyone you share the URL with. MongoDB may use this information to make product
   improvements and to suggest MongoDB products and deployment options to you.

   To enable free monitoring, run the following command: db.enableFreeMonitoring()
   To permanently disable this reminder, run the following command: db.disableFreeMonitoring()
------

mongodb [primary] admin>
```

You can now interact with MongoDB directly using any [MongoDB commands](https://www.mongodb.com/docs/manual/reference/command/). For example entering `show dbs` should output something like:
```
admin   172.00 KiB
config  120.00 KiB
local   404.00 KiB
```
Now that we have access to MongoDB we can create a database named `test-db`. To create this database enter:
```
use test-db
```
Now lets create a user called `testUser` read/write access to the database `test-db` that we just created . Enter:
```
db.createUser({
  user: "testUser",
  pwd: "password",
  roles: [
    { role: "readWrite", db: "test-db" }
  ]
})
```
You can verify that you added the user correctly, by entering the command `show users` into the mongo shell, this will output:
```
[
  {
    _id: 'test-db.testUser',
    userId: new UUID("6e841e28-b1bc-4719-bf42-ba4b164fc546"),
    user: 'testUser',
    db: 'test-db',
    roles: [ { role: 'readWrite', db: 'test-db' } ],
    mechanisms: [ 'SCRAM-SHA-1', 'SCRAM-SHA-256' ]
  }
]
```
Feel free to test out any other MongoDB commands, when you’re ready to leave the shell you can just type `exit`.


## Scaling Charmed MongoDB: 
<<<<<<< HEAD
Replication is a popular feature of MongoDB; replicas copy data making a database highly reliable. 
=======
Replication is a popular feature of MongoDB; replicas copy data making a database highly available. 
>>>>>>> c91962f2


### Add replicas:
You can add two replicas to your deployed MongoDB application with:
```
<<<<<<< HEAD
juju add-unit mongodb -n2
=======
juju add-unit mongodb -n 2
>>>>>>> c91962f2
```

You can now watch the replica set add these replicas with: `watch -c juju status --color`. You’ll know that all three replicas are ready when `watch -c juju status --color` reports:
```
Every 2.0s: juju status --color                                                                                                                                                ip-172-31-11-104: Fri Dec  2 14:36:50 2022

Model     Controller  Cloud/Region         Version  SLA          Timestamp
tutorial  overlord    localhost/localhost  2.9.37   unsupported  14:42:04Z

App      Version  Status  Scale  Charm    Channel   Rev  Exposed  Message
mongodb           active      3  mongodb  dpe/edge   96  no       Replica set primary

Unit        Workload  Agent  Machine  Public address  Ports      Message
mongodb/0*  active    idle   0        10.23.62.156    27017/tcp  Replica set primary
mongodb/1   active    idle   1        10.23.62.55     27017/tcp  Replica set secondary
mongodb/2   active    idle   2        10.23.62.243    27017/tcp  Replica set secondary

Machine  State    Address       Inst id        Series  AZ  Message
0        started  10.23.62.156  juju-d35d30-0  focal       Running
1        started  10.23.62.55   juju-d35d30-1  focal       Running
2        started  10.23.62.243  juju-d35d30-2  focal       Running
```

You can trust that Charmed MongoDB added these replicas correctly. But if you wanted to verify the replicas got added correctly you could connect to MongoDB via `mongosh`. Since your replica set has 2 additional hosts you will need to update the hosts in your URI. Using the IP addresses from `juju status` add all of your hosts to the URI and separate them with commas. Your URI should look like this:
```
mongodb://<username>:<password>@<host1,<host2>,<host3>>/<database name>?replicaSet=<replica set name>
```

Then connect with `mongosh`; using your new hosts and reuse the `username`, `password,` `database name`, and `replica set name` that you previously used when you *first* connected to MongoDB:
```
mongosh mongodb://<username>:<password>@<host1,<host2>,<host3>>/<database name>?replicaSet=<replica set name>
```

Now type `rs.status()` and you should see your replica set configuration. It should look something like this:
```
{
  set: 'mongodb',
  date: ISODate("2022-12-02T14:39:52.732Z"),
  myState: 1,
  term: Long("1"),
  syncSourceHost: '',
  syncSourceId: -1,
  heartbeatIntervalMillis: Long("2000"),
  majorityVoteCount: 2,
  writeMajorityCount: 2,
  votingMembersCount: 3,
  writableVotingMembersCount: 3,
  optimes: {
    lastCommittedOpTime: { ts: Timestamp({ t: 1669991990, i: 1 }), t: Long("1") },
    lastCommittedWallTime: ISODate("2022-12-02T14:39:50.020Z"),
    readConcernMajorityOpTime: { ts: Timestamp({ t: 1669991990, i: 1 }), t: Long("1") },
    appliedOpTime: { ts: Timestamp({ t: 1669991990, i: 1 }), t: Long("1") },
    durableOpTime: { ts: Timestamp({ t: 1669991990, i: 1 }), t: Long("1") },
    lastAppliedWallTime: ISODate("2022-12-02T14:39:50.020Z"),
    lastDurableWallTime: ISODate("2022-12-02T14:39:50.020Z")
  },
  lastStableRecoveryTimestamp: Timestamp({ t: 1669991950, i: 1 }),
  electionCandidateMetrics: {
    lastElectionReason: 'electionTimeout',
    lastElectionDate: ISODate("2022-12-02T11:24:09.587Z"),
    electionTerm: Long("1"),
    lastCommittedOpTimeAtElection: { ts: Timestamp({ t: 1669980249, i: 1 }), t: Long("-1") },
    lastSeenOpTimeAtElection: { ts: Timestamp({ t: 1669980249, i: 1 }), t: Long("-1") },
    numVotesNeeded: 1,
    priorityAtElection: 1,
    electionTimeoutMillis: Long("10000"),
    newTermStartDate: ISODate("2022-12-02T11:24:09.630Z"),
    wMajorityWriteAvailabilityDate: ISODate("2022-12-02T11:24:09.651Z")
  },
  members: [
    {
      _id: 0,
      name: '10.23.62.156:27017',
      health: 1,
      state: 1,
      stateStr: 'PRIMARY',
      uptime: 11747,
      optime: { ts: Timestamp({ t: 1669991990, i: 1 }), t: Long("1") },
      optimeDate: ISODate("2022-12-02T14:39:50.000Z"),
      lastAppliedWallTime: ISODate("2022-12-02T14:39:50.020Z"),
      lastDurableWallTime: ISODate("2022-12-02T14:39:50.020Z"),
      syncSourceHost: '',
      syncSourceId: -1,
      infoMessage: '',
      electionTime: Timestamp({ t: 1669980249, i: 2 }),
      electionDate: ISODate("2022-12-02T11:24:09.000Z"),
      configVersion: 5,
      configTerm: 1,
      self: true,
      lastHeartbeatMessage: ''
    },
    {
      _id: 1,
      name: '10.23.62.55:27017',
      health: 1,
      state: 2,
      stateStr: 'SECONDARY',
      uptime: 305,
      optime: { ts: Timestamp({ t: 1669991990, i: 1 }), t: Long("1") },
      optimeDurable: { ts: Timestamp({ t: 1669991990, i: 1 }), t: Long("1") },
      optimeDate: ISODate("2022-12-02T14:39:50.000Z"),
      optimeDurableDate: ISODate("2022-12-02T14:39:50.000Z"),
      lastAppliedWallTime: ISODate("2022-12-02T14:39:50.020Z"),
      lastDurableWallTime: ISODate("2022-12-02T14:39:50.020Z"),
      lastHeartbeat: ISODate("2022-12-02T14:39:51.868Z"),
      lastHeartbeatRecv: ISODate("2022-12-02T14:39:51.882Z"),
      pingMs: Long("0"),
      lastHeartbeatMessage: '',
      syncSourceHost: '10.23.62.156:27017',
      syncSourceId: 0,
      infoMessage: '',
      configVersion: 5,
      configTerm: 1
    },
    {
      _id: 2,
      name: '10.23.62.243:27017',
      health: 1,
      state: 2,
      stateStr: 'SECONDARY',
      uptime: 300,
      optime: { ts: Timestamp({ t: 1669991990, i: 1 }), t: Long("1") },
      optimeDurable: { ts: Timestamp({ t: 1669991990, i: 1 }), t: Long("1") },
      optimeDate: ISODate("2022-12-02T14:39:50.000Z"),
      optimeDurableDate: ISODate("2022-12-02T14:39:50.000Z"),
      lastAppliedWallTime: ISODate("2022-12-02T14:39:50.020Z"),
      lastDurableWallTime: ISODate("2022-12-02T14:39:50.020Z"),
      lastHeartbeat: ISODate("2022-12-02T14:39:51.861Z"),
      lastHeartbeatRecv: ISODate("2022-12-02T14:39:52.372Z"),
      pingMs: Long("0"),
      lastHeartbeatMessage: '',
      syncSourceHost: '10.23.62.55:27017',
      syncSourceId: 1,
      infoMessage: '',
      configVersion: 5,
      configTerm: 1
    }
  ],
  ok: 1,
  '$clusterTime': {
    clusterTime: Timestamp({ t: 1669991990, i: 1 }),
    signature: {
      hash: Binary(Buffer.from("dbe96e73cf659617bb88b6ad11152551c0dd9c8d", "hex"), 0),
      keyId: Long("7172510554420936709")
    }
  },
  operationTime: Timestamp({ t: 1669991990, i: 1 })
}
```

Now exit the shell by typing:
```
exit
```


### Remove replicas:
To remove a replica type:
```
juju remove-unit mongodb/2
```

You’ll know that the replica was successfully removed when `watch -c juju status --color` reports:
```
Every 2.0s: juju status --color                                                                                                                                                ip-172-31-11-104: Fri Dec  2 14:44:25 2022

Model     Controller  Cloud/Region         Version  SLA          Timestamp
tutorial  overlord    localhost/localhost  2.9.37   unsupported  14:44:25Z

App      Version  Status  Scale  Charm    Channel   Rev  Exposed  Message
mongodb           active      2  mongodb  dpe/edge   96  no       Replica set primary

Unit        Workload  Agent  Machine  Public address  Ports      Message
mongodb/0*  active    idle   0        10.23.62.156    27017/tcp  Replica set primary
mongodb/1   active    idle   1        10.23.62.55     27017/tcp  Replica set secondary

Machine  State    Address       Inst id        Series  AZ  Message
0        started  10.23.62.156  juju-d35d30-0  focal       Running
1        started  10.23.62.55   juju-d35d30-1  focal       Running

```

<<<<<<< HEAD
As previously mentioned you can trust that Charmed MongoDB removed this replica correctly.
=======
As previously mentioned you can trust that Charmed MongoDB removed this replica correctly. This can be checked by verifying that the new URI (where the removed host has been excluded) works properly.
>>>>>>> c91962f2


## Passwords:
### Retrieving the admin password:
As previously mentioned, the admin password can be retrieved by running the `get-admin-password` action on the Charmed MongoDB application:
```
juju run-action mongodb/leader get-admin-password --wait
```
Running the command should output:
```
unit-mongodb-0:
  UnitId: mongodb/0
  id: "2"
  results:
    admin-password: <password>
  status: completed
  timing:
    completed: 2022-12-02 11:30:01 +0000 UTC
    enqueued: 2022-12-02 11:29:57 +0000 UTC
    started: 2022-12-02 11:30:01 +0000 UTC
```
The admin password is under the result: `admin-password`.


### Rotating the admin password
You can change the admin password to a new random password by entering:
```
juju run-action mongodb/leader set-admin-password --wait
```
Running the command should output:
```
unit-mongodb-0:
  UnitId: mongodb/0
  id: "4"
  results:
    admin-password: <new password>
  status: completed
  timing:
    completed: 2022-12-02 14:53:30 +0000 UTC
    enqueued: 2022-12-02 14:53:25 +0000 UTC
    started: 2022-12-02 14:53:28 +0000 UTC
```
The admin password is under the result: `admin-password`. It should be different from your previous password.

*Note when you change the admin password you will also need to update the admin password the in MongoDB URI; as the old password will no longer be valid*

### Setting the admin password
You can change the admin password to a specific password by entering:
```
juju run-action mongodb/leader set-admin-password password=<password> --wait
```
Running the command should output:
```
unit-mongodb-0:
  UnitId: mongodb/0
  id: "4"
  results:
    admin-password: <password>
  status: completed
  timing:
    completed: 2022-12-02 14:53:30 +0000 UTC
    enqueued: 2022-12-02 14:53:25 +0000 UTC
    started: 2022-12-02 14:53:28 +0000 UTC
```
The admin password under the result: `admin-password` should match whatever you passed in when you entered the command.

*Note when you change the admin password you will also need to update the admin password the in MongoDB URI; as the old password will no longer be valid*

<<<<<<< HEAD
## Relations
<!---Juju 3.0 uses integrations; I haven’t been able to find the docs for 2.9 --->
[Relations](https://juju.is/docs/sdk/integration) are the easiest way to create a user for MongoDB in Charmed MongoDB; relations automatically create a username, password, and database for the desired user/application. As mentioned earlier in the [Accessing MongoDB](#accessing-mongodb) it is a better practice to connect to MongoDB via a specific user rather than the admin user.

### Data Integrator Charm
Before relating to a charmed application, we must deploy our charmed application. In this tutorial we will relate to the [Data Integrator Charm](https://github.com/canonical/data-integrator). This is a bare-bones charm that allows for central management of database users, providing support for different kind of data platforms (e.g. MongoDB, MySQL, PostgreSQL, Kafka, etc) with a consistent, opinionated and robust user experience. In order to deploy the Data Integrator Charm we must clone its source code from GitHub and create the charm executable ourselves: 

<!--- note in the future replace this with juju deploy instead of from git --->
```
git clone https://github.com/canonical/data-integrator.git
cd data-integrator/
sudo snap install charmcraft --classic
charmcraft pack
```
After packing the charm, you can see that a charm executable named `database-integrator_ubuntu-22.04-amd64.charm` has been created. When we deploy the charm we can also specify the name of the database that we want created in MongoDB with the `database` config option. To deploy this charm with juju and create a database in MongoDB named `test-database` enter:
```
juju deploy ./database-integrator_ubuntu-22.04-amd64.charm --config database=test-database
```

### Relating to MongoDB
Now that the Database Integrator Charm has been set up, we can relate it to MongoDB. This will automatically create a username, password, and database for the Database Integrator Charm. Relate the two applications with:
```
juju relate database-integrator mongodb
```
Wait for `watch -c juju status --color` to show:
```
ubuntu@ip-172-31-11-104:~/data-integrator$ juju status
Model     Controller  Cloud/Region         Version  SLA          Timestamp
tutorial  overlord    localhost/localhost  2.9.37   unsupported  10:32:09Z

App                  Version  Status  Scale  Charm                Channel   Rev  Exposed  Message
database-integrator           active      1  database-integrator              0  no       received mongodb credentials
mongodb                       active      2  mongodb              dpe/edge   96  no

Unit                    Workload  Agent  Machine  Public address  Ports      Message
database-integrator/0*  active    idle   5        10.23.62.216               received mongodb credentials
mongodb/0*              active    idle   0        10.23.62.156    27017/tcp
mongodb/1               active    idle   1        10.23.62.55     27017/tcp  Replica set primary

Machine  State    Address       Inst id        Series  AZ  Message
0        started  10.23.62.156  juju-d35d30-0  focal       Running
1        started  10.23.62.55   juju-d35d30-1  focal       Running
5        started  10.23.62.216  juju-d35d30-5  jammy       Running
```
To retrieve information such as the username, password, and database. Enter:
```
juju run-action  database-integrator/0 get-credentials --wait
```
This should output something like:
```
​​unit-database-integrator-0:
  UnitId: database-integrator/0
  id: "24"
  results:
    mongodb:
      database: test-database
      endpoints: 10.23.62.55,10.23.62.156
      password: VMnRws6BlojzDi5e1m2GVWOgJaoSs44d
      replset: mongodb
      uris: mongodb://relation-4:VMnRws6BlojzDi5e1m2GVWOgJaoSs44d@10.23.62.55,10.23.62.156/test-database?replicaSet=mongodb&authSource=admin
      username: relation-4
    ok: "True"
  status: completed
  timing:
    completed: 2022-12-06 10:33:24 +0000 UTC
    enqueued: 2022-12-06 10:33:20 +0000 UTC
    started: 2022-12-06 10:33:24 +0000 UTC
```
*Note: your hostnames, usernames, and passwords will likely be different.*

### Accessing the related database:
Notice that in the previous step when you typed `juju run-action  database-integrator/0 get-credentials --wait` the command not only outputted the username, password, and database, but also outputted the URI. This means you do not have to generate the URI yourself. To connect to the database associated with the Database Integrator Charm enter:
```
mongosh "<uri from juju run-action  database-integrator/0 get-credentials --wait>"
```
*Note: be sure you wrap the URI in `"`*

You will now be in the mongo shell as a non-admin user. Since you do not have admin access, privileged commands like `show users` should output:
```
MongoServerError: not authorized on mongodb to execute command { usersInfo: 1, lsid: { id: UUID("86d865cc-1f51-4b1e-8906-ea8a5159f906") }, $clusterTime: { clusterTime: Timestamp(1670340314, 1), signature: { hash: BinData(0, 25E321CD816AB02C5E92E2074A067CD33C4F0794), keyId: 7173987185652137989 } }, $db: "mongodb" }
```
Now exit the shell by typing `exit`

### Removing the user
To remove the user, remove the relation. Removing the relation automatically removes the user that was created when the relation was created. Enter the following to remove the relation:
```
juju remove-relation mongodb database-integrator
```

Now try again to connect to the same URI you just used in [Accessing the related database](#accessing-the-related-database):
```
mongosh "<uri from juju run-action  database-integrator/0 get-credentials --wait>"
```

This will output an error message:
```
Current Mongosh Log ID:	638f5ffbdbd9ec94c2e58456
Connecting to:		mongodb://<credentials>@10.23.62.38,10.23.62.219/mongodb?replicaSet=mongodb&authSource=admin&appName=mongosh+1.6.1
MongoServerError: Authentication failed.
```
As this user no longer exists. This is expected as `juju remove-relation mongodb database-integrator` also removes the user. 


## Transcript Layer Security (TLS)
[TLS](https://en.wikipedia.org/wiki/Transport_Layer_Security) is used to encrypt data exchanged between two applications; it secures data transmitted over the network. Typically enabling up TLS within a highly available database and between a highly available database and client/server applications, requires domain specific knowledge and a high level of expertise. Fortunately, the domain specific knowledge has been encoded into Charmed MongoDB. This means enabling TLS on Charmed MongoDB is readily available and requires minimal effort on your end.

Again, relations come in handy here as TLS is enabled via relations; i.e. by relating Charmed MongoDB to the [TLS Certificates Charm](https://charmhub.io/tls-certificates-operator). The TLS Certificates Charm centralises TLS certificate management in a consistent manner and handles providing, requesting, and renewing TLS certificates.


### Configure TLS
Before enabling TLS on Charmed MongoDB we must first deploy the `TLS-certificates-operator` charm:
```
juju deploy tls-certificates-operator --channel=edge
```

Wait until the `tls-certificates-operator` is ready to be configured. When it is ready to be configured `watch -c juju status --color`. Will show:
```
Model     Controller  Cloud/Region         Version  SLA          Timestamp
tutorial  overlord    localhost/localhost  2.9.37   unsupported  09:24:12Z

App                        Version  Status   Scale  Charm                      Channel   Rev  Exposed  Message
mongodb                             active       2  mongodb                    dpe/edge   96  no       Replica set primary
tls-certificates-operator           blocked      1  tls-certificates-operator  edge       16  no       Configuration options missing: ['certificate', 'ca-certificate']

Unit                          Workload  Agent  Machine  Public address  Ports      Message
mongodb/0*                    active    idle   0        10.23.62.156    27017/tcp  Replica set primary
mongodb/1                     active    idle   1        10.23.62.55     27017/tcp  Replica set secondary
tls-certificates-operator/0*  blocked   idle   3        10.23.62.8                 Configuration options missing: ['certificate', 'ca-certificate']

Machine  State    Address       Inst id        Series  AZ  Message
0        started  10.23.62.156  juju-d35d30-0  focal       Running
1        started  10.23.62.55   juju-d35d30-1  focal       Running
3        started  10.23.62.8    juju-d35d30-3  focal       Running
```

Now we can configure the TLS certificates. Configure the  `tls-certificates-operator` to use self signed certificates:
```
juju config tls-certificates-operator generate-self-signed-certificates="true" ca-common-name="Tutorial CA" 
```
*Note: this tutorial uses (self signed certificates)[https://en.wikipedia.org/wiki/Self-signed_certificate]; self signed certificates should not be used in a production cluster.*

### Enabling TLS:
After configuring the certificates `watch -c juju status --color` will show the status of `tls-certificates-operator` as active. To enable TLS on Charmed MongoDB, relate the two applications:
```
juju relate tls-certificates-operator mongodb
```

### Connecting to MongoDB with TLS:
Once TLS has been enabled we will need to change how we connect to MongoDB. Specifically we will need to specify the TLS CA file along with the TLS Certificate file. These are hosted on the Charmed MongoDB application. Copy them from Charmed MongoDB to your machine:
```
juju run --unit mongodb/0 -- cat /etc/mongodb/external-ca.crt > external-ca.crt
juju run --unit mongodb/0 -- cat /etc/mongodb/external-cert.pem > external-cert.pem
```

As before, we will connect to MongoDB via a MongoDB URI; use the admin user MongoDB URI that you first used to [connect to MongoDB](#connect-via-mongodb-uri). Connect using the URI and the following TLS options:
```
mongosh mongodb://<username>:<password>@<host1>/<database name>?replicaSet=<replica set name> --tls --tlsCAFile external-ca.crt --tlsCertificateKeyFile external-cert.pem
```

Congratulations, you've now connected to MongoDB with TLS. Now exit the shell by typing `exit`.

### Disabling TLS
To disable TLS unrelate the two applications:
```
juju remove-relation mongodb tls-certificates-operator
```
=======

>>>>>>> c91962f2
<|MERGE_RESOLUTION|>--- conflicted
+++ resolved
@@ -141,16 +141,8 @@
 ```
 Use the password under the result: `admin-password`.
 
-<<<<<<< HEAD
-<<<<<<< HEAD
-
-=======
->>>>>>> tutorial
-#### Retrieving the hosts:
-The hosts are the units hosting the MongoDB application. In this case we only have one host; you can find the host’s IP address with `juju status`. This will output information about the Charmed MongoDB application along with it’s IP address:
-=======
 **Retrieving the hosts:** The hosts are the units hosting the MongoDB application. The host’s IP address can be found with `juju status`:
->>>>>>> c91962f2
+
 ```
 Model     Controller  Cloud/Region         Version  SLA          Timestamp
 tutorial  overlord    localhost/localhost  2.9.37   unsupported  11:31:16Z
@@ -247,21 +239,13 @@
 
 
 ## Scaling Charmed MongoDB: 
-<<<<<<< HEAD
-Replication is a popular feature of MongoDB; replicas copy data making a database highly reliable. 
-=======
 Replication is a popular feature of MongoDB; replicas copy data making a database highly available. 
->>>>>>> c91962f2
 
 
 ### Add replicas:
 You can add two replicas to your deployed MongoDB application with:
 ```
-<<<<<<< HEAD
-juju add-unit mongodb -n2
-=======
 juju add-unit mongodb -n 2
->>>>>>> c91962f2
 ```
 
 You can now watch the replica set add these replicas with: `watch -c juju status --color`. You’ll know that all three replicas are ready when `watch -c juju status --color` reports:
@@ -444,11 +428,7 @@
 
 ```
 
-<<<<<<< HEAD
-As previously mentioned you can trust that Charmed MongoDB removed this replica correctly.
-=======
 As previously mentioned you can trust that Charmed MongoDB removed this replica correctly. This can be checked by verifying that the new URI (where the removed host has been excluded) works properly.
->>>>>>> c91962f2
 
 
 ## Passwords:
@@ -517,7 +497,6 @@
 
 *Note when you change the admin password you will also need to update the admin password the in MongoDB URI; as the old password will no longer be valid*
 
-<<<<<<< HEAD
 ## Relations
 <!---Juju 3.0 uses integrations; I haven’t been able to find the docs for 2.9 --->
 [Relations](https://juju.is/docs/sdk/integration) are the easiest way to create a user for MongoDB in Charmed MongoDB; relations automatically create a username, password, and database for the desired user/application. As mentioned earlier in the [Accessing MongoDB](#accessing-mongodb) it is a better practice to connect to MongoDB via a specific user rather than the admin user.
@@ -532,7 +511,7 @@
 sudo snap install charmcraft --classic
 charmcraft pack
 ```
-After packing the charm, you can see that a charm executable named `database-integrator_ubuntu-22.04-amd64.charm` has been created. When we deploy the charm we can also specify the name of the database that we want created in MongoDB with the `database` config option. To deploy this charm with juju and create a database in MongoDB named `test-database` enter:
+After packing the charm, you can see that a charm executable named `database-integrator_ubuntu-22.04-amd64.charm` has been created in the `data-integrator` directory. When we deploy the charm we can also specify the name of the database that we want created in MongoDB with the `database` config option. To deploy this charm with juju and create a database in MongoDB named `test-database` enter:
 ```
 juju deploy ./database-integrator_ubuntu-22.04-amd64.charm --config database=test-database
 ```
@@ -595,10 +574,28 @@
 ```
 *Note: be sure you wrap the URI in `"`*
 
-You will now be in the mongo shell as a non-admin user. Since you do not have admin access, privileged commands like `show users` should output:
-```
-MongoServerError: not authorized on mongodb to execute command { usersInfo: 1, lsid: { id: UUID("86d865cc-1f51-4b1e-8906-ea8a5159f906") }, $clusterTime: { clusterTime: Timestamp(1670340314, 1), signature: { hash: BinData(0, 25E321CD816AB02C5E92E2074A067CD33C4F0794), keyId: 7173987185652137989 } }, $db: "mongodb" }
-```
+You will now be in the mongo shell as the user created for this relation. When you relate two applications Charmed MongoDB automatically sets up a user and database for you. Enter `show dbs` into the MongoDB shell, this will output:
+```
+test-database  8.00 KiB
+```
+This is the name of the database we specified when we first deployed the `database-integrator` charm. To create a collection in the "test-database" and then show the collection enter:
+```
+db.createCollection("test-collection")
+show collections
+```
+Now insert a document into this database:
+```
+db.test_collection.insertOne(
+	{
+		First_Name: "Jammy",
+		Last_Name: "Jellyfish",
+  })
+```
+You can verify this document was inserted by running:
+```
+db.test_collection.find()
+```
+
 Now exit the shell by typing `exit`
 
 ### Removing the user
@@ -620,6 +617,15 @@
 ```
 As this user no longer exists. This is expected as `juju remove-relation mongodb database-integrator` also removes the user. 
 
+If you wanted to recreate this user all you would need to do is relate the the two applications again:
+```
+juju relate database-integrator mongodb
+```
+Re-relating generates a new password for this user, and therefore a new URI you can see the new URI with `juju run-action  database-integrator/0 get-credentials --wait`. You can connect to the database with this new URI:
+```
+mongosh "<uri from juju run-action  database-integrator/0 get-credentials --wait>"
+```
+From there if you enter `db.test_collection.find()` you will see all of your original documents are still present in the database. 
 
 ## Transcript Layer Security (TLS)
 [TLS](https://en.wikipedia.org/wiki/Transport_Layer_Security) is used to encrypt data exchanged between two applications; it secures data transmitted over the network. Typically enabling up TLS within a highly available database and between a highly available database and client/server applications, requires domain specific knowledge and a high level of expertise. Fortunately, the domain specific knowledge has been encoded into Charmed MongoDB. This means enabling TLS on Charmed MongoDB is readily available and requires minimal effort on your end.
@@ -683,7 +689,4 @@
 To disable TLS unrelate the two applications:
 ```
 juju remove-relation mongodb tls-certificates-operator
-```
-=======
-
->>>>>>> c91962f2
+```