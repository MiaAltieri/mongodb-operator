--- conflicted
+++ resolved
@@ -20,11 +20,7 @@
 tutorial  overlord    localhost/localhost  2.9.37   unsupported  09:24:12Z
 
 App                        Version  Status   Scale  Charm                      Channel   Rev  Exposed  Message
-<<<<<<< HEAD
-mongodb                             active       2  mongodb                    5/edge   96  no       Replica set primary
-=======
 mongodb                             active       2  mongodb                    dpe/edge   96  no       Primary
->>>>>>> f2ea1536
 tls-certificates-operator           blocked      1  tls-certificates-operator  edge       16  no       Configuration options missing: ['certificate', 'ca-certificate']
 
 Unit                          Workload  Agent  Machine  Public address  Ports      Message
