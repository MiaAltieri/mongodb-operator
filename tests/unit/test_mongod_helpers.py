--- conflicted
+++ resolved
@@ -133,13 +133,8 @@
         # verify we make a call to replSetReconfig
         mongo.reconfigure_replica_set()
         mock_client.admin.command.assert_called()
-<<<<<<< HEAD
-        command, _ = mock_client.admin.command.call_args
-        self.assertEqual("replSetReconfig", command[0])
-=======
         (command, _), _ = mock_client.admin.command.call_args
         self.assertEqual("replSetReconfig", command)
->>>>>>> 3b017801
 
         # verify we close connection
         (mock_client.close).assert_called()
@@ -198,7 +193,6 @@
             {"host": "2.2.2.2:27017", "_id": 1},
         ]
         new_config = mongo.replica_set_config(current_config)
-<<<<<<< HEAD
         self.assertEqual(new_config, expected_new_members)
 
     def test_replica_set_config_removes_member(self):
@@ -219,6 +213,4 @@
             {"host": "2.2.2.2:27017", "_id": 1},
         ]
         new_config = mongo.replica_set_config(current_config)
-=======
->>>>>>> 3b017801
         self.assertEqual(new_config, expected_new_members)