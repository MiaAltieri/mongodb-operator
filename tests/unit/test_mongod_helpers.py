--- conflicted
+++ resolved
@@ -252,13 +252,29 @@
 
     @patch("mongod_helpers.MongoDB.client")
     @patch("pymongo.MongoClient")
-<<<<<<< HEAD
+    def test_primary_failure(self, mock_client, client):
+        """Verifies that primary appropriately handles exceptions."""
+        # standard presets
+        config = MONGO_CONFIG.copy()
+        mongo = MongoDB(config)
+        client.return_value = mock_client
+
+        # verify that we raise the correct exception
+        exceptions = [
+            ConnectionFailure("error message"),
+            ConfigurationError("error message"),
+            OperationFailure("error message"),
+        ]
+        raises = [ConnectionFailure, ConfigurationError, OperationFailure]
+        for exception, expected_raise in zip(exceptions, raises):
+            with self.assertRaises(expected_raise):
+                mock_client.admin.command.side_effect = exception
+                mongo.primary()
+
+    @patch("mongod_helpers.MongoDB.client")
+    @patch("pymongo.MongoClient")
     def test_remove_replica_failure(self, mock_client, client):
         """Verifies that remove_replica appropriately handles exceptions."""
-=======
-    def test_primary_failure(self, mock_client, client):
-        """Verifies that primary appropriately handles exceptions."""
->>>>>>> c0fb56ee
         # standard presets
         config = MONGO_CONFIG.copy()
         mongo = MongoDB(config)
@@ -274,9 +290,5 @@
         for exception, expected_raise in zip(exceptions, raises):
             with self.assertRaises(expected_raise):
                 mock_client.admin.command.side_effect = exception
-<<<<<<< HEAD
                 mongo.primary_step_down()
-                mock_client.close.assert_called()
-=======
-                mongo.primary()
->>>>>>> c0fb56ee
+                mock_client.close.assert_called()