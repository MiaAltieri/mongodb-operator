--- conflicted
+++ resolved
@@ -549,13 +549,7 @@
         header = formatted_output[0]
         self.assertEqual(header, "backup-id             | backup-type  | backup-status")
         divider = formatted_output[1]
-<<<<<<< HEAD
-        self.assertEqual(
-            divider, "-" * len("backup-id             | backup-type  | backup-status")
-        )
-=======
         self.assertEqual(divider, "-" * len(header))
->>>>>>> 6d83424f
         eariest_backup = formatted_output[2]
         self.assertEqual(eariest_backup, "1900-02-14T13:59:14Z  | physical     | failed")
         failed_backup = formatted_output[3]
