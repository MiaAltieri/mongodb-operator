# Copyright 2021 Canonical Ltd.
# See LICENSE file for licensing details.

import unittest
from typing import List
from unittest import mock
from unittest.mock import call, mock_open, patch

import requests
from ops.model import ActiveStatus, BlockedStatus, MaintenanceStatus, WaitingStatus
from ops.testing import Harness

from charm import (
    ConfigurationError,
    ConnectionFailure,
    MongodbOperatorCharm,
    OperationFailure,
    URLError,
    apt,
    subprocess,
)
from tests.unit.helpers import patch_network_get

REPO_NAME = "deb-https://repo.mongodb.org/apt/ubuntu-focal/mongodb-org/5.0"
GPG_URL = "https://www.mongodb.org/static/pgp/server-5.0.asc"
REPO_ENTRY = (
    "deb [ arch=amd64,arm64 ] https://repo.mongodb.org/apt/ubuntu focal/mongodb-org/5.0 multiverse"
)
REPO_MAP = {"deb-https://repo.mongodb.org/apt/ubuntu-focal/mongodb-org/5.0"}


class TestCharm(unittest.TestCase):
    def setUp(self, *unused):
        self.harness = Harness(MongodbOperatorCharm)
        self.addCleanup(self.harness.cleanup)
        self.harness.begin()
        self.peer_rel_id = self.harness.add_relation("mongodb", "mongodb")

    @property
    def mongodb_config_args(self) -> List[str]:
        with open("tests/unit/data/mongodb_config_args.txt") as f:
            config_args = f.read().splitlines()
            config_args_formatted = ["\n" if arg == "\\n" else arg for arg in config_args]

        return config_args_formatted

    @property
    def mongodb_config(self) -> str:
        with open("tests/unit/data/mongodb_config.txt") as f:
            config = f.read()

        return config

    @patch("charm.MongodbOperatorCharm._add_repository")
    @patch("charm.MongodbOperatorCharm._install_apt_packages")
    def test_mongodb_install(self, _add, _install):
        self.harness.charm.on.install.emit()
        self.assertEqual(self.harness.charm.unit.status, MaintenanceStatus("installing MongoDB"))
        _install.assert_called_once()
        _add.assert_called_with(["mongodb-org"])

    @patch_network_get(private_address="1.1.1.1")
    def test_on_config_changed(self):

        open_mock = mock_open(read_data=self.mongodb_config)
        with patch("builtins.open", open_mock, create=True):
            self.harness.charm.on.config_changed.emit()

        # TODO change expected output based on config options,(once config options are implemented)
        open_mock.assert_called_with("/etc/mongod.conf", "w")
        open_mock.return_value.write.assert_has_calls(
            [mock.call(arg) for arg in self.mongodb_config_args]
        )

    @patch_network_get(private_address="1.1.1.1")
    @patch("mongod_helpers.MongoDB.is_ready")
    @patch("mongod_helpers.MongoDB.initialise_replica_set")
    @patch("charm.MongodbOperatorCharm._open_port_tcp")
    @patch("charm.service_resume")
    @patch("mongod_helpers.MongoDB.is_replica_set")
    def test_on_start_full_successful_execution(
        self, is_replica, service_resume, _open_port_tcp, initialise_replica_set, is_ready
    ):
        self.harness.set_leader(True)
        is_ready.return_value = True
        is_replica.side_effect = [False, True]

        self.harness.charm.on.start.emit()

        # Check if mongod is started
        service_resume.assert_called_with("mongod.service")

        # Make sure the port is opened
        _open_port_tcp.assert_called_with(27017)

        # Check if mongod is ready
        is_ready.assert_called()

        # Ensure we set an ActiveStatus for the charm
        self.assertEqual(self.harness.charm.unit.status, ActiveStatus())

        # Check that replica set is initialised with correct IP
        initialise_replica_set.assert_called()

    @patch_network_get(private_address="1.1.1.1")
    @patch("mongod_helpers.MongoDB.is_ready")
    @patch("mongod_helpers.MongoDB.initialise_replica_set")
    @patch("charm.MongodbOperatorCharm._open_port_tcp")
    @patch("charm.service_resume")
    @patch("charm.MongodbOperatorCharm._initialise_replica_set")
    @patch("charm.MongodbOperatorCharm.app")
    def test_on_start_not_leader_doesnt_initialise_replica_set(
        self,
        app,
        _initialise_replica_set,
        service_resume,
        _open_port_tcp,
        initialise_replica_set,
        is_ready,
    ):
        self.harness.set_leader(False)
        is_ready.return_value = True
        self.harness.charm.on.start.emit()

        service_resume.assert_called()
        _open_port_tcp.assert_called()
        is_ready.assert_called_with(standalone=True)
        self.assertEqual(self.harness.charm.unit.status, ActiveStatus())
        app.planned_units.assert_not_called()
        _initialise_replica_set.assert_not_called()

    @patch_network_get(private_address="1.1.1.1")
    @patch("mongod_helpers.MongoDB.is_ready")
    @patch("charm.MongodbOperatorCharm._initialise_replica_set")
    @patch("charm.MongodbOperatorCharm._open_port_tcp")
    @patch("charm.service_resume")
    @patch("charm.service_running")
    def test_on_start_systemd_failure_leads_to_blocked_status(
        self, service_running, service_resume, _open_port_tcp, initialise_replica_set, is_ready
    ):
        service_running.return_value = False
        service_resume.return_value = False

        with self.assertLogs("charm", "ERROR") as logs:
            self.harness.charm.on.start.emit()
            service_resume.assert_called()
            self.assertIn("ERROR:charm:failed to enable mongod.service", logs.output)
        self.assertEqual(self.harness.charm.unit.status, BlockedStatus("couldn't start MongoDB"))
        _open_port_tcp.assert_not_called()
        is_ready.assert_not_called()
        initialise_replica_set.assert_not_called()

    @patch_network_get(private_address="1.1.1.1")
    @patch("mongod_helpers.MongoDB.is_ready")
    @patch("charm.service_resume")
    @patch("charm.service_running")
    @patch("charm.MongodbOperatorCharm._open_port_tcp")
    @patch("mongod_helpers.MongoDB.is_replica_set")
    def test_on_start_mongo_service_ready_doesnt_reenable(
        self, is_replica, _open_port_tcp, service_running, service_resume, is_ready
    ):
        is_replica.return_value = False
        self.harness.set_leader(True)
        service_running.return_value = True
        is_ready.return_value = True
        self.harness.charm.on.start.emit()
        service_running.assert_called()
        service_resume.assert_not_called()

    @patch_network_get(private_address="1.1.1.1")
    @patch("mongod_helpers.MongoDB.is_ready")
    @patch("charm.MongodbOperatorCharm._open_port_tcp")
    @patch("charm.MongodbOperatorCharm._initialise_replica_set")
    @patch("charm.service_running")
    def test_on_start_not_ready_defer(
        self, service_running, initialise_replica_set, _open_port_tcp, is_ready
    ):
        self.harness.set_leader(True)
        service_running.return_value = True
        is_ready.return_value = False
        self.harness.charm.on.start.emit()
        is_ready.assert_called()
        self.assertEqual(
            self.harness.charm.unit.status, WaitingStatus("waiting for MongoDB to start")
        )
        initialise_replica_set.assert_not_called()

    @patch_network_get(private_address="1.1.1.1")
    @patch("mongod_helpers.MongoDB.is_ready")
    @patch("mongod_helpers.MongoDB.initialise_replica_set")
    @patch("charm.MongodbOperatorCharm._open_port_tcp")
    @patch("charm.service_resume")
    @patch("charm.service_running")
    @patch("mongod_helpers.MongoDB.is_replica_set")
    def test_on_start_mongo_service_running_doesnt_resume_service(
        self,
        is_replica,
        service_running,
        service_resume,
        _open_port_tcp,
        initialise_replica_set,
        is_ready,
    ):
        self.harness.set_leader(True)
        service_running.return_value = True
        is_replica.return_value = False
        self.harness.charm.on.start.emit()

        service_resume.assert_not_called()

    @patch_network_get(private_address="1.1.1.1")
    @patch("mongod_helpers.MongoDB.is_ready")
    @patch("charm.MongodbOperatorCharm._open_port_tcp")
    @patch("charm.service_running")
    def test_start_unable_to_open_tcp_moves_to_blocked(
        self, service_running, _open_port_tcp, is_ready
    ):
        self.harness.set_leader(True)
        service_running.return_value = True
        _open_port_tcp.side_effect = subprocess.CalledProcessError(
            cmd="open-port 27017/TCP", returncode=1
        )
        self.harness.charm.on.start.emit()

        self.assertEqual(
            self.harness.charm.unit.status, BlockedStatus("failed to open TCP port for MongoDB")
        )

    @patch("charm.check_call")
    def test_set_port(self, _call):
        self.harness.charm._open_port_tcp(27017)
        # Make sure the port is opened and the service is started
        self.assertEqual(_call.call_args_list, [call(["open-port", "27017/TCP"])])

    @patch("charm.check_call")
    def test_set_port_failure(self, _call):
        _call.side_effect = subprocess.CalledProcessError(cmd="open-port 27017/TCP", returncode=1)

        with self.assertRaises(subprocess.CalledProcessError):
            with self.assertLogs("charm", "ERROR") as logs:
                self.harness.charm._open_port_tcp(27017)
                self.assertIn("failed opening port 27017", "".join(logs.output))

    @patch("charm.apt.add_package")
    @patch("charm.apt.update")
    def test_install_apt_packages_sucess(self, update, add_package):
        self.harness.charm._install_apt_packages(["test-package"])
        update.assert_called()
        add_package.assert_called_with(["test-package"])

    @patch("charm.apt.add_package")
    @patch("charm.apt.update")
    def test_install_apt_packages_update_failure(self, update, add_package):
        update.side_effect = subprocess.CalledProcessError(cmd="apt-get update", returncode=1)
        with self.assertLogs("charm", "ERROR") as logs:
            self.harness.charm._install_apt_packages(["test-package"])
            self.assertIn("failed to update apt cache: ", "".join(logs.output))
            self.assertEqual(
                self.harness.charm.unit.status, BlockedStatus("couldn't install MongoDB")
            )

    @patch("charm.apt.add_package")
    @patch("charm.apt.update")
    def test_install_apt_packages_add_package_failure(self, update, add_package):
        exceptions = [apt.PackageNotFoundError(), TypeError("package format incorrect")]
        log_messages = [
            "ERROR:charm:a specified package not found in package cache or on system",
            "ERROR:charm:could not add package(s) to install: package format incorrect",
        ]

        for exception, log_message in zip(exceptions, log_messages):
            with self.assertLogs("charm", "ERROR") as logs:
                add_package.side_effect = exception
                self.harness.charm._install_apt_packages(["test-package"])
                self.assertIn(log_message, logs.output)

            self.assertTrue(isinstance(self.harness.charm.unit.status, BlockedStatus))

    @patch("charm.apt.RepositoryMapping")
    @patch("charm.apt.DebianRepository.from_repo_line")
    @patch("charm.apt.DebianRepository.import_key")
    def test_add_repository_success(self, import_key, from_repo_line, repo_map):
        # preset values
        repo_map.return_value = set()
        req = requests.get(GPG_URL)
        mongodb_public_key = req.text

        # verify we add the MongoDB repository
        repos = self.harness.charm._add_repository(REPO_NAME, GPG_URL, REPO_ENTRY)
        from_repo_line.assert_called()
        (from_repo_line.return_value.import_key).assert_called_with(mongodb_public_key)
        self.assertEqual(repos, {from_repo_line.return_value})

    @patch("charm.apt.RepositoryMapping")
    @patch("charm.apt.DebianRepository.from_repo_line")
    @patch("charm.urlopen")
    def test_add_repository_gpg_fail_leads_to_blocked(self, urlopen, from_repo_line, repo_map):
        # preset values
        repo_map.return_value = set()
        urlopen.side_effect = URLError("urlopen error")
        self.harness.charm._add_repository(REPO_NAME, GPG_URL, REPO_ENTRY)

        # verify we don't add repo when an exception occurs and that we enter blocked state
        self.assertEqual(repo_map.return_value, set())
        self.assertTrue(isinstance(self.harness.charm.unit.status, BlockedStatus))

    @patch("charm.apt.RepositoryMapping")
    @patch("charm.apt.DebianRepository.from_repo_line")
    def test_add_repository_cant_create_list_file_blocks(self, from_repo_line, repo_map):
        exceptions = [
            apt.InvalidSourceError("invalid source message"),
            ValueError("value message"),
        ]
        exceptions_types = [apt.InvalidSourceError, ValueError]

        for exception_type, exception in zip(exceptions_types, exceptions):
            # verify an exception is raised when repo line fails
            with self.assertRaises(exception_type):
                from_repo_line.side_effect = exception
                self.harness.charm._add_repository(REPO_NAME, GPG_URL, REPO_ENTRY)

    @patch("charm.apt.RepositoryMapping")
    @patch("charm.apt.DebianRepository.from_repo_line")
    def test_add_repository_cant_import_key_blocks(self, from_repo_line, repo_map):
        # verify an exception is raised when we cannot import GPG key
        with self.assertRaises(apt.GPGKeyError):
            (from_repo_line.return_value.import_key).side_effect = apt.GPGKeyError(
                "import key error"
            )
            self.harness.charm._add_repository(REPO_NAME, GPG_URL, REPO_ENTRY)

    @patch("charm.apt.RepositoryMapping")
    @patch("charm.apt.DebianRepository.from_repo_line")
    def test_add_repository_already_added(self, from_repo_line, repo_map):
        # preset value
        repo_map.return_value = REPO_MAP

        # verify we don't change the repos if we already have the repo of interest
        repos = self.harness.charm._add_repository(REPO_NAME, GPG_URL, REPO_ENTRY)
        self.assertEqual(repos, REPO_MAP)

    @patch_network_get(private_address="1.1.1.1")
    def test_unit_ips(self):
        key_values = {"private-address": "127.4.5.6"}
        rel_id = self.harness.charm.model.get_relation("mongodb").id
        self.harness.add_relation_unit(rel_id, "mongodb/1")
        self.harness.update_relation_data(rel_id, "mongodb/1", key_values)

        resulting_ips = self.harness.charm._unit_ips
        expected_ips = ["127.4.5.6", "1.1.1.1"]
        self.assertEqual(resulting_ips, expected_ips)

    @patch("charm.MongodbOperatorCharm._reconfigure")
    def test_mongodb_relation_joined_non_leader_does_nothing(self, reconfigure):
        rel = self.harness.charm.model.get_relation("mongodb")
        self.harness.set_leader(False)
        self.harness.charm.on.mongodb_relation_joined.emit(relation=rel)

        reconfigure.assert_not_called()

    @patch_network_get(private_address="1.1.1.1")
    @patch("mongod_helpers.MongoDB.reconfigure_replica_set")
    @patch("charm.MongodbOperatorCharm._single_mongo_replica")
    def test_mongodb_relation_joined_peers_not_ready(self, single_replica, mongo_reconfigure):
        # preset values
        self.harness.set_leader(True)
        single_replica.return_value.is_ready.return_value = False

        # simulate 2nd MongoDB unit
        rel = self.harness.charm.model.get_relation("mongodb")
        key_values = {"private-address": "127.4.5.6"}
        self.harness.add_relation_unit(rel.id, "mongodb/1")
        self.harness.update_relation_data(rel.id, "mongodb/1", key_values)

        # verify that we do not reconfigure replica set
        mongo_reconfigure.assert_not_called()

    @patch_network_get(private_address="1.1.1.1")
    @patch("charm.MongodbOperatorCharm._single_mongo_replica")
    @patch("charm.MongodbOperatorCharm._need_replica_set_reconfiguration")
    @patch("mongod_helpers.MongoDB.reconfigure_replica_set")
    def test_mongodb_relation_joined_peer_ready(
        self, mongodb_reconfigure, need_reconfiguration, single_replica
    ):
        # preset values
        self.harness.set_leader(True)
        single_replica.return_value.is_ready.return_value = True

        # test cases where replica set should and shouldn't be reconfigured
        for reconfiguration in [False, True]:
            self.harness.charm._need_replica_set_reconfiguration = reconfiguration

            # simulate 2nd MongoDB unit
            rel = self.harness.charm.model.get_relation("mongodb")
            key_values = {"private-address": "127.4.5.6"}
            self.harness.add_relation_unit(rel.id, "mongodb/1")
            self.harness.update_relation_data(rel.id, "mongodb/1", key_values)

            # check if mongod reconfigured replica set
            if reconfiguration:
                mongodb_reconfigure.assert_called()

                # verify replica set hosts updated accordingly
                self.assertEqual(
                    self.harness.charm._replica_set_hosts,
                    ["127.4.5.6", "1.1.1.1"],
                )

            else:
                mongodb_reconfigure.assert_not_called()

    @patch_network_get(private_address="1.1.1.1")
    @patch("charm.MongodbOperatorCharm._single_mongo_replica")
    @patch("charm.MongodbOperatorCharm._need_replica_set_reconfiguration")
    @patch("mongod_helpers.MongoDB.reconfigure_replica_set")
    def test_mongodb_relation_joined_failure(
        self, mongodb_reconfigure, need_reconfiguration, single_replica
    ):
        # preset values
        self.harness.set_leader(True)
        single_replica.return_value.is_ready.return_value = True
        self.harness.charm._need_replica_set_reconfiguration = True

        # test cases where replica set should and shouldn't be reconfigured
        exceptions = [
            ConnectionFailure("error message"),
            ConfigurationError("error message"),
            OperationFailure("error message"),
        ]
        for exception in exceptions:
            mongodb_reconfigure.side_effect = exception

            # simulate 2nd MongoDB unit
            rel = self.harness.charm.model.get_relation("mongodb")
            key_values = {"private-address": "127.4.5.6"}
            self.harness.add_relation_unit(rel.id, "mongodb/1")
            self.harness.update_relation_data(rel.id, "mongodb/1", key_values)

            # charm waits
            self.assertEqual(
                self.harness.charm.unit.status, WaitingStatus("waiting to reconfigure replica set")
            )

    @patch_network_get(private_address="1.1.1.1")
    @patch("charm.MongodbOperatorCharm._single_mongo_replica")
    @patch("charm.MongodbOperatorCharm._need_replica_set_reconfiguration")
    @patch("mongod_helpers.MongoDB.reconfigure_replica_set")
    def test_mongodb_departed_reconfigures_replicas(
        self, mongodb_reconfigure, need_reconfiguration, single_replica
    ):
        # preset values
        self.harness.charm._need_replica_set_reconfiguration = True
        self.harness.set_leader(True)

        # add peer unit
        rel = self.harness.charm.model.get_relation("mongodb")
        rel_id = rel.id
        key_values = {"private-address": "127.4.5.6"}
        self.harness.add_relation_unit(rel_id, "mongodb/1")
        self.harness.update_relation_data(rel_id, "mongodb/1", key_values)

        # remove unit to trigger event
        self.harness.remove_relation_unit(rel_id, "mongodb/1")

        # verify replica set hosts updated accordingly
        self.assertEqual(
            self.harness.charm._replica_set_hosts,
            ["1.1.1.1"],
        )

<<<<<<< HEAD
    @patch("os.environ.get")
    @patch("charm.MongodbOperatorCharm._reconfigure")
    @patch("charm.MongodbOperatorCharm._primary")
    def test_mongodb_departed_non_leader_does_nothing(self, primary, reconfigure, _):
=======
    @patch("charm.MongodbOperatorCharm._reconfigure")
    def test_mongodb_departed_non_leader_does_nothing(self, reconfigure):
>>>>>>> 5d5e7c1b
        # preset values
        self.harness.set_leader(False)
        mock_event = mock.Mock()

        self.harness.charm._on_mongodb_relation_departed(mock_event)
        reconfigure.assert_not_called()

    @patch_network_get(private_address="1.1.1.1")
<<<<<<< HEAD
    @patch("charm.MongodbOperatorCharm._primary")
    @patch("os.environ.get")
    @patch("mongod_helpers.MongoDB.primary_step_down")
    @patch("charm.MongodbOperatorCharm._single_mongo_replica")
    @patch("charm.MongodbOperatorCharm._need_replica_set_reconfiguration")
    @patch("mongod_helpers.MongoDB.reconfigure_replica_set")
    def test_on_mongodb_relation_departed_primary_removed(
        self,
        mongodb_reconfigure,
        need_reconfiguration,
        single_replica,
        primary_step_down,
        departing_unit,
        primary,
    ):
        """Test removing primary replica.

        Verifies relation_departed operations for when the departing unit is the primary replica.
        """
        # preset values
        self.harness.charm._need_replica_set_reconfiguration = True
        # cannot hard set this since its used in other locations
        self.harness.charm.unit.name = "mongodb/1"
        departing_unit.return_value = "mongodb/1"
        self.harness.charm._primary = "mongodb/1"

        # add peer unit
        rel = self.harness.charm.model.get_relation("mongodb")
        key_values = {"private-address": "127.4.5.6"}
        self.harness.add_relation_unit(rel.id, "mongodb/1")
        self.harness.update_relation_data(rel.id, "mongodb/1", key_values)

        # remove unit to trigger event
        self.harness.remove_relation_unit(rel.id, "mongodb/1")

        # verify we call the step down method
        primary_step_down.assert_called()

    @patch_network_get(private_address="1.1.1.1")
    @patch("charm.MongodbOperatorCharm._primary")
    @patch("os.environ.get")
    @patch("mongod_helpers.MongoDB.primary_step_down")
    @patch("charm.MongodbOperatorCharm._single_mongo_replica")
    @patch("charm.MongodbOperatorCharm._need_replica_set_reconfiguration")
    @patch("mongod_helpers.MongoDB.reconfigure_replica_set")
    def test_on_mongodb_relation_departed_primary_removed_failure(
        self,
        mongodb_reconfigure,
        need_reconfiguration,
        single_replica,
        primary_step_down,
        departing_unit,
        primary,
    ):
        """Test removing primary replica leads to failure.

        Verifies relation_departed operations for when the departing unit is a primary and
        a failure occurs in attempying to step down the primary replica.
        """
        # preset values
        self.harness.charm._need_replica_set_reconfiguration = True
        self.harness.charm.unit.name = "mongodb/0"
        departing_unit.return_value = "mongodb/0"
        self.harness.charm._primary = "mongodb/0"
        self.harness.set_leader(True)

        exceptions = [
            ConnectionFailure("connection error message"),
            ConfigurationError("configuration error message"),
            OperationFailure("operation error message"),
        ]

        # check that each exception is handled properly
        for exception in exceptions:
            primary_step_down.side_effect = exception

            # add peer unit
            rel = self.harness.charm.model.get_relation("mongodb")
            rel_id = rel.id
            key_values = {"private-address": "127.4.5.6"}
            self.harness.add_relation_unit(rel_id, "mongodb/1")
            self.harness.update_relation_data(rel_id, "mongodb/1", key_values)

            # remove unit to trigger event
            self.harness.remove_relation_unit(rel_id, "mongodb/1")

            # verify waiting status
            self.assertTrue(isinstance(self.harness.charm.unit.status, WaitingStatus))

            # verify we don't reconfigure
            mongodb_reconfigure.assert_called()

            # verify we don't update
            self.assertEqual(
                self.harness.charm._replica_set_hosts,
                ["127.4.5.6", "1.1.1.1"],
            )

    @patch_network_get(private_address="1.1.1.1")
    @patch("charm.MongodbOperatorCharm._peers")
=======
>>>>>>> 5d5e7c1b
    @patch("mongod_helpers.MongoDB.is_ready")
    @patch("mongod_helpers.MongoDB.initialise_replica_set")
    @patch("charm.MongodbOperatorCharm._open_port_tcp")
    @patch("charm.service_resume")
    @patch("charm.MongodbOperatorCharm.app")
    @patch("mongod_helpers.MongoDB.is_replica_set")
    def test_initialise_replica_failure_leads_to_waiting_state(
        self, is_replica, app, service_resume, _, initialise_replica_set, is_ready, peers
    ):
        # set peer data so that leader doesn't reconfigure set on set_leader
        peers_data = {}
        peers_data[app] = {
            "_new_leader_must_reconfigure": "False",
        }
        peers.data = peers_data

        self.harness.set_leader(True)
        is_ready.return_value = True
        app.planned_units.return_value = 1
        is_replica.return_value = False
        exceptions = [
            ConnectionFailure("connection error message"),
            ConfigurationError("configuration error message"),
            OperationFailure("operation error message"),
        ]
        log_messages = [
            "ERROR:charm:error initialising replica sets in _on_start: error: connection error message",
            "ERROR:charm:error initialising replica sets in _on_start: error: configuration error message",
        ]
        for exception, log_message in zip(exceptions, log_messages):
            with self.assertLogs("charm", "DEBUG") as logs:
                initialise_replica_set.side_effect = exception
                self.harness.charm.on.start.emit()
                initialise_replica_set.assert_called()
                self.assertIn(log_message, logs.output)

            self.assertEqual(
                self.harness.charm.unit.status, WaitingStatus("waiting to initialise replica set")
            )

    @patch_network_get(private_address="1.1.1.1")
    @patch("mongod_helpers.MongoDB.is_ready")
    @patch("mongod_helpers.MongoDB.initialise_replica_set")
    @patch("charm.MongodbOperatorCharm._open_port_tcp")
    @patch("charm.service_running")
    @patch("mongod_helpers.MongoDB.is_replica_set")
    def test_initialise_replica_success(
        self, is_replica, service_running, _open_port_tcp, initialise_replica_set, is_ready
    ):
        self.harness.set_leader(True)
        service_running.return_value = True
        is_ready.return_value = True
        is_replica.side_effect = [False, True]

        self.harness.charm.on.start.emit()
        initialise_replica_set.assert_called()

        # assert added to replica set hosts
        self.assertEqual(
            self.harness.charm._replica_set_hosts,
            ["1.1.1.1"],
        )

        self.assertEqual(self.harness.charm.unit.status, ActiveStatus(""))

    @patch_network_get(private_address="1.1.1.1")
    def test_single_mongo_replica(self):
        ip_address = "1.1.1.1"
        mongo_replica = self.harness.charm._single_mongo_replica(ip_address)
        self.assertEqual(mongo_replica._calling_unit_ip, ip_address)

    @patch_network_get(private_address="1.1.1.1")
    @patch("charm.MongodbOperatorCharm._single_mongo_replica")
    def test_update_status_primary(self, single_replica):
        single_replica.return_value._is_primary = True
        self.harness.charm.on.update_status.emit()
        single_replica.assert_called_with("1.1.1.1")
        self.assertEqual(self.harness.charm.unit.status, ActiveStatus("Replica set primary"))

    @patch_network_get(private_address="1.1.1.1")
    @patch("charm.MongodbOperatorCharm._single_mongo_replica")
    @patch("ops.model.ActiveStatus")
    def test_update_status_secondary(self, active_status, single_replica):
        single_replica.return_value._is_primary = False
        self.harness.charm.on.update_status.emit()
        single_replica.assert_called_with("1.1.1.1")
        active_status.assert_not_called()

    @patch_network_get(private_address="1.1.1.1")
    @patch("charm.MongodbOperatorCharm._single_mongo_replica")
    def test_get_primary_current_unit_primary(self, single_replica):
        single_replica.return_value._is_primary = True
        mock_event = mock.Mock()
        self.harness.charm._on_get_primary_action(mock_event)
        mock_event.set_results.assert_called_with({"replica-set-primary": "mongodb/0"})

    @patch_network_get(private_address="1.1.1.1")
    @patch("charm.MongodbOperatorCharm._single_mongo_replica")
    def test_get_primary_peer_unit_primary(self, single_replica):
        # add peer unit
        rel_id = self.harness.charm.model.get_relation("mongodb").id
        self.harness.add_relation_unit(rel_id, "mongodb/1")
        self.harness.update_relation_data(rel_id, "mongodb/1", {"private-address": "2.2.2.2"})

        # mock out the self unit not being primary but its peer being primary
        mock_self_unit = mock.Mock()
        mock_self_unit._is_primary = False
        mock_peer_unit = mock.Mock()
        mock_peer_unit._is_primary = True
        single_replica.side_effect = [mock_self_unit, mock_peer_unit]

        mock_event = mock.Mock()

        self.harness.charm._on_get_primary_action(mock_event)
        mock_event.set_results.assert_called_with({"replica-set-primary": "mongodb/1"})

    @patch_network_get(private_address="1.1.1.1")
    @patch("charm.MongodbOperatorCharm._single_mongo_replica")
    def test_primary_no_primary(self, single_replica):
        """Test that that the primary property can handle the case when there is no primary.

        Verifies that when there is no primary, the property _primary returns None.
        """
        # add peer unit
        rel_id = self.harness.charm.model.get_relation("mongodb").id
        self.harness.add_relation_unit(rel_id, "mongodb/1")
        self.harness.update_relation_data(rel_id, "mongodb/1", {"private-address": "2.2.2.2"})

        # mock out no units being primary
        single_replica.return_value._is_primary = False

        # verify no primary identified
        primary = self.harness.charm._primary
        self.assertEqual(primary, None)

    @patch_network_get(private_address="1.1.1.1")
    @patch("charm.MongodbOperatorCharm._single_mongo_replica")
    def test_primary_self_primary(self, single_replica):
        """Test that that the primary property can identify itself as primary.

        Verifies that when the calling unit is primary, the calling unit is identified as primary.
        """
        single_replica.return_value._is_primary = True

        primary = self.harness.charm._primary
        self.assertEqual(primary, "mongodb/0")

    @patch_network_get(private_address="1.1.1.1")
    @patch("charm.MongodbOperatorCharm._single_mongo_replica")
    def test_primary_peer_primary(self, single_replica):
        """Test that that the primary property can identify a peer unit as primary.

        Verifies that when a non-calling unit is primary, the non-calling unit is identified as
        primary.
        """
        # add peer unit
        rel_id = self.harness.charm.model.get_relation("mongodb").id
        self.harness.add_relation_unit(rel_id, "mongodb/1")
        self.harness.update_relation_data(rel_id, "mongodb/1", {"private-address": "2.2.2.2"})

        # mock out the self unit not being primary but its peer being primary
        mock_self_unit = mock.Mock()
        mock_self_unit._is_primary = False
        mock_peer_unit = mock.Mock()
        mock_peer_unit._is_primary = True
        single_replica.side_effect = [mock_self_unit, mock_peer_unit]

        primary = self.harness.charm._primary
        self.assertEqual(primary, "mongodb/1")

    @patch("charm.MongodbOperatorCharm._unit_ips")
    @patch("charm.MongodbOperatorCharm._replica_set_hosts")
    def test_need_replica_set_reconfiguration(self, units, hosts):
        self.harness.charm._unit_ips = ["1.1.1.1", "2.2.2.2"]
        self.harness.charm._replica_set_hosts = ["1.1.1.1"]
        self.assertEqual(self.harness.charm._need_replica_set_reconfiguration, True)

        self.harness.charm._unit_ips = ["1.1.1.1", "2.2.2.2"]
        self.harness.charm._replica_set_hosts = ["1.1.1.1", "2.2.2.2"]
        self.assertEqual(self.harness.charm._need_replica_set_reconfiguration, False)

    @patch_network_get(private_address="1.1.1.1")
    @patch("mongod_helpers.MongoDB.reconfigure_replica_set")
    @patch("charm.MongodbOperatorCharm._peers")
    @patch("charm.MongodbOperatorCharm._single_mongo_replica")
    @patch("charm.MongodbOperatorCharm._need_replica_set_reconfiguration")
    def test_on_leader_elected_waits_for_primary(self, _, single_replica, peers, reconfigure):
        """Test that leader elected will wait for a new primary before reconfiguring.

        Verifies that if the leader needs to reconfigure the replica set it will wait for a primary
        to be elected
        """
        # preset values
        self.harness.charm._need_replica_set_reconfiguration = True
        single_replica.return_value._is_primary = False

        # peers data values are string because relation data only supports strings
        peers_data = {}
        peers_data[self.harness.charm.app] = {
            "_new_leader_must_reconfigure": "True",
            "replica_set_hosts": '["1.1.1.1", "127.4.5.6"]',
        }
        peers.data = peers_data
        self.harness.charm.on.leader_elected.emit()

        # check that we don't reconfigure and that reconfiguration is still needed
        reconfigure.assert_not_called()
        self.assertTrue(isinstance(self.harness.charm.unit.status, WaitingStatus))
        self.assertEqual(
            peers_data[self.harness.charm.app]["_new_leader_must_reconfigure"], "True"
        )
        self.assertEqual(
            self.harness.charm._replica_set_hosts,
            ["1.1.1.1", "127.4.5.6"],
        )

    @patch_network_get(private_address="1.1.1.1")
    @patch("charm.MongodbOperatorCharm._reconfigure")
    @patch("charm.MongodbOperatorCharm._peers")
    @patch("charm.MongodbOperatorCharm._single_mongo_replica")
    def test_on_leader_elected_updates_relation_data(self, single_replica, peers, reconfigure):
        """Test that leader elected properly handles relation data.

        Verifies that if the leader needs to reconfigure the replica set, that after it
        reconfigures it will reset the relation data.
        """
        # preset values
        single_replica.return_value._is_primary = True

        # peers data values are string because relation data only supports strings
        peers_data = {}
        peers_data[self.harness.charm.app] = {
            "_new_leader_must_reconfigure": "True",
        }
        peers.data = peers_data
        self.harness.charm.on.leader_elected.emit()

        # check that we don't reconfigure and that reconfiguration is still needed
        reconfigure.assert_called()
        self.assertEqual(
            peers.data[self.harness.charm.app]["_new_leader_must_reconfigure"], "False"
        )<|MERGE_RESOLUTION|>--- conflicted
+++ resolved
@@ -468,15 +468,10 @@
             ["1.1.1.1"],
         )
 
-<<<<<<< HEAD
     @patch("os.environ.get")
     @patch("charm.MongodbOperatorCharm._reconfigure")
     @patch("charm.MongodbOperatorCharm._primary")
     def test_mongodb_departed_non_leader_does_nothing(self, primary, reconfigure, _):
-=======
-    @patch("charm.MongodbOperatorCharm._reconfigure")
-    def test_mongodb_departed_non_leader_does_nothing(self, reconfigure):
->>>>>>> 5d5e7c1b
         # preset values
         self.harness.set_leader(False)
         mock_event = mock.Mock()
@@ -485,7 +480,6 @@
         reconfigure.assert_not_called()
 
     @patch_network_get(private_address="1.1.1.1")
-<<<<<<< HEAD
     @patch("charm.MongodbOperatorCharm._primary")
     @patch("os.environ.get")
     @patch("mongod_helpers.MongoDB.primary_step_down")
@@ -586,8 +580,6 @@
 
     @patch_network_get(private_address="1.1.1.1")
     @patch("charm.MongodbOperatorCharm._peers")
-=======
->>>>>>> 5d5e7c1b
     @patch("mongod_helpers.MongoDB.is_ready")
     @patch("mongod_helpers.MongoDB.initialise_replica_set")
     @patch("charm.MongodbOperatorCharm._open_port_tcp")
