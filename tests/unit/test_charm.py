--- conflicted
+++ resolved
@@ -670,15 +670,6 @@
     def test_auth_not_enabled(self):
         self.assertEqual(self.harness.charm.auth_enabled(), False)
 
-<<<<<<< HEAD
-    @patch("charm.MONGOD_SERVICE_UPSTREAM_PATH", "tests/unit/data/mongodb_auth.service")
-    @patch("charm.MONGOD_SERVICE_DEFAULT_PATH", "tests/unit/data/mongodb.service")
-    def test_auth_disabled(self):
-        self.assertEqual(self.harness.charm.auth_enabled(), False)
-
-    @patch("charm.MONGOD_SERVICE_DEFAULT_PATH", "tests/unit/data/mongodb_auth.service")
-=======
     @patch("charm.ENV_VAR_PATH", "tests/unit/data/env_auth.txt")
->>>>>>> 27af8ee8
     def test_auth_enabled(self):
         self.assertEqual(self.harness.charm.auth_enabled(), True)