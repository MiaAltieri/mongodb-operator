# Copyright 2021 Canonical Ltd.
# See LICENSE file for licensing details.

import unittest
from unittest import mock
from unittest.mock import call, patch

import requests
from charms.operator_libs_linux.v1 import systemd
from ops.model import ActiveStatus, BlockedStatus, WaitingStatus
from ops.testing import Harness
from pymongo.errors import ConfigurationError, ConnectionFailure, OperationFailure

from charm import MongodbOperatorCharm, NotReadyError, URLError, apt, subprocess
from tests.unit.helpers import patch_network_get

REPO_NAME = "deb-https://repo.mongodb.org/apt/ubuntu-focal/mongodb-org/5.0"
GPG_URL = "https://www.mongodb.org/static/pgp/server-5.0.asc"
REPO_ENTRY = (
    "deb [ arch=amd64,arm64 ] https://repo.mongodb.org/apt/ubuntu focal/mongodb-org/5.0 multiverse"
)
REPO_MAP = {"deb-https://repo.mongodb.org/apt/ubuntu-focal/mongodb-org/5.0"}
PEER_ADDR = {"private-address": "127.4.5.6"}

PYMONGO_EXCEPTIONS = [
    ConnectionFailure("error message"),
    ConfigurationError("error message"),
    OperationFailure("error message"),
]


class TestCharm(unittest.TestCase):
    def setUp(self, *unused):
        self.harness = Harness(MongodbOperatorCharm)
        self.addCleanup(self.harness.cleanup)
        self.harness.begin()
        self.peer_rel_id = self.harness.add_relation("mongodb", "mongodb")

    @patch_network_get(private_address="1.1.1.1")
    @patch("charm.MongoDBConnection")
    @patch("charm.MongodbOperatorCharm._init_admin_user")
    @patch("charm.MongodbOperatorCharm._open_port_tcp")
    @patch("charm.systemd.service_start")
    @patch("charm.Path")
    @patch("builtins.open")
    @patch("charm.os")
    @patch("charm.pwd")
    def test_on_start_not_leader_doesnt_initialise_replica_set(
        self, pwd, os, open, path, service_start, _open_port_tcp, init_admin, connection
    ):
        """Tests that a non leader unit does not initialise the replica set."""
        # Only leader can set RelationData
        self.harness.set_leader(True)
        self.harness.charm.app_data["keyfile"] = "/etc/mongodb/keyFile"

        self.harness.set_leader(False)
        self.harness.charm.on.start.emit()

        service_start.assert_called()
        _open_port_tcp.assert_called()
        self.assertEqual(self.harness.charm.unit.status, ActiveStatus())
        connection.return_value.__enter__.return_value.init_replset.assert_not_called()
        init_admin.assert_not_called()

    @patch_network_get(private_address="1.1.1.1")
    @patch("charm.MongoDBConnection")
    @patch("charm.MongodbOperatorCharm._init_admin_user")
    @patch("charm.MongodbOperatorCharm._open_port_tcp")
    @patch("charm.systemd.service_start", side_effect=systemd.SystemdError)
    @patch("charm.systemd.service_running", return_value=False)
    @patch("charm.Path")
    @patch("builtins.open")
    @patch("charm.os")
    @patch("charm.pwd")
    def test_on_start_systemd_failure_leads_to_blocked_status(
        self,
        pwd,
        os,
        open,
        path,
        service_running,
        service_start,
        _open_port_tcp,
        init_admin,
        connection,
    ):
        """Test failures on systemd result in blocked status."""
        self.harness.set_leader(True)
        self.harness.charm.on.start.emit()
        service_start.assert_called()

        self.assertTrue(isinstance(self.harness.charm.unit.status, BlockedStatus))
        _open_port_tcp.assert_not_called()

        connection.return_value.__enter__.return_value.init_replset.assert_not_called()
        init_admin.assert_not_called()

    @patch_network_get(private_address="1.1.1.1")
    @patch("charm.systemd.service_start")
    @patch("charm.systemd.service_running", return_value=True)
    @patch("charm.MongodbOperatorCharm._open_port_tcp")
    @patch("charm.Path")
    @patch("builtins.open")
    @patch("charm.os")
    @patch("charm.pwd")
    @patch("charm.MongoDBConnection")
    @patch("charm.MongodbOperatorCharm._init_admin_user")
    def test_on_start_mongo_service_ready_doesnt_reenable(
        self,
        init_admin,
        connection,
        pwd,
        os,
        open,
        path,
        _open_port_tcp,
        service_running,
        service_start,
    ):
        """Test verifies that is MongoDB service is available that we don't re-enable it."""
        self.harness.set_leader(True)
        self.harness.charm.on.start.emit()
        service_running.assert_called()
        service_start.assert_not_called()

    @patch_network_get(private_address="1.1.1.1")
    @patch("charm.MongodbOperatorCharm._open_port_tcp")
    @patch("charm.MongodbOperatorCharm._initialise_replica_set")
    @patch("charm.systemd.service_running", return_value=True)
    @patch("charm.Path")
    @patch("builtins.open")
    @patch("charm.os")
    @patch("charm.pwd")
    @patch("charm.MongoDBConnection")
    @patch("charm.MongodbOperatorCharm._init_admin_user")
    def test_on_start_mongod_not_ready_defer(
        self,
        init_admin,
        connection,
        pwd,
        os,
        open,
        path,
        service_running,
        initialise_replica_set,
        _open_port_tcp,
    ):
        """Test verifies that we wait to initialise replica set when mongod is not running."""
        self.harness.set_leader(True)
        connection.return_value.__enter__.return_value.is_ready = False

        self.harness.charm.on.start.emit()
        self.assertTrue(isinstance(self.harness.charm.unit.status, WaitingStatus))
        connection.return_value.__enter__.return_value.init_replset.assert_not_called()
        init_admin.assert_not_called()

    @patch_network_get(private_address="1.1.1.1")
<<<<<<< HEAD
=======
    @patch("mongod_helpers.MongoDB.is_mongod_ready")
>>>>>>> bc818834
    @patch("charm.MongodbOperatorCharm._open_port_tcp")
    @patch("charm.systemd.service_running", return_value=True)
    @patch("charm.Path")
    @patch("builtins.open")
    @patch("charm.os")
    @patch("charm.pwd")
    def test_start_unable_to_open_tcp_moves_to_blocked(
<<<<<<< HEAD
        self, pwd, os, open, path, service_running, _open_port_tcp
=======
        self, pwd, os, open, path, service_running, _open_port_tcp, is_ready
>>>>>>> bc818834
    ):
        """Test verifies that if TCP port cannot be opened we go to the blocked state."""
        self.harness.set_leader(True)
        _open_port_tcp.side_effect = subprocess.CalledProcessError(
            cmd="open-port 27017/TCP", returncode=1
        )
        self.harness.charm.on.start.emit()

        self.assertEqual(
            self.harness.charm.unit.status, BlockedStatus("failed to open TCP port for MongoDB")
        )

    @patch("charm.check_call")
    def test_set_port(self, _call):
        """Test verifies operation of set port."""
        self.harness.charm._open_port_tcp(27017)
        # Make sure the port is opened and the service is started
        self.assertEqual(_call.call_args_list, [call(["open-port", "27017/TCP"])])

    @patch("charm.check_call")
    def test_set_port_failure(self, _call):
        """Test verifies that we raise the correct errors when we fail to open a port."""
        _call.side_effect = subprocess.CalledProcessError(cmd="open-port 27017/TCP", returncode=1)

        with self.assertRaises(subprocess.CalledProcessError):
            with self.assertLogs("charm", "ERROR") as logs:
                self.harness.charm._open_port_tcp(27017)
                self.assertIn("failed opening port 27017", "".join(logs.output))

    @patch("charm.apt.add_package")
    @patch("charm.apt.update")
    def test_install_apt_packages_sucess(self, update, add_package):
        """Test verifies the correct functions get called when installing apt packages."""
        self.harness.charm._install_apt_packages(["test-package"])
        update.assert_called()
        add_package.assert_called_with(["test-package"])

    @patch("charm.apt.add_package")
    @patch("charm.apt.update")
    def test_install_apt_packages_update_failure(self, update, add_package):
        """Test verifies handling of apt update failure."""
        update.side_effect = subprocess.CalledProcessError(cmd="apt-get update", returncode=1)
        with self.assertLogs("charm", "ERROR") as logs:
            self.harness.charm._install_apt_packages(["test-package"])
            self.assertIn("failed to update apt cache: ", "".join(logs.output))
            self.assertEqual(
                self.harness.charm.unit.status, BlockedStatus("couldn't install MongoDB")
            )

    @patch("charm.apt.add_package")
    @patch("charm.apt.update")
    def test_install_apt_packages_add_package_failure(self, update, add_package):
        """Test verifies handling of apt add failure."""
        exceptions = [apt.PackageNotFoundError(), TypeError("package format incorrect")]
        log_messages = [
            "ERROR:charm:a specified package not found in package cache or on system",
            "ERROR:charm:could not add package(s) to install: package format incorrect",
        ]

        for exception, log_message in zip(exceptions, log_messages):
            with self.assertLogs("charm", "ERROR") as logs:
                add_package.side_effect = exception
                self.harness.charm._install_apt_packages(["test-package"])
                self.assertIn(log_message, logs.output)

            self.assertTrue(isinstance(self.harness.charm.unit.status, BlockedStatus))

    @patch("charm.apt.RepositoryMapping", return_value=set())
    @patch("charm.apt.DebianRepository.from_repo_line")
    @patch("charm.apt.DebianRepository.import_key")
    def test_add_repository_success(self, import_key, from_repo_line, repo_map):
        """Test operations of add repository though a full execution.

        Tests the execution of add repository such that there are no exceptions through, ensuring
        that the repository is properly added.
        """
        # preset values
        req = requests.get(GPG_URL)
        mongodb_public_key = req.text

        # verify we add the MongoDB repository
        repos = self.harness.charm._add_repository(REPO_NAME, GPG_URL, REPO_ENTRY)
        from_repo_line.assert_called()
        (from_repo_line.return_value.import_key).assert_called_with(mongodb_public_key)
        self.assertEqual(repos, {from_repo_line.return_value})

    @patch("charm.apt.RepositoryMapping", return_value=set())
    @patch("charm.apt.DebianRepository.from_repo_line")
    @patch("charm.urlopen")
    def test_add_repository_gpg_fail_leads_to_blocked(self, urlopen, from_repo_line, repo_map):
        """Test verifies that issues with GPG key lead to a blocked state."""
        # preset values
        urlopen.side_effect = URLError("urlopen error")
        self.harness.charm._add_repository(REPO_NAME, GPG_URL, REPO_ENTRY)

        # verify we don't add repo when an exception occurs and that we enter blocked state
        self.assertEqual(repo_map.return_value, set())
        self.assertTrue(isinstance(self.harness.charm.unit.status, BlockedStatus))

    @patch("charm.apt.RepositoryMapping")
    @patch("charm.apt.DebianRepository.from_repo_line")
    def test_add_repository_cant_create_list_file_blocks(self, from_repo_line, repo_map):
        """Test verifies that issues with creating list file lead to a blocked state."""
        exceptions = [
            apt.InvalidSourceError("invalid source message"),
            ValueError("value message"),
        ]
        exceptions_types = [apt.InvalidSourceError, ValueError]

        for exception_type, exception in zip(exceptions_types, exceptions):
            # verify an exception is raised when repo line fails
            with self.assertRaises(exception_type):
                from_repo_line.side_effect = exception
                self.harness.charm._add_repository(REPO_NAME, GPG_URL, REPO_ENTRY)

    @patch("charm.apt.RepositoryMapping")
    @patch("charm.apt.DebianRepository.from_repo_line")
    def test_add_repository_cant_import_key_blocks(self, from_repo_line, repo_map):
        """Test verifies that issues with importing GPG key lead to a blocked state."""
        # verify an exception is raised when we cannot import GPG key
        with self.assertRaises(apt.GPGKeyError):
            (from_repo_line.return_value.import_key).side_effect = apt.GPGKeyError(
                "import key error"
            )
            self.harness.charm._add_repository(REPO_NAME, GPG_URL, REPO_ENTRY)

    @patch("charm.apt.RepositoryMapping", return_value=REPO_MAP)
    @patch("charm.apt.DebianRepository.from_repo_line")
    def test_add_repository_already_added(self, from_repo_line, repo_map):
        """Test verifies that if a repo is already added that the installed repos don't change."""
        # verify we don't change the repos if we already have the repo of interest
        repos = self.harness.charm._add_repository(REPO_NAME, GPG_URL, REPO_ENTRY)
        self.assertEqual(repos, REPO_MAP)

    @patch_network_get(private_address="1.1.1.1")
    def test_unit_ips(self):
        rel_id = self.harness.charm.model.get_relation("mongodb").id
        self.harness.add_relation_unit(rel_id, "mongodb/1")
        self.harness.update_relation_data(rel_id, "mongodb/1", PEER_ADDR)

        resulting_ips = self.harness.charm._unit_ips
        expected_ips = ["127.4.5.6", "1.1.1.1"]
        self.assertEqual(resulting_ips, expected_ips)

<<<<<<< HEAD
    @patch("charm.MongoDBConnection")
    def test_mongodb_relation_joined_non_leader_does_nothing(self, connection):
=======
    @patch("mongod_helpers.MongoDB.reconfigure_replica_set")
    def test_mongodb_relation_joined_non_leader_does_nothing(self, reconfigure):
>>>>>>> bc818834
        """Test verifies that non-leader units don't reconfigure the replica set on joined."""
        rel = self.harness.charm.model.get_relation("mongodb")
        self.harness.set_leader(False)
        self.harness.charm.on.mongodb_relation_joined.emit(relation=rel)
        connection.return_value.__enter__.assert_not_called()

    @patch_network_get(private_address="1.1.1.1")
<<<<<<< HEAD
    @patch("charm.MongoDBConnection")
    def test_mongodb_relation_joined_all_replicas_not_ready(
        self, connection
    ):
        """Tests that we go into waiting when current ReplicaSet hosts are not ready.
=======
    @patch("mongod_helpers.MongoDB.reconfigure_replica_set")
    @patch("charm.MongoDBConnection")
    def test_mongodb_relation_joined_peers_not_ready(self, connection, mongo_reconfigure):
        """Test that leader unit won't reconfigure the replica set until unit is ready.
>>>>>>> bc818834

        Tests the scenario that if current replica set hosts are not ready, the leader goes into
        WaitingStatus and no attempt to reconfigure is made.
        """
        # preset values
        self.harness.set_leader(True)
        connection.return_value.__enter__.return_value.is_ready = False
<<<<<<< HEAD
        connection.return_value.__enter__.return_value.get_replset_members.return_value = {
            "1.1.1.1"
        }
=======
>>>>>>> bc818834

        # simulate 2nd MongoDB unit
        rel = self.harness.charm.model.get_relation("mongodb")
        self.harness.add_relation_unit(rel.id, "mongodb/1")
        self.harness.update_relation_data(rel.id, "mongodb/1", PEER_ADDR)

<<<<<<< HEAD
        # verify we go into waiting and don't reconfigure
        self.assertTrue(isinstance(self.harness.charm.unit.status, WaitingStatus))
        connection.return_value.__enter__.return_value.add_replset_member.assert_not_called()

    @patch_network_get(private_address="1.1.1.1")
    @patch("ops.framework.EventBase.defer")
    @patch("charm.MongoDBConnection")
    @patch("lib.charms.mongodb_libs.v0.mongodb.MongoClient")
    def test_relation_joined_get_members_failure(self, client, connection, defer):
        """Tests reconfigure does not execute when unable to get the replica set members.

        Verifies in case of relation_joined and relation departed, that when the the database
        cannot retrieve the replica set members that no attempts to remove/add units are made and
        that the the event is deferred.
=======
        # verify that we do not reconfigure replica set
        mongo_reconfigure.assert_not_called()

    @patch_network_get(private_address="1.1.1.1")
    @patch("charm.MongoDBConnection")
    @patch("charm.MongodbOperatorCharm._need_replica_set_reconfiguration")
    @patch("mongod_helpers.MongoDB.reconfigure_replica_set")
    @patch("mongod_helpers.MongoDB.all_replicas_ready", return_value=True)
    def test_mongodb_relation_joined_peer_ready(
        self, all_replicas_ready, mongodb_reconfigure, need_reconfiguration, connection
    ):
        """Test leader unit operations when peer unit is ready to join the replica set.

        Verifies that when a new peer is ready to join the replica set hosts get updated
        accordingly and reconfigured if necessary.
        """
        # preset values
        self.harness.set_leader(True)
        connection.return_value.__enter__.return_value.is_ready = True

        # test cases where replica set should and shouldn't be reconfigured
        for reconfiguration in [False, True]:
            self.harness.charm._need_replica_set_reconfiguration = reconfiguration

            # simulate 2nd MongoDB unit
            rel = self.harness.charm.model.get_relation("mongodb")
            self.harness.add_relation_unit(rel.id, "mongodb/1")
            self.harness.update_relation_data(rel.id, "mongodb/1", PEER_ADDR)

            # check if mongod reconfigured replica set
            if reconfiguration:
                mongodb_reconfigure.assert_called()

                # verify replica set hosts updated accordingly
                self.assertEqual(
                    self.harness.charm._replica_set_hosts,
                    ["127.4.5.6", "1.1.1.1"],
                )

            else:
                mongodb_reconfigure.assert_not_called()

    @patch_network_get(private_address="1.1.1.1")
    @patch("charm.MongoDBConnection")
    @patch("charm.MongodbOperatorCharm._need_replica_set_reconfiguration", return_value=True)
    @patch("mongod_helpers.MongoDB.reconfigure_replica_set")
    @patch("mongod_helpers.MongoDB.check_replica_status")
    @patch("charm.MongodbOperatorCharm._replica_set_hosts")
    def test_mongodb_relation_joined_check_status_failure(
        self, _, check_replica_status, mongodb_reconfigure, need_reconfiguration, connection
    ):
        """Test failure in checking status results in waiting.

        Tests the scenario that a failure to check the current statuses of replica set hosts
        results in WaitingStatus and no attempt to reconfigure is made.
>>>>>>> bc818834
        """
        # presets
        self.harness.set_leader(True)
<<<<<<< HEAD
        self.harness.charm.app_data["db_initialised"] = "True"
        rel = self.harness.charm.model.get_relation("mongodb")
=======
        connection.return_value.__enter__.return_value.is_ready = True
>>>>>>> bc818834

        for exception in PYMONGO_EXCEPTIONS:
            connection.return_value.__enter__.return_value.get_replset_members.side_effect = exception

            # test both relation events
            for departed in [False, True]:
                if departed:
                    # simulate removing 2nd MongoDB unit
                    self.harness.remove_relation_unit(rel.id, "mongodb/1")
                else:
                    # simulate 2nd MongoDB unit joining
                    self.harness.add_relation_unit(rel.id, "mongodb/1")
                    self.harness.update_relation_data(rel.id, "mongodb/1", PEER_ADDR)

                if departed:
                    connection.return_value.__enter__.return_value.add_replset_member.assert_not_called()
                else:
                    connection.return_value.__enter__.return_value.remove_replset_member.assert_not_called()

                defer.assert_called()

    @patch_network_get(private_address="1.1.1.1")
<<<<<<< HEAD
    @patch("ops.framework.EventBase.defer")
    @patch("charm.MongoDBConnection")
    def test_reconfigure_add_member_failure(self, connection, defer):
        """Tests reconfigure does not proceed when unable to add a member.
=======
    @patch("charm.MongoDBConnection")
    @patch("charm.MongodbOperatorCharm._need_replica_set_reconfiguration", return_value=True)
    @patch("mongod_helpers.MongoDB.reconfigure_replica_set")
    @patch("mongod_helpers.MongoDB.all_replicas_ready", return_value=False)
    def test_mongodb_relation_joined_all_replicas_not_ready(
        self, all_replicas_ready, mongodb_reconfigure, need_reconfiguration, connection
    ):
        """Tests that we go into waiting when current ReplicaSet hosts are not ready.
>>>>>>> bc818834

        Verifies in relation joined events, that when the database cannot add a member that the
        event is deferred.
        """
        # presets
        self.harness.set_leader(True)
<<<<<<< HEAD
        connection.return_value.__enter__.return_value.get_replset_members.return_value = {
            "1.1.1.1"
        }
=======
        connection.return_value.__enter__.return_value.is_ready = True

        # simulate 2nd MongoDB unit
>>>>>>> bc818834
        rel = self.harness.charm.model.get_relation("mongodb")

<<<<<<< HEAD
        exceptions = PYMONGO_EXCEPTIONS
        exceptions.append(NotReadyError)
        for exception in exceptions:
            connection.return_value.__enter__.return_value.add_replset_member.side_effect = (
                exception
            )
=======
    @patch_network_get(private_address="1.1.1.1")
    @patch("charm.MongoDBConnection")
    @patch("charm.MongodbOperatorCharm._need_replica_set_reconfiguration")
    @patch("mongod_helpers.MongoDB.reconfigure_replica_set")
    def test_mongodb_relation_joined_failure(
        self, mongodb_reconfigure, need_reconfiguration, connection
    ):
        """Tests that when reconfigure operations fail we go into the Waiting Status."""
        # preset values
        self.harness.set_leader(True)
        connection.return_value.__enter__.return_value.is_ready = True
        self.harness.charm._need_replica_set_reconfiguration = True

        # test cases where replica set should and shouldn't be reconfigured
        for exception in PYMONGO_EXCEPTIONS:
            mongodb_reconfigure.side_effect = exception
>>>>>>> bc818834

            # simulate 2nd MongoDB unit joining( need a unit to join before removing a unit)
            self.harness.add_relation_unit(rel.id, "mongodb/1")
            self.harness.update_relation_data(rel.id, "mongodb/1", PEER_ADDR)

            connection.return_value.__enter__.return_value.add_replset_member.assert_called()
            defer.assert_called()

    @patch_network_get(private_address="1.1.1.1")
    @patch("charm.MongodbOperatorCharm._open_port_tcp")
    @patch("charm.systemd.service_start")
    @patch("charm.Path")
    @patch("builtins.open")
    @patch("charm.os")
    @patch("charm.pwd")
    @patch("charm.MongoDBConnection")
    @patch("charm.MongodbOperatorCharm._init_admin_user")
    def test_initialise_replica_failure_leads_to_waiting_state(
        self,
        init_admin,
        connection,
        pwd,
        os,
        open,
        path,
        service_start,
        _,
    ):
        """Tests that failure to initialise replica set goes into Waiting Status."""
        # set peer data so that leader doesn't reconfigure set on set_leader

        self.harness.set_leader(True)
        self.harness.charm.app_data["_new_leader_must_reconfigure"] = "False"
        connection.return_value.__enter__.return_value.is_ready = True

        for exception in PYMONGO_EXCEPTIONS:
            connection.return_value.__enter__.return_value.init_replset.side_effect = exception
            self.harness.charm.on.start.emit()
            connection.return_value.__enter__.return_value.init_replset.assert_called()
            init_admin.assert_not_called()
            self.assertTrue(isinstance(self.harness.charm.unit.status, WaitingStatus))
<<<<<<< HEAD
=======

    @patch_network_get(private_address="1.1.1.1")
    def test_single_mongo_replica(self):
        """Tests that when creating a single replica of MongoDB it has the correct ip address."""
        ip_address = "1.1.1.1"
        mongo_replica = self.harness.charm._single_mongo_replica(ip_address)
        self.assertEqual(mongo_replica._calling_unit_ip, ip_address)
>>>>>>> bc818834

    @patch_network_get(private_address="1.1.1.1")
    @patch("charm.MongoDBConnection")
    def test_update_status_primary(self, connection):
        """Tests that update status identifies the primary unit and updates status."""
        connection.return_value.__enter__.return_value.primary.return_value = "1.1.1.1"
        self.harness.charm.on.update_status.emit()
        self.assertEqual(self.harness.charm.unit.status, ActiveStatus("Replica set primary"))

    @patch_network_get(private_address="1.1.1.1")
    @patch("charm.MongoDBConnection")
    @patch("ops.model.ActiveStatus")
    def test_update_status_secondary(self, active_status, connection):
        """Tests that update status identifies secondary units and doesn't update status."""
        connection.return_value.__enter__.return_value.primary.return_value = "2.2.2.2"
        self.harness.charm.on.update_status.emit()
        active_status.assert_not_called()

    @patch_network_get(private_address="1.1.1.1")
    @patch("charm.MongoDBConnection")
    def test_get_primary_current_unit_primary(self, connection):
        """Tests get primary outputs correct primary when called on a primary replica."""
        mock_event = mock.Mock()
        connection.return_value.__enter__.return_value.primary.return_value = "1.1.1.1"
        self.harness.charm._on_get_primary_action(mock_event)
        mock_event.set_results.assert_called_with({"replica-set-primary": "mongodb/0"})

    @patch_network_get(private_address="1.1.1.1")
    @patch("charm.MongoDBConnection")
    def test_get_primary_peer_unit_primary(self, connection):
        """Tests get primary outputs correct primary when called on a secondary replica."""
        # add peer unit
        rel_id = self.harness.charm.model.get_relation("mongodb").id
        self.harness.add_relation_unit(rel_id, "mongodb/1")
        self.harness.update_relation_data(rel_id, "mongodb/1", {"private-address": "2.2.2.2"})

        # mock out the self unit not being primary but its peer being primary
        connection.return_value.__enter__.return_value.primary.return_value = "2.2.2.2"

        mock_event = mock.Mock()

        self.harness.charm._on_get_primary_action(mock_event)
        mock_event.set_results.assert_called_with({"replica-set-primary": "mongodb/1"})

    @patch_network_get(private_address="1.1.1.1")
    @patch("charm.MongoDBConnection")
    def test_primary_no_primary(self, connection):
        """Test that that the primary property can handle the case when there is no primary.

        Verifies that when there is no primary, the property _primary returns None.
        """
        # add peer unit
        rel_id = self.harness.charm.model.get_relation("mongodb").id
        self.harness.add_relation_unit(rel_id, "mongodb/1")
        self.harness.update_relation_data(rel_id, "mongodb/1", {"private-address": "2.2.2.2"})

        # mock out no units being primary
        connection.return_value.__enter__.return_value.primary.return_value = None

        # verify no primary identified
        primary = self.harness.charm._primary
        self.assertEqual(primary, None)

    @patch_network_get(private_address="1.1.1.1")
    @patch("charm.MongoDBConnection")
    def test_primary_failure(self, connection):
        """Tests that when getting the primary fails that no replica is reported as primary."""
        # verify that we raise the correct exception
        for exception in PYMONGO_EXCEPTIONS:
            connection.return_value.__enter__.return_value.primary.side_effect = exception
            self.assertEqual(self.harness.charm._primary, None)

    @patch_network_get(private_address="1.1.1.1")
    @patch("charm.MongoDBConnection")
    def test_storage_detaching_failure_does_not_defer(self, connection):
        """Test that failure in removing replica does not defer the hook.

        Deferring Storage Detached hooks can result in un-predicable behavior and while it is
        technically possible to defer the event, it shouldn't be. This test verifies that no
        attempt to defer storage detached as made.
        """
        for exception in [PYMONGO_EXCEPTIONS, NotReadyError]:
            connection.return_value.__enter__.return_value.remove_replset_member.side_effect = (
                exception
            )
            event = mock.Mock()
            self.harness.charm.on.mongodb_storage_detaching.emit(mock.Mock())
            event.defer.assert_not_called()

    @patch_network_get(private_address="1.1.1.1")
    @patch("charm.MongodbOperatorCharm._unit_ips")
    @patch("charm.MongoDBConnection")
    def test_process_unremoved_units_handles_errors(self, connection, _unit_ips):
        """Test failures in process_unremoved_units are handled and not raised."""
<<<<<<< HEAD
        connection.return_value.__enter__.return_value.get_replset_members.return_value = {
            "1.1.1.1", "2.2.2.2"}
=======
        connection.return_value.__enter__.return_value.get_replset_members = {"1.1.1.1", "2.2.2.2"}
>>>>>>> bc818834
        self.harness.charm._unit_ips = ["2.2.2.2"]

        for exception in [PYMONGO_EXCEPTIONS, NotReadyError]:
            connection.return_value.__enter__.return_value.remove_replset_member.side_effect = (
                exception
            )
            self.harness.charm.process_unremoved_units(mock.Mock())
            connection.return_value.__enter__.return_value.remove_replset_member.assert_called()<|MERGE_RESOLUTION|>--- conflicted
+++ resolved
@@ -155,10 +155,6 @@
         init_admin.assert_not_called()
 
     @patch_network_get(private_address="1.1.1.1")
-<<<<<<< HEAD
-=======
-    @patch("mongod_helpers.MongoDB.is_mongod_ready")
->>>>>>> bc818834
     @patch("charm.MongodbOperatorCharm._open_port_tcp")
     @patch("charm.systemd.service_running", return_value=True)
     @patch("charm.Path")
@@ -166,11 +162,7 @@
     @patch("charm.os")
     @patch("charm.pwd")
     def test_start_unable_to_open_tcp_moves_to_blocked(
-<<<<<<< HEAD
         self, pwd, os, open, path, service_running, _open_port_tcp
-=======
-        self, pwd, os, open, path, service_running, _open_port_tcp, is_ready
->>>>>>> bc818834
     ):
         """Test verifies that if TCP port cannot be opened we go to the blocked state."""
         self.harness.set_leader(True)
@@ -315,13 +307,8 @@
         expected_ips = ["127.4.5.6", "1.1.1.1"]
         self.assertEqual(resulting_ips, expected_ips)
 
-<<<<<<< HEAD
     @patch("charm.MongoDBConnection")
     def test_mongodb_relation_joined_non_leader_does_nothing(self, connection):
-=======
-    @patch("mongod_helpers.MongoDB.reconfigure_replica_set")
-    def test_mongodb_relation_joined_non_leader_does_nothing(self, reconfigure):
->>>>>>> bc818834
         """Test verifies that non-leader units don't reconfigure the replica set on joined."""
         rel = self.harness.charm.model.get_relation("mongodb")
         self.harness.set_leader(False)
@@ -329,18 +316,9 @@
         connection.return_value.__enter__.assert_not_called()
 
     @patch_network_get(private_address="1.1.1.1")
-<<<<<<< HEAD
-    @patch("charm.MongoDBConnection")
-    def test_mongodb_relation_joined_all_replicas_not_ready(
-        self, connection
-    ):
+    @patch("charm.MongoDBConnection")
+    def test_mongodb_relation_joined_all_replicas_not_ready(self, connection):
         """Tests that we go into waiting when current ReplicaSet hosts are not ready.
-=======
-    @patch("mongod_helpers.MongoDB.reconfigure_replica_set")
-    @patch("charm.MongoDBConnection")
-    def test_mongodb_relation_joined_peers_not_ready(self, connection, mongo_reconfigure):
-        """Test that leader unit won't reconfigure the replica set until unit is ready.
->>>>>>> bc818834
 
         Tests the scenario that if current replica set hosts are not ready, the leader goes into
         WaitingStatus and no attempt to reconfigure is made.
@@ -348,19 +326,15 @@
         # preset values
         self.harness.set_leader(True)
         connection.return_value.__enter__.return_value.is_ready = False
-<<<<<<< HEAD
         connection.return_value.__enter__.return_value.get_replset_members.return_value = {
             "1.1.1.1"
         }
-=======
->>>>>>> bc818834
 
         # simulate 2nd MongoDB unit
         rel = self.harness.charm.model.get_relation("mongodb")
         self.harness.add_relation_unit(rel.id, "mongodb/1")
         self.harness.update_relation_data(rel.id, "mongodb/1", PEER_ADDR)
 
-<<<<<<< HEAD
         # verify we go into waiting and don't reconfigure
         self.assertTrue(isinstance(self.harness.charm.unit.status, WaitingStatus))
         connection.return_value.__enter__.return_value.add_replset_member.assert_not_called()
@@ -375,75 +349,15 @@
         Verifies in case of relation_joined and relation departed, that when the the database
         cannot retrieve the replica set members that no attempts to remove/add units are made and
         that the the event is deferred.
-=======
-        # verify that we do not reconfigure replica set
-        mongo_reconfigure.assert_not_called()
-
-    @patch_network_get(private_address="1.1.1.1")
-    @patch("charm.MongoDBConnection")
-    @patch("charm.MongodbOperatorCharm._need_replica_set_reconfiguration")
-    @patch("mongod_helpers.MongoDB.reconfigure_replica_set")
-    @patch("mongod_helpers.MongoDB.all_replicas_ready", return_value=True)
-    def test_mongodb_relation_joined_peer_ready(
-        self, all_replicas_ready, mongodb_reconfigure, need_reconfiguration, connection
-    ):
-        """Test leader unit operations when peer unit is ready to join the replica set.
-
-        Verifies that when a new peer is ready to join the replica set hosts get updated
-        accordingly and reconfigured if necessary.
-        """
-        # preset values
-        self.harness.set_leader(True)
-        connection.return_value.__enter__.return_value.is_ready = True
-
-        # test cases where replica set should and shouldn't be reconfigured
-        for reconfiguration in [False, True]:
-            self.harness.charm._need_replica_set_reconfiguration = reconfiguration
-
-            # simulate 2nd MongoDB unit
-            rel = self.harness.charm.model.get_relation("mongodb")
-            self.harness.add_relation_unit(rel.id, "mongodb/1")
-            self.harness.update_relation_data(rel.id, "mongodb/1", PEER_ADDR)
-
-            # check if mongod reconfigured replica set
-            if reconfiguration:
-                mongodb_reconfigure.assert_called()
-
-                # verify replica set hosts updated accordingly
-                self.assertEqual(
-                    self.harness.charm._replica_set_hosts,
-                    ["127.4.5.6", "1.1.1.1"],
-                )
-
-            else:
-                mongodb_reconfigure.assert_not_called()
-
-    @patch_network_get(private_address="1.1.1.1")
-    @patch("charm.MongoDBConnection")
-    @patch("charm.MongodbOperatorCharm._need_replica_set_reconfiguration", return_value=True)
-    @patch("mongod_helpers.MongoDB.reconfigure_replica_set")
-    @patch("mongod_helpers.MongoDB.check_replica_status")
-    @patch("charm.MongodbOperatorCharm._replica_set_hosts")
-    def test_mongodb_relation_joined_check_status_failure(
-        self, _, check_replica_status, mongodb_reconfigure, need_reconfiguration, connection
-    ):
-        """Test failure in checking status results in waiting.
-
-        Tests the scenario that a failure to check the current statuses of replica set hosts
-        results in WaitingStatus and no attempt to reconfigure is made.
->>>>>>> bc818834
         """
         # presets
         self.harness.set_leader(True)
-<<<<<<< HEAD
-        self.harness.charm.app_data["db_initialised"] = "True"
         rel = self.harness.charm.model.get_relation("mongodb")
-=======
-        connection.return_value.__enter__.return_value.is_ready = True
->>>>>>> bc818834
 
         for exception in PYMONGO_EXCEPTIONS:
-            connection.return_value.__enter__.return_value.get_replset_members.side_effect = exception
+            connection.return_value.__enter__.return_value.get_replset_members.side_effect = (
+                exception
+            )
 
             # test both relation events
             for departed in [False, True]:
@@ -463,63 +377,27 @@
                 defer.assert_called()
 
     @patch_network_get(private_address="1.1.1.1")
-<<<<<<< HEAD
     @patch("ops.framework.EventBase.defer")
     @patch("charm.MongoDBConnection")
     def test_reconfigure_add_member_failure(self, connection, defer):
         """Tests reconfigure does not proceed when unable to add a member.
-=======
-    @patch("charm.MongoDBConnection")
-    @patch("charm.MongodbOperatorCharm._need_replica_set_reconfiguration", return_value=True)
-    @patch("mongod_helpers.MongoDB.reconfigure_replica_set")
-    @patch("mongod_helpers.MongoDB.all_replicas_ready", return_value=False)
-    def test_mongodb_relation_joined_all_replicas_not_ready(
-        self, all_replicas_ready, mongodb_reconfigure, need_reconfiguration, connection
-    ):
-        """Tests that we go into waiting when current ReplicaSet hosts are not ready.
->>>>>>> bc818834
 
         Verifies in relation joined events, that when the database cannot add a member that the
         event is deferred.
         """
         # presets
         self.harness.set_leader(True)
-<<<<<<< HEAD
         connection.return_value.__enter__.return_value.get_replset_members.return_value = {
             "1.1.1.1"
         }
-=======
-        connection.return_value.__enter__.return_value.is_ready = True
-
-        # simulate 2nd MongoDB unit
->>>>>>> bc818834
         rel = self.harness.charm.model.get_relation("mongodb")
 
-<<<<<<< HEAD
         exceptions = PYMONGO_EXCEPTIONS
         exceptions.append(NotReadyError)
         for exception in exceptions:
             connection.return_value.__enter__.return_value.add_replset_member.side_effect = (
                 exception
             )
-=======
-    @patch_network_get(private_address="1.1.1.1")
-    @patch("charm.MongoDBConnection")
-    @patch("charm.MongodbOperatorCharm._need_replica_set_reconfiguration")
-    @patch("mongod_helpers.MongoDB.reconfigure_replica_set")
-    def test_mongodb_relation_joined_failure(
-        self, mongodb_reconfigure, need_reconfiguration, connection
-    ):
-        """Tests that when reconfigure operations fail we go into the Waiting Status."""
-        # preset values
-        self.harness.set_leader(True)
-        connection.return_value.__enter__.return_value.is_ready = True
-        self.harness.charm._need_replica_set_reconfiguration = True
-
-        # test cases where replica set should and shouldn't be reconfigured
-        for exception in PYMONGO_EXCEPTIONS:
-            mongodb_reconfigure.side_effect = exception
->>>>>>> bc818834
 
             # simulate 2nd MongoDB unit joining( need a unit to join before removing a unit)
             self.harness.add_relation_unit(rel.id, "mongodb/1")
@@ -561,16 +439,6 @@
             connection.return_value.__enter__.return_value.init_replset.assert_called()
             init_admin.assert_not_called()
             self.assertTrue(isinstance(self.harness.charm.unit.status, WaitingStatus))
-<<<<<<< HEAD
-=======
-
-    @patch_network_get(private_address="1.1.1.1")
-    def test_single_mongo_replica(self):
-        """Tests that when creating a single replica of MongoDB it has the correct ip address."""
-        ip_address = "1.1.1.1"
-        mongo_replica = self.harness.charm._single_mongo_replica(ip_address)
-        self.assertEqual(mongo_replica._calling_unit_ip, ip_address)
->>>>>>> bc818834
 
     @patch_network_get(private_address="1.1.1.1")
     @patch("charm.MongoDBConnection")
@@ -665,12 +533,10 @@
     @patch("charm.MongoDBConnection")
     def test_process_unremoved_units_handles_errors(self, connection, _unit_ips):
         """Test failures in process_unremoved_units are handled and not raised."""
-<<<<<<< HEAD
         connection.return_value.__enter__.return_value.get_replset_members.return_value = {
-            "1.1.1.1", "2.2.2.2"}
-=======
-        connection.return_value.__enter__.return_value.get_replset_members = {"1.1.1.1", "2.2.2.2"}
->>>>>>> bc818834
+            "1.1.1.1",
+            "2.2.2.2",
+        }
         self.harness.charm._unit_ips = ["2.2.2.2"]
 
         for exception in [PYMONGO_EXCEPTIONS, NotReadyError]:
