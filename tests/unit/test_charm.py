# Copyright 2021 Canonical Ltd.
# See LICENSE file for licensing details.

import unittest
from unittest import mock
from unittest.mock import call, patch

import requests
from charms.operator_libs_linux.v1 import systemd
from ops.model import ActiveStatus, BlockedStatus, WaitingStatus
from ops.testing import Harness
from pymongo.errors import ConfigurationError, ConnectionFailure, OperationFailure

from charm import MongodbOperatorCharm, NotReadyError, URLError, apt, subprocess
from tests.unit.helpers import patch_network_get

REPO_NAME = "deb-https://repo.mongodb.org/apt/ubuntu-focal/mongodb-org/5.0"
GPG_URL = "https://www.mongodb.org/static/pgp/server-5.0.asc"
REPO_ENTRY = (
    "deb [ arch=amd64,arm64 ] https://repo.mongodb.org/apt/ubuntu focal/mongodb-org/5.0 multiverse"
)
REPO_MAP = {"deb-https://repo.mongodb.org/apt/ubuntu-focal/mongodb-org/5.0"}
PEER_ADDR = {"private-address": "127.4.5.6"}

PYMONGO_EXCEPTIONS = [
    ConnectionFailure("error message"),
    ConfigurationError("error message"),
    OperationFailure("error message"),
]


class TestCharm(unittest.TestCase):
    def setUp(self, *unused):
        self.harness = Harness(MongodbOperatorCharm)
        self.addCleanup(self.harness.cleanup)
        self.harness.begin()
        self.peer_rel_id = self.harness.add_relation("database-peers", "database-peers")

    @patch_network_get(private_address="1.1.1.1")
    @patch("charm.MongoDBConnection")
    @patch("charm.MongodbOperatorCharm._init_admin_user")
    @patch("charm.MongodbOperatorCharm._open_port_tcp")
    @patch("charm.systemd.service_start")
    @patch("charm.Path")
    @patch("builtins.open")
    @patch("charm.os")
    @patch("charm.pwd")
    def test_on_start_not_leader_doesnt_initialise_replica_set(
        self, pwd, os, open, path, service_start, _open_port_tcp, init_admin, connection
    ):
        """Tests that a non leader unit does not initialise the replica set."""
        # Only leader can set RelationData
        self.harness.set_leader(True)
        self.harness.charm.app_data["keyfile"] = "/etc/mongodb/keyFile"

        self.harness.set_leader(False)
        self.harness.charm.on.start.emit()

        service_start.assert_called()
        _open_port_tcp.assert_called()
        self.assertEqual(self.harness.charm.unit.status, ActiveStatus())
        connection.return_value.__enter__.return_value.init_replset.assert_not_called()
        init_admin.assert_not_called()

    @patch_network_get(private_address="1.1.1.1")
    @patch("charm.MongoDBConnection")
    @patch("charm.MongodbOperatorCharm._init_admin_user")
    @patch("charm.MongodbOperatorCharm._open_port_tcp")
    @patch("charm.systemd.service_start", side_effect=systemd.SystemdError)
    @patch("charm.systemd.service_running", return_value=False)
    @patch("charm.Path")
    @patch("builtins.open")
    @patch("charm.os")
    @patch("charm.pwd")
    def test_on_start_systemd_failure_leads_to_blocked_status(
        self,
        pwd,
        os,
        open,
        path,
        service_running,
        service_start,
        _open_port_tcp,
        init_admin,
        connection,
    ):
        """Test failures on systemd result in blocked status."""
        self.harness.set_leader(True)
        self.harness.charm.on.start.emit()
        service_start.assert_called()

        self.assertTrue(isinstance(self.harness.charm.unit.status, BlockedStatus))
        _open_port_tcp.assert_not_called()

        connection.return_value.__enter__.return_value.init_replset.assert_not_called()
        init_admin.assert_not_called()

    @patch_network_get(private_address="1.1.1.1")
    @patch("charm.systemd.service_start")
    @patch("charm.systemd.service_running", return_value=True)
    @patch("charm.MongodbOperatorCharm._open_port_tcp")
    @patch("charm.Path")
    @patch("builtins.open")
    @patch("charm.os")
    @patch("charm.pwd")
    @patch("charm.MongoDBConnection")
    @patch("charm.MongodbOperatorCharm._init_admin_user")
    def test_on_start_mongo_service_ready_doesnt_reenable(
        self,
        init_admin,
        connection,
        pwd,
        os,
        open,
        path,
        _open_port_tcp,
        service_running,
        service_start,
    ):
        """Test verifies that is MongoDB service is available that we don't re-enable it."""
        self.harness.set_leader(True)
        self.harness.charm.on.start.emit()
        service_running.assert_called()
        service_start.assert_not_called()

    @patch_network_get(private_address="1.1.1.1")
    @patch("charm.MongodbOperatorCharm._open_port_tcp")
    @patch("charm.MongodbOperatorCharm._initialise_replica_set")
    @patch("charm.systemd.service_running", return_value=True)
    @patch("charm.Path")
    @patch("builtins.open")
    @patch("charm.os")
    @patch("charm.pwd")
    @patch("charm.MongoDBConnection")
    @patch("charm.MongodbOperatorCharm._init_admin_user")
    def test_on_start_mongod_not_ready_defer(
        self,
        init_admin,
        connection,
        pwd,
        os,
        open,
        path,
        service_running,
        initialise_replica_set,
        _open_port_tcp,
    ):
        """Test verifies that we wait to initialise replica set when mongod is not running."""
        self.harness.set_leader(True)
        connection.return_value.__enter__.return_value.is_ready = False

        self.harness.charm.on.start.emit()
        self.assertTrue(isinstance(self.harness.charm.unit.status, WaitingStatus))
        connection.return_value.__enter__.return_value.init_replset.assert_not_called()
        init_admin.assert_not_called()

    @patch_network_get(private_address="1.1.1.1")
    @patch("charm.MongodbOperatorCharm._open_port_tcp")
    @patch("charm.systemd.service_running", return_value=True)
    @patch("charm.Path")
    @patch("builtins.open")
    @patch("charm.os")
    @patch("charm.pwd")
    def test_start_unable_to_open_tcp_moves_to_blocked(
        self, pwd, os, open, path, service_running, _open_port_tcp
    ):
        """Test verifies that if TCP port cannot be opened we go to the blocked state."""
        self.harness.set_leader(True)
        _open_port_tcp.side_effect = subprocess.CalledProcessError(
            cmd="open-port 27017/TCP", returncode=1
        )
        self.harness.charm.on.start.emit()

        self.assertEqual(
            self.harness.charm.unit.status, BlockedStatus("failed to open TCP port for MongoDB")
        )

    @patch("charm.check_call")
    def test_set_port(self, _call):
        """Test verifies operation of set port."""
        self.harness.charm._open_port_tcp(27017)
        # Make sure the port is opened and the service is started
        self.assertEqual(_call.call_args_list, [call(["open-port", "27017/TCP"])])

    @patch("charm.check_call")
    def test_set_port_failure(self, _call):
        """Test verifies that we raise the correct errors when we fail to open a port."""
        _call.side_effect = subprocess.CalledProcessError(cmd="open-port 27017/TCP", returncode=1)

        with self.assertRaises(subprocess.CalledProcessError):
            with self.assertLogs("charm", "ERROR") as logs:
                self.harness.charm._open_port_tcp(27017)
                self.assertIn("failed opening port 27017", "".join(logs.output))

    @patch("charm.apt.add_package")
    @patch("charm.apt.update")
    def test_install_apt_packages_sucess(self, update, add_package):
        """Test verifies the correct functions get called when installing apt packages."""
        self.harness.charm._install_apt_packages(["test-package"])
        update.assert_called()
        add_package.assert_called_with(["test-package"])

    @patch("charm.apt.add_package")
    @patch("charm.apt.update")
    def test_install_apt_packages_update_failure(self, update, add_package):
        """Test verifies handling of apt update failure."""
        update.side_effect = subprocess.CalledProcessError(cmd="apt-get update", returncode=1)
        with self.assertLogs("charm", "ERROR") as logs:
            self.harness.charm._install_apt_packages(["test-package"])
            self.assertIn("failed to update apt cache: ", "".join(logs.output))
            self.assertEqual(
                self.harness.charm.unit.status, BlockedStatus("couldn't install MongoDB")
            )

    @patch("charm.apt.add_package")
    @patch("charm.apt.update")
    def test_install_apt_packages_add_package_failure(self, update, add_package):
        """Test verifies handling of apt add failure."""
        exceptions = [apt.PackageNotFoundError(), TypeError("package format incorrect")]
        log_messages = [
            "ERROR:charm:a specified package not found in package cache or on system",
            "ERROR:charm:could not add package(s) to install: package format incorrect",
        ]

        for exception, log_message in zip(exceptions, log_messages):
            with self.assertLogs("charm", "ERROR") as logs:
                add_package.side_effect = exception
                self.harness.charm._install_apt_packages(["test-package"])
                self.assertIn(log_message, logs.output)

            self.assertTrue(isinstance(self.harness.charm.unit.status, BlockedStatus))

    @patch("charm.apt.RepositoryMapping", return_value=set())
    @patch("charm.apt.DebianRepository.from_repo_line")
    @patch("charm.apt.DebianRepository.import_key")
    def test_add_repository_success(self, import_key, from_repo_line, repo_map):
        """Test operations of add repository though a full execution.

        Tests the execution of add repository such that there are no exceptions through, ensuring
        that the repository is properly added.
        """
        # preset values
        req = requests.get(GPG_URL)
        mongodb_public_key = req.text

        # verify we add the MongoDB repository
        repos = self.harness.charm._add_repository(REPO_NAME, GPG_URL, REPO_ENTRY)
        from_repo_line.assert_called()
        (from_repo_line.return_value.import_key).assert_called_with(mongodb_public_key)
        self.assertEqual(repos, {from_repo_line.return_value})

    @patch("charm.apt.RepositoryMapping", return_value=set())
    @patch("charm.apt.DebianRepository.from_repo_line")
    @patch("charm.urlopen")
    def test_add_repository_gpg_fail_leads_to_blocked(self, urlopen, from_repo_line, repo_map):
        """Test verifies that issues with GPG key lead to a blocked state."""
        # preset values
        urlopen.side_effect = URLError("urlopen error")
        self.harness.charm._add_repository(REPO_NAME, GPG_URL, REPO_ENTRY)

        # verify we don't add repo when an exception occurs and that we enter blocked state
        self.assertEqual(repo_map.return_value, set())
        self.assertTrue(isinstance(self.harness.charm.unit.status, BlockedStatus))

    @patch("charm.apt.RepositoryMapping")
    @patch("charm.apt.DebianRepository.from_repo_line")
    def test_add_repository_cant_create_list_file_blocks(self, from_repo_line, repo_map):
        """Test verifies that issues with creating list file lead to a blocked state."""
        exceptions = [
            apt.InvalidSourceError("invalid source message"),
            ValueError("value message"),
        ]
        exceptions_types = [apt.InvalidSourceError, ValueError]

        for exception_type, exception in zip(exceptions_types, exceptions):
            # verify an exception is raised when repo line fails
            with self.assertRaises(exception_type):
                from_repo_line.side_effect = exception
                self.harness.charm._add_repository(REPO_NAME, GPG_URL, REPO_ENTRY)

    @patch("charm.apt.RepositoryMapping")
    @patch("charm.apt.DebianRepository.from_repo_line")
    def test_add_repository_cant_import_key_blocks(self, from_repo_line, repo_map):
        """Test verifies that issues with importing GPG key lead to a blocked state."""
        # verify an exception is raised when we cannot import GPG key
        with self.assertRaises(apt.GPGKeyError):
            (from_repo_line.return_value.import_key).side_effect = apt.GPGKeyError(
                "import key error"
            )
            self.harness.charm._add_repository(REPO_NAME, GPG_URL, REPO_ENTRY)

    @patch("charm.apt.RepositoryMapping", return_value=REPO_MAP)
    @patch("charm.apt.DebianRepository.from_repo_line")
    def test_add_repository_already_added(self, from_repo_line, repo_map):
        """Test verifies that if a repo is already added that the installed repos don't change."""
        # verify we don't change the repos if we already have the repo of interest
        repos = self.harness.charm._add_repository(REPO_NAME, GPG_URL, REPO_ENTRY)
        self.assertEqual(repos, REPO_MAP)

    @patch_network_get(private_address="1.1.1.1")
    def test_unit_ips(self):
        rel_id = self.harness.charm.model.get_relation("database-peers").id
        self.harness.add_relation_unit(rel_id, "mongodb/1")
        self.harness.update_relation_data(rel_id, "mongodb/1", PEER_ADDR)

        resulting_ips = self.harness.charm._unit_ips
        expected_ips = ["127.4.5.6", "1.1.1.1"]
        self.assertEqual(resulting_ips, expected_ips)

    @patch("charm.MongoDBConnection")
    def test_mongodb_relation_joined_non_leader_does_nothing(self, connection):
        """Test verifies that non-leader units don't reconfigure the replica set on joined."""
        rel = self.harness.charm.model.get_relation("database-peers")
        self.harness.set_leader(False)
        self.harness.charm.on.database_peers_relation_joined.emit(relation=rel)
        connection.return_value.__enter__.assert_not_called()

    @patch_network_get(private_address="1.1.1.1")
    @patch("charm.MongoDBConnection")
    def test_mongodb_relation_joined_all_replicas_not_ready(self, connection):
        """Tests that we go into waiting when current ReplicaSet hosts are not ready.

        Tests the scenario that if current replica set hosts are not ready, the leader goes into
        WaitingStatus and no attempt to reconfigure is made.
        """
        # preset values
        self.harness.set_leader(True)
        self.harness.charm.app_data["db_initialised"] = "True"
        connection.return_value.__enter__.return_value.is_ready = False
        connection.return_value.__enter__.return_value.get_replset_members.return_value = {
            "1.1.1.1"
        }

        # simulate 2nd MongoDB unit
        rel = self.harness.charm.model.get_relation("database-peers")
        self.harness.add_relation_unit(rel.id, "mongodb/1")
        self.harness.update_relation_data(rel.id, "mongodb/1", PEER_ADDR)

        # verify we go into waiting and don't reconfigure
        self.assertTrue(isinstance(self.harness.charm.unit.status, WaitingStatus))
        connection.return_value.__enter__.return_value.add_replset_member.assert_not_called()

    @patch_network_get(private_address="1.1.1.1")
    @patch("ops.framework.EventBase.defer")
    @patch("charm.MongoDBConnection")
    @patch("lib.charms.mongodb_libs.v0.mongodb.MongoClient")
    def test_relation_joined_get_members_failure(self, client, connection, defer):
        """Tests reconfigure does not execute when unable to get the replica set members.

        Verifies in case of relation_joined and relation departed, that when the the database
        cannot retrieve the replica set members that no attempts to remove/add units are made and
        that the the event is deferred.
        """
        # presets
        self.harness.set_leader(True)
<<<<<<< HEAD
        self.harness.charm.app_data["db_initialised"] = "True"
        rel = self.harness.charm.model.get_relation("mongodb")
=======
        rel = self.harness.charm.model.get_relation("database-peers")
>>>>>>> 9b5e42bd

        for exception in PYMONGO_EXCEPTIONS:
            connection.return_value.__enter__.return_value.get_replset_members.side_effect = (
                exception
            )

            # test both relation events
            for departed in [False, True]:
                if departed:
                    # simulate removing 2nd MongoDB unit
                    self.harness.remove_relation_unit(rel.id, "mongodb/1")
                    connection.return_value.__enter__.return_value.add_replset_member.assert_not_called()
                else:
                    # simulate 2nd MongoDB unit joining
                    self.harness.add_relation_unit(rel.id, "mongodb/1")
                    self.harness.update_relation_data(rel.id, "mongodb/1", PEER_ADDR)
                    connection.return_value.__enter__.return_value.remove_replset_member.assert_not_called()

                defer.assert_called()

    @patch_network_get(private_address="1.1.1.1")
    @patch("ops.framework.EventBase.defer")
    @patch("charm.MongoDBConnection")
    def test_reconfigure_add_member_failure(self, connection, defer):
        """Tests reconfigure does not proceed when unable to add a member.

        Verifies in relation joined events, that when the database cannot add a member that the
        event is deferred.
        """
        # presets
        self.harness.set_leader(True)
        self.harness.charm.app_data["db_initialised"] = "True"
        connection.return_value.__enter__.return_value.get_replset_members.return_value = {
            "1.1.1.1"
        }
        rel = self.harness.charm.model.get_relation("database-peers")

        exceptions = PYMONGO_EXCEPTIONS
        exceptions.append(NotReadyError)
        for exception in exceptions:
            connection.return_value.__enter__.return_value.add_replset_member.side_effect = (
                exception
            )

            # simulate 2nd MongoDB unit joining( need a unit to join before removing a unit)
            self.harness.add_relation_unit(rel.id, "mongodb/1")
            self.harness.update_relation_data(rel.id, "mongodb/1", PEER_ADDR)

            connection.return_value.__enter__.return_value.add_replset_member.assert_called()
            defer.assert_called()

    @patch_network_get(private_address="1.1.1.1")
    @patch("charm.MongodbOperatorCharm._open_port_tcp")
    @patch("charm.systemd.service_start")
    @patch("charm.Path")
    @patch("builtins.open")
    @patch("charm.os")
    @patch("charm.pwd")
    @patch("charm.MongoDBConnection")
    @patch("charm.MongodbOperatorCharm._init_admin_user")
    def test_initialise_replica_failure_leads_to_waiting_state(
        self,
        init_admin,
        connection,
        pwd,
        os,
        open,
        path,
        service_start,
        _,
    ):
        """Tests that failure to initialise replica set goes into Waiting Status."""
        # set peer data so that leader doesn't reconfigure set on set_leader

        self.harness.set_leader(True)
        self.harness.charm.app_data["_new_leader_must_reconfigure"] = "False"
        connection.return_value.__enter__.return_value.is_ready = True

        for exception in PYMONGO_EXCEPTIONS:
            connection.return_value.__enter__.return_value.init_replset.side_effect = exception
            self.harness.charm.on.start.emit()
            connection.return_value.__enter__.return_value.init_replset.assert_called()
            init_admin.assert_not_called()
            self.assertTrue(isinstance(self.harness.charm.unit.status, WaitingStatus))

    @patch_network_get(private_address="1.1.1.1")
    @patch("charm.MongoDBConnection")
    def test_update_status_primary(self, connection):
        """Tests that update status identifies the primary unit and updates status."""
        connection.return_value.__enter__.return_value.primary.return_value = "1.1.1.1"
        self.harness.charm.on.update_status.emit()
        self.assertEqual(self.harness.charm.unit.status, ActiveStatus("Replica set primary"))

    @patch_network_get(private_address="1.1.1.1")
    @patch("charm.MongoDBConnection")
    @patch("ops.model.ActiveStatus")
    def test_update_status_secondary(self, active_status, connection):
        """Tests that update status identifies secondary units and doesn't update status."""
        connection.return_value.__enter__.return_value.primary.return_value = "2.2.2.2"
        self.harness.charm.on.update_status.emit()
        active_status.assert_not_called()

    @patch_network_get(private_address="1.1.1.1")
    @patch("charm.MongoDBConnection")
    def test_get_primary_current_unit_primary(self, connection):
        """Tests get primary outputs correct primary when called on a primary replica."""
        mock_event = mock.Mock()
        connection.return_value.__enter__.return_value.primary.return_value = "1.1.1.1"
        self.harness.charm._on_get_primary_action(mock_event)
        mock_event.set_results.assert_called_with({"replica-set-primary": "mongodb/0"})

    @patch_network_get(private_address="1.1.1.1")
    @patch("charm.MongoDBConnection")
    def test_get_primary_peer_unit_primary(self, connection):
        """Tests get primary outputs correct primary when called on a secondary replica."""
        # add peer unit
        rel_id = self.harness.charm.model.get_relation("database-peers").id
        self.harness.add_relation_unit(rel_id, "mongodb/1")
        self.harness.update_relation_data(rel_id, "mongodb/1", {"private-address": "2.2.2.2"})

        # mock out the self unit not being primary but its peer being primary
        connection.return_value.__enter__.return_value.primary.return_value = "2.2.2.2"

        mock_event = mock.Mock()

        self.harness.charm._on_get_primary_action(mock_event)
        mock_event.set_results.assert_called_with({"replica-set-primary": "mongodb/1"})

    @patch_network_get(private_address="1.1.1.1")
    @patch("charm.MongoDBConnection")
    def test_primary_no_primary(self, connection):
        """Test that that the primary property can handle the case when there is no primary.

        Verifies that when there is no primary, the property _primary returns None.
        """
        # add peer unit
        rel_id = self.harness.charm.model.get_relation("database-peers").id
        self.harness.add_relation_unit(rel_id, "mongodb/1")
        self.harness.update_relation_data(rel_id, "mongodb/1", {"private-address": "2.2.2.2"})

        # mock out no units being primary
        connection.return_value.__enter__.return_value.primary.return_value = None

        # verify no primary identified
        primary = self.harness.charm._primary
        self.assertEqual(primary, None)

    @patch_network_get(private_address="1.1.1.1")
    @patch("charm.MongoDBConnection")
    def test_primary_failure(self, connection):
        """Tests that when getting the primary fails that no replica is reported as primary."""
        # verify that we raise the correct exception
        for exception in PYMONGO_EXCEPTIONS:
            connection.return_value.__enter__.return_value.primary.side_effect = exception
            self.assertEqual(self.harness.charm._primary, None)

    @patch_network_get(private_address="1.1.1.1")
    @patch("charm.MongoDBConnection")
    def test_storage_detaching_failure_does_not_defer(self, connection):
        """Test that failure in removing replica does not defer the hook.

        Deferring Storage Detached hooks can result in un-predicable behavior and while it is
        technically possible to defer the event, it shouldn't be. This test verifies that no
        attempt to defer storage detached as made.
        """
        for exception in [PYMONGO_EXCEPTIONS, NotReadyError]:
            connection.return_value.__enter__.return_value.remove_replset_member.side_effect = (
                exception
            )
            event = mock.Mock()
            self.harness.charm.on.mongodb_storage_detaching.emit(mock.Mock())
            event.defer.assert_not_called()

    @patch_network_get(private_address="1.1.1.1")
    @patch("charm.MongodbOperatorCharm._unit_ips")
    @patch("charm.MongoDBConnection")
    def test_process_unremoved_units_handles_errors(self, connection, _unit_ips):
        """Test failures in process_unremoved_units are handled and not raised."""
        connection.return_value.__enter__.return_value.get_replset_members.return_value = {
            "1.1.1.1",
            "2.2.2.2",
        }
        self.harness.charm._unit_ips = ["2.2.2.2"]

        for exception in [PYMONGO_EXCEPTIONS, NotReadyError]:
            connection.return_value.__enter__.return_value.remove_replset_member.side_effect = (
                exception
            )
            self.harness.charm.process_unremoved_units(mock.Mock())
            connection.return_value.__enter__.return_value.remove_replset_member.assert_called()<|MERGE_RESOLUTION|>--- conflicted
+++ resolved
@@ -353,12 +353,8 @@
         """
         # presets
         self.harness.set_leader(True)
-<<<<<<< HEAD
         self.harness.charm.app_data["db_initialised"] = "True"
         rel = self.harness.charm.model.get_relation("mongodb")
-=======
-        rel = self.harness.charm.model.get_relation("database-peers")
->>>>>>> 9b5e42bd
 
         for exception in PYMONGO_EXCEPTIONS:
             connection.return_value.__enter__.return_value.get_replset_members.side_effect = (
