--- conflicted
+++ resolved
@@ -32,15 +32,11 @@
 
     @parameterized.expand([True, False])
     @patch("charm.CrossAppVersionChecker.is_local_charm")
-    @patch("charm.CrossAppVersionChecker.is_integrated_to_locally_built_charm")
-    @patch("charm.get_charm_revision")
-    @patch_network_get(private_address="1.1.1.1")
-<<<<<<< HEAD
     @patch("charm.MongoDBTLS.get_new_sans")
-    def test_set_tls_private_keys(self, leader, get_new_sans):
-=======
-    def test_set_tls_private_keys(self, leader, *unused):
->>>>>>> 36230434
+    @patch("charm.CrossAppVersionChecker.is_integrated_to_locally_built_charm")
+    @patch("charm.get_charm_revision")
+    @patch_network_get(private_address="1.1.1.1")
+    def test_set_tls_private_keys(self, leader, get_new_sans, *unused):
         """Tests setting of TLS private key via the leader, ie both internal and external.
 
         Note: this implicitly tests: _request_certificate & _parse_tls_file
@@ -332,7 +328,9 @@
         check_output.return_value = "".encode("utf-8")
         is_tls_enabled.return_value = True
         for internal in [True, False]:
-            self.assertEqual(self.harness.charm.tls.get_current_sans(internal), None)
+            self.assertEqual(
+                self.harness.charm.tls.get_current_sans(internal), {"sans_ips": [], "sans_dns": []}
+            )
 
     @patch("charm.MongoDBTLS.is_tls_enabled")
     @patch("charms.mongodb.v1.mongodb_tls.subprocess.check_output")
