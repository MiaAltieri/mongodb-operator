--- conflicted
+++ resolved
@@ -180,12 +180,7 @@
     ]
     hosts = ",".join(replica_set_hosts)
     replica_set_uri = f"mongodb://monitor:{password}@{hosts}/admin?replicaSet=mongodb"
-<<<<<<< HEAD
-    admin_mongod_cmd = f"charmed-mongodb.mongo '{replica_set_uri}'  --eval 'rs.conf()'"
-=======
-
     admin_mongod_cmd = f"charmed-mongodb.mongosh '{replica_set_uri}'  --eval 'rs.conf()'"
->>>>>>> 8e8572b2
     check_monitor_cmd = f"exec --unit {unit.name} -- {admin_mongod_cmd}"
     return_code, _, _ = await ops_test.juju(*check_monitor_cmd.split())
     assert return_code == 0, "command rs.conf() on monitor user does not work"
