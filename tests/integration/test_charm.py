--- conflicted
+++ resolved
@@ -1,205 +1,3 @@
-<<<<<<< HEAD
-# #!/usr/bin/env python3
-# # Copyright 2021 Canonical Ltd.
-# # See LICENSE file for licensing details.
-
-# import logging
-# import os
-
-# import pytest
-# from helpers import (
-#     APP_NAME,
-#     PORT,
-#     UNIT_IDS,
-#     count_primaries,
-#     fetch_replica_set_members,
-#     find_unit,
-#     get_password,
-#     replica_set_primary,
-#     unit_uri,
-# )
-# from pymongo import MongoClient
-# from pymongo.errors import ServerSelectionTimeoutError
-# from pytest_operator.plugin import OpsTest
-# from tenacity import RetryError
-
-# logger = logging.getLogger(__name__)
-
-
-# @pytest.mark.skipif(
-#     os.environ.get("PYTEST_SKIP_DEPLOY", False),
-#     reason="skipping deploy, model expected to be provided.",
-# )
-# @pytest.mark.abort_on_fail
-# async def test_build_and_deploy(ops_test: OpsTest) -> None:
-#     """Build and deploy one unit of MongoDB."""
-#     my_charm = await ops_test.build_charm(".")
-#     await ops_test.model.deploy(my_charm, num_units=len(UNIT_IDS))
-#     await ops_test.model.wait_for_idle()
-
-
-# @pytest.mark.abort_on_fail
-# async def test_status(ops_test: OpsTest) -> None:
-#     """Verifies that the application and unit are active."""
-#     await ops_test.model.wait_for_idle(apps=[APP_NAME], status="active", timeout=1000)
-#     assert len(ops_test.model.applications[APP_NAME].units) == len(UNIT_IDS)
-
-
-# @pytest.mark.parametrize("unit_id", UNIT_IDS)
-# async def test_unit_is_running_as_replica_set(ops_test: OpsTest, unit_id: int) -> None:
-#     """Tests that mongodb is running as a replica set for the application unit."""
-#     # connect to mongo replica set
-#     unit = ops_test.model.applications[APP_NAME].units[unit_id]
-#     connection = unit.public_address + ":" + str(PORT)
-#     client = MongoClient(connection, replicaset="mongodb")
-
-#     # check mongo replica set is ready
-#     try:
-#         client.server_info()
-#     except ServerSelectionTimeoutError:
-#         assert False, "server is not ready"
-
-#     # close connection
-#     client.close()
-
-
-# async def test_leader_is_primary_on_deployment(ops_test: OpsTest) -> None:
-#     """Tests that right after deployment that the primary unit is the leader."""
-#     # grab leader unit
-#     leader_unit = await find_unit(ops_test, leader=True)
-
-#     # verify that we have a leader
-#     assert leader_unit is not None, "No unit is leader"
-
-#     # connect to mongod
-#     password = await get_password(ops_test)
-#     client = MongoClient(unit_uri(leader_unit.public_address, password), directConnection=True)
-
-#     # verify primary status
-#     assert client.is_primary, "Leader is not primary"
-#     client.close()
-
-
-# async def test_exactly_one_primary(ops_test: OpsTest) -> None:
-#     """Tests that there is exactly one primary in the deployed units."""
-#     try:
-#         password = await get_password(ops_test)
-#         number_of_primaries = count_primaries(ops_test, password)
-#     except RetryError:
-#         number_of_primaries = 0
-
-#     # check that exactly of the units is the leader
-#     assert number_of_primaries == 1, "Expected one unit to be a primary: {} != 1".format(
-#         number_of_primaries
-#     )
-
-
-# async def test_get_primary_action(ops_test: OpsTest) -> None:
-#     """Tests that action get-primary outputs the correct unit with the primary replica."""
-#     # determine which unit is the primary
-#     expected_primary = None
-#     for unit in ops_test.model.applications[APP_NAME].units:
-#         # connect to mongod
-#         password = await get_password(ops_test)
-#         client = MongoClient(unit_uri(unit.public_address, password), directConnection=True)
-
-#         # check primary status
-#         if client.is_primary:
-#             expected_primary = unit.name
-#             break
-
-#     # verify that there is a primary
-#     assert expected_primary
-
-#     # check if get-primary returns the correct primary unit regardless of
-#     # which unit the action is run on
-#     for unit in ops_test.model.applications[APP_NAME].units:
-#         # use get-primary action to find primary
-#         action = await unit.run_action("get-primary")
-#         action = await action.wait()
-#         identified_primary = action.results["replica-set-primary"]
-
-#         # assert get-primary returned the right primary
-#         assert identified_primary == expected_primary
-
-
-# async def test_add_units(ops_test: OpsTest) -> None:
-#     """Tests juju add-unit functionality.
-
-#     Verifies that when a new unit is added to the MongoDB application that it is added to the
-#     MongoDB replica set configuration.
-#     """
-#     # add units and wait for idle
-#     await ops_test.model.applications[APP_NAME].add_unit(count=2)
-#     await ops_test.model.wait_for_idle(apps=[APP_NAME], status="active", timeout=1000)
-#     assert len(ops_test.model.applications[APP_NAME].units) == 5
-
-#     # grab unit ips
-#     ip_addresses = [unit.public_address for unit in ops_test.model.applications[APP_NAME].units]
-
-#     # connect to replica set uri and get replica set members
-#     member_ips = await fetch_replica_set_members(ip_addresses, ops_test)
-
-#     # verify that the replica set members have the correct units
-#     assert set(member_ips) == set(ip_addresses)
-
-
-# async def test_scale_down_capablities(ops_test: OpsTest) -> None:
-#     """Tests clusters behavior when scaling down a majority and removing a primary replica.
-
-#     This test verifies that the behavior of:
-#     1.  when a leader is deleted that the new leader, on calling leader_elected will reconfigure
-#     the replicaset.
-#     2. primary stepping down leads to a replica set with a new primary.
-#     3. removing a minority of units (2 out of 5) is feasiable.
-#     4. race conditions due to removing multiple units is handled.
-#     5. deleting a non-leader unit is properly handled.
-#     """
-#     deleted_unit_ips = []
-
-#     # find leader unit
-#     leader_unit = await find_unit(ops_test, leader=True)
-
-#     # verify that we have a leader
-#     assert leader_unit is not None, "No unit is leader"
-#     deleted_unit_ips.append(leader_unit.public_address)
-
-#     # find non-leader unit
-#     non_leader_unit = await find_unit(ops_test, leader=False)
-#     deleted_unit_ips.append(non_leader_unit.public_address)
-
-#     # destroy 2 units simulatenously
-#     await ops_test.model.destroy_units(
-#         leader_unit.name,
-#         non_leader_unit.name,
-#     )
-
-#     # wait for app to be active after removal of unit
-#     await ops_test.model.wait_for_idle(apps=[APP_NAME], status="active", timeout=1000)
-
-#     # verify that is three units are running after deletion of two units
-#     assert len(ops_test.model.applications[APP_NAME].units) == 3
-
-#     # grab unit ips
-#     ip_addresses = [unit.public_address for unit in ops_test.model.applications[APP_NAME].units]
-
-#     # check that the replica set with the remaining units has a primary
-#     try:
-#         primary = await replica_set_primary(ip_addresses, ops_test)
-#     except RetryError:
-#         primary = None
-
-#     # verify that the primary is not None
-#     assert primary is not None, "replica set has no primary"
-
-#     # check that the primary is one of the remaining units
-#     assert primary in ip_addresses, "replica set primary is not one of the available units"
-
-#     # verify that the configuration of mongodb no longer has the deleted ip
-#     member_ips = await fetch_replica_set_members(ip_addresses, ops_test)
-
-#     assert set(member_ips) == set(ip_addresses), "mongod config contains deleted units"
-=======
 #!/usr/bin/env python3
 # Copyright 2021 Canonical Ltd.
 # See LICENSE file for licensing details.
@@ -223,8 +21,6 @@
 from tenacity import RetryError
 
 logger = logging.getLogger(__name__)
-
-ANOTHER_DATABASE_APP_NAME = "another-database-a"
 
 
 @pytest.mark.skipif(
@@ -321,5 +117,4 @@
         identified_primary = action.results["replica-set-primary"]
 
         # assert get-primary returned the right primary
-        assert identified_primary == expected_primary
->>>>>>> cb981b70
+        assert identified_primary == expected_primary