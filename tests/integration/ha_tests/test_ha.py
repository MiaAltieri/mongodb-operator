--- conflicted
+++ resolved
@@ -426,6 +426,7 @@
     primary_ip = await replica_set_primary(ip_addresses, ops_test)
 
     # send SIGTERM, we expect `systemd` to restart the process
+    sig_term_time = time.time()
     await kill_unit_process(ops_test, primary_name, kill_code="SIGTERM")
 
     # verify new writes are continuing by counting the number of writes before and after a 5 second
@@ -446,152 +447,14 @@
     # verify that a stepdown was performed on restart. SIGTERM should send a graceful restart and
     # send a replica step down signal.
     assert await db_step_down(
-        ops_test, new_primary_ip
-    ), "old primary departed without stepping down."
-
-    # verify that no writes were missed
-    total_expected_writes = await stop_continous_writes(ops_test)
-    actual_writes = await count_writes(ops_test)
-    assert total_expected_writes["number"] == actual_writes
-
-<<<<<<< HEAD
-    # TODO in a future PR implement: newly removed members are gone without data.
-
-
-async def test_kill_db_process(ops_test, continuous_writes):
-    # locate primary unit
-    app = await app_name(ops_test)
-    ip_addresses = [unit.public_address for unit in ops_test.model.applications[app].units]
-    primary_name = await replica_set_primary(ip_addresses, ops_test, return_name=True)
-    primary_ip = await replica_set_primary(ip_addresses, ops_test)
-
-    await kill_unit_process(ops_test, primary_name, kill_code="SIGKILL")
-
-    # verify new writes are continuing by counting the number of writes before and after a 5 second
-    # wait
-    writes = await count_writes(ops_test)
-    time.sleep(5)
-    more_writes = await count_writes(ops_test)
-    assert more_writes > writes, "writes not continuing to DB"
-
-    # sleep for twice the median election time
-    time.sleep(MEDIAN_REELECTION_TIME * 2)
-
-    # verify that db service got restarted and is ready
-    assert await mongod_ready(ops_test, primary_ip)
-
-    # verify that a new primary gets elected (ie old primary is secondary)
-    new_primary_name = await replica_set_primary(ip_addresses, ops_test, return_name=True)
-    assert new_primary_name != primary_name
-
-    # verify that no writes to the db were missed
-    total_expected_writes = await stop_continous_writes(ops_test)
-    actual_expected_writes = await count_writes(ops_test)
-    assert (
-        total_expected_writes["number"] == actual_expected_writes
-    ), "writes to the db were missed."
-
-    # verify that old primary is up to date.
-    assert await secondary_up_to_date(
-        ops_test, primary_ip, total_expected_writes["number"]
-    ), "secondary not up to date with the cluster after restarting."
-
-
-async def test_freeze_db_process(ops_test, continuous_writes):
-    # locate primary unit
-    app = await app_name(ops_test)
-    ip_addresses = [unit.public_address for unit in ops_test.model.applications[app].units]
-    primary_name = await replica_set_primary(ip_addresses, ops_test, return_name=True)
-    primary_ip = await replica_set_primary(ip_addresses, ops_test)
-    await kill_unit_process(ops_test, primary_name, kill_code="SIGSTOP")
-
-    # sleep for twice the median election time
-    time.sleep(MEDIAN_REELECTION_TIME * 2)
-
-    # verify that a new primary gets elected
-    new_primary_name = await replica_set_primary(ip_addresses, ops_test, return_name=True)
-    assert new_primary_name != primary_name
-
-    # verify new writes are continuing by counting the number of writes before and after a 5 second
-    # wait
-    writes = await count_writes(ops_test)
-    time.sleep(5)
-    more_writes = await count_writes(ops_test)
-
-    # un-freeze the old primary
-    await kill_unit_process(ops_test, primary_name, kill_code="SIGCONT")
-
-    # check this after un-freezing the old primary so that if this check fails we still "turned
-    # back on" the mongod process
-    assert more_writes > writes, "writes not continuing to DB"
-
-    # verify that db service got restarted and is ready
-    assert await mongod_ready(ops_test, primary_ip)
-
-    # verify all units are running under the same replset
-    member_ips = await fetch_replica_set_members(ip_addresses, ops_test)
-    assert set(member_ips) == set(ip_addresses), "all members not running under the same replset"
-
-    # verify there is only one primary after un-freezing old primary
-    assert (
-        await count_primaries(ops_test) == 1
-    ), "there are more than one primary in the replica set."
-
-    # verify that the old primary does not "reclaim" primary status after un-freezing old primary
-    new_primary_name = await replica_set_primary(ip_addresses, ops_test, return_name=True)
-    assert new_primary_name != primary_name, "un-frozen primary should be secondary."
-
-    # verify that no writes were missed. Pausing and unpausing the primary can occasionally lead
-    # to a single duplicate write, hence the `<= actual_writes + 1`.
-    total_expected_writes = await stop_continous_writes(ops_test)
-    actual_writes = await count_writes(ops_test)
-    assert total_expected_writes["number"] <= actual_writes + 1
-
-    # verify that old primary is up to date.
-    assert await secondary_up_to_date(
-        ops_test, primary_ip, total_expected_writes["number"]
-    ), "secondary not up to date with the cluster after restarting."
-
-
-async def test_restart_db_process(ops_test, continuous_writes):
-    # locate primary unit
-    app = await app_name(ops_test)
-    ip_addresses = [unit.public_address for unit in ops_test.model.applications[app].units]
-    primary_name = await replica_set_primary(ip_addresses, ops_test, return_name=True)
-    primary_ip = await replica_set_primary(ip_addresses, ops_test)
-
-    # send SIGTERM, we expect `systemd` to restart the process
-    sig_term_time = time.time()
-    await kill_unit_process(ops_test, primary_name, kill_code="SIGTERM")
-
-    # verify new writes are continuing by counting the number of writes before and after a 5 second
-    # wait
-    writes = await count_writes(ops_test)
-    time.sleep(5)
-    more_writes = await count_writes(ops_test)
-    assert more_writes > writes, "writes not continuing to DB"
-
-    # verify that db service got restarted and is ready
-    assert await mongod_ready(ops_test, primary_ip)
-
-    # verify that a new primary gets elected (ie old primary is secondary)
-    new_primary_name = await replica_set_primary(ip_addresses, ops_test, return_name=True)
-    new_primary_ip = await replica_set_primary(ip_addresses, ops_test, return_name=False)
-    assert new_primary_name != primary_name
-
-    # verify that a stepdown was performed on restart. SIGTERM should send a graceful restart and
-    # send a replica step down signal.
-    assert await db_step_down(
         ops_test, new_primary_ip, sig_term_time
     ), "old primary departed without stepping down."
 
     # verify that no writes were missed
     total_expected_writes = await stop_continous_writes(ops_test)
-    actual_expected_writes = await count_writes(ops_test)
-    assert total_expected_writes["number"] == actual_expected_writes
-
-=======
->>>>>>> 64e293b4
+    actual_writes = await count_writes(ops_test)
+    assert total_expected_writes["number"] == actual_writes
+
     # verify that old primary is up to date.
     assert await secondary_up_to_date(
         ops_test, primary_ip, total_expected_writes["number"]
