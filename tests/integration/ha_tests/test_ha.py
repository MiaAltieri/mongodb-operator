#!/usr/bin/env python3
# Copyright 2021 Canonical Ltd.
# See LICENSE file for licensing details.

<<<<<<< HEAD
=======
import logging
>>>>>>> 0896eb8e

import pytest
from pymongo import MongoClient
from pytest_operator.plugin import OpsTest
from tenacity import RetryError, Retrying, stop_after_delay, wait_fixed

from tests.integration.ha_tests.helpers import (
    APP_NAME,
<<<<<<< HEAD
    add_unit_with_storage,
=======
>>>>>>> 0896eb8e
    app_name,
    fetch_replica_set_members,
    find_unit,
    get_password,
    replica_set_client,
    replica_set_primary,
    retrieve_entries,
<<<<<<< HEAD
    reused_storage,
    storage_id,
    storage_type,
=======
>>>>>>> 0896eb8e
    unit_ids,
    unit_uri,
)

ANOTHER_DATABASE_APP_NAME = "another-database-a"


@pytest.mark.abort_on_fail
async def test_build_and_deploy(ops_test: OpsTest) -> None:
    """Build and deploy one unit of MongoDB."""
    # it is possible for users to provide their own cluster for HA testing. Hence check if there
    # is a pre-existing cluster.
    if await app_name(ops_test):
        return

    my_charm = await ops_test.build_charm(".")
    await ops_test.model.deploy(my_charm, num_units=3)
    await ops_test.model.wait_for_idle()


<<<<<<< HEAD
async def test_storage_re_use(ops_test):
    """Verifies that database units with attached storage correctly repurpose storage.

    It is not enough to verify that Juju attaches the storage. Hence test checks that the mongod
    properly uses the storage that was provided. (ie. doesn't just re-sync everything from
    primary, but instead computes a diff between current storage and primary storage.)
    """
    app = await app_name(ops_test)
    if storage_type(ops_test, app) == "rootfs":
        pytest.skip(
            "re-use of storage can only be used on deployments with persistent storage not on rootfs deployments"
        )

    # removing the only replica can be disastrous
    if len(ops_test.model.applications[app].units) < 2:
        await ops_test.model.applications[app].add_unit(count=1)
        await ops_test.model.wait_for_idle(apps=[app], status="active", timeout=1000)

    # remove a unit and attach it's storage to a new unit
    unit = ops_test.model.applications[app].units[0]
    unit_storage_id = storage_id(ops_test, unit.name)
    expected_units = len(ops_test.model.applications[app].units) - 1
    await ops_test.model.destroy_unit(unit.name)
    await ops_test.model.wait_for_idle(apps=[app], status="active", timeout=1000)
    assert len(ops_test.model.applications[app].units) == expected_units
    new_unit = await add_unit_with_storage(ops_test, app, unit_storage_id)

    assert await reused_storage(
        ops_test, new_unit.public_address
    ), "attached storage not properly re-used by MongoDB."


=======
>>>>>>> 0896eb8e
@pytest.mark.abort_on_fail
async def test_add_units(ops_test: OpsTest) -> None:
    """Tests juju add-unit functionality.

    Verifies that when a new unit is added to the MongoDB application that it is added to the
    MongoDB replica set configuration.
    """
    app = await app_name(ops_test)

    # add units and wait for idle
    expected_units = len(await unit_ids(ops_test)) + 2
    await ops_test.model.applications[app].add_unit(count=2)
    await ops_test.model.wait_for_idle(apps=[app], status="active", timeout=1000)
    assert len(ops_test.model.applications[app].units) == expected_units

    # grab unit ips
    ip_addresses = [unit.public_address for unit in ops_test.model.applications[app].units]

    # connect to replica set uri and get replica set members
    member_ips = await fetch_replica_set_members(ip_addresses, ops_test)

    # verify that the replica set members have the correct units
    assert set(member_ips) == set(ip_addresses)


@pytest.mark.abort_on_fail
async def test_scale_down_capablities(ops_test: OpsTest) -> None:
    """Tests clusters behavior when scaling down a minority and removing a primary replica.

    - NOTE: on a provided cluster this calculates the largest set of minority members and removes
    them, the primary is guaranteed to be one of those minority members.

    This test verifies that the behavior of:
    1.  when a leader is deleted that the new leader, on calling leader_elected will reconfigure
    the replicaset.
    2. primary stepping down leads to a replica set with a new primary.
    3. removing a minority of units (2 out of 5) is feasiable.
    4. race conditions due to removing multiple units is handled.
    5. deleting a non-leader unit is properly handled.
    """
    deleted_unit_ips = []
    app = await app_name(ops_test)
    units_to_remove = []
    minority_count = int(len(ops_test.model.applications[app].units) / 2)

    # find leader unit
    leader_unit = await find_unit(ops_test, leader=True)
    minority_count -= 1

    # verify that we have a leader
    assert leader_unit is not None, "No unit is leader"
    deleted_unit_ips.append(leader_unit.public_address)
    units_to_remove.append(leader_unit.name)

    # find non-leader units to remove such that the largest minority possible is removed.
    avail_units = []
    for unit in ops_test.model.applications[app].units:
        if not unit.name == leader_unit.name:
            avail_units.append(unit)

    for _ in range(minority_count):
        unit_to_remove = avail_units.pop()
        deleted_unit_ips.append(unit_to_remove.public_address)
        units_to_remove.append(unit_to_remove.name)
<<<<<<< HEAD

    # destroy units simulatenously
    expected_units = len(await unit_ids(ops_test)) - len(units_to_remove)
    await ops_test.model.destroy_units(*units_to_remove)

=======

    # destroy units simulatenously
    expected_units = len(await unit_ids(ops_test)) - len(units_to_remove)
    await ops_test.model.destroy_units(*units_to_remove)

>>>>>>> 0896eb8e
    # wait for app to be active after removal of units
    await ops_test.model.wait_for_idle(apps=[app], status="active", timeout=1000)

    # verify that is three units are running after deletion of two units
    assert len(ops_test.model.applications[app].units) == expected_units

    # grab unit ips
    ip_addresses = [unit.public_address for unit in ops_test.model.applications[app].units]

    # check that the replica set with the remaining units has a primary
    try:
        primary = await replica_set_primary(ip_addresses, ops_test)
    except RetryError:
        primary = None

    # verify that the primary is not None
    assert primary is not None, "replica set has no primary"

    # check that the primary is one of the remaining units
    assert primary in ip_addresses, "replica set primary is not one of the available units"

    # verify that the configuration of mongodb no longer has the deleted ip
    member_ips = await fetch_replica_set_members(ip_addresses, ops_test)

    assert set(member_ips) == set(ip_addresses), "mongod config contains deleted units"


async def test_replication_across_members(ops_test: OpsTest) -> None:
    """Check consistency, ie write to primary, read data from secondaries."""
    # first find primary, write to primary, then read from each unit
    app = await app_name(ops_test)
    ip_addresses = [unit.public_address for unit in ops_test.model.applications[app].units]
    primary = await replica_set_primary(ip_addresses, ops_test)
    password = await get_password(ops_test, app)
    client = MongoClient(unit_uri(primary, password, app), directConnection=True)
    db = client["new-db"]
    test_collection = db["test_collection"]
    test_collection.insert({"release_name": "Focal Fossa", "version": 20.04, "LTS": True})

    client.close()

    secondaries = set(ip_addresses) - set([primary])
    for secondary in secondaries:
        client = MongoClient(unit_uri(secondary, password, app), directConnection=True)

        db = client["new-db"]
        test_collection = db["test_collection"]
        query = test_collection.find({}, {"release_name": 1})
        assert query[0]["release_name"] == "Focal Fossa"

        client.close()


async def test_unique_cluster_dbs(ops_test: OpsTest) -> None:
    """Verify unique clusters do not share DBs."""
    # deploy new cluster
    my_charm = await ops_test.build_charm(".")
    await ops_test.model.deploy(my_charm, num_units=1, application_name=ANOTHER_DATABASE_APP_NAME)
    await ops_test.model.wait_for_idle()

    # write data to new cluster
    ip_addresses = [
        unit.public_address
        for unit in ops_test.model.applications[ANOTHER_DATABASE_APP_NAME].units
    ]
    password = await get_password(ops_test, app=ANOTHER_DATABASE_APP_NAME)
    client = replica_set_client(ip_addresses, password, app=ANOTHER_DATABASE_APP_NAME)
    db = client["new-db"]
    test_collection = db["test_collection"]
    test_collection.insert({"release_name": "Jammy Jelly", "version": 22.04, "LTS": False})

    cluster_1_entries = await retrieve_entries(
        ops_test,
        app=ANOTHER_DATABASE_APP_NAME,
        db_name="new-db",
        collection_name="test_collection",
        query_field="release_name",
    )

    cluster_2_entries = await retrieve_entries(
        ops_test,
        app=APP_NAME,
        db_name="new-db",
        collection_name="test_collection",
        query_field="release_name",
    )

    common_entries = cluster_2_entries.intersection(cluster_1_entries)
    assert len(common_entries) == 0, "Writes from one cluster are replicated to another cluster."


async def test_replication_member_scaling(ops_test: OpsTest) -> None:
    """Verify newly added and newly removed members properly replica data.

    Verify newly members have replicated data and newly removed members are gone without data.
    """
    app = await app_name(ops_test)
    original_ip_addresses = [
        unit.public_address for unit in ops_test.model.applications[app].units
    ]
    expected_units = len(await unit_ids(ops_test)) + 1
    await ops_test.model.applications[app].add_unit(count=1)
    await ops_test.model.wait_for_idle(apps=[app], status="active", timeout=1000)
    assert len(ops_test.model.applications[app].units) == expected_units

    new_ip_addresses = [unit.public_address for unit in ops_test.model.applications[app].units]
    new_member_ip = list(set(new_ip_addresses) - set(original_ip_addresses))[0]
    password = await get_password(ops_test, app)
    client = MongoClient(unit_uri(new_member_ip, password, app), directConnection=True)

    # check for replicated data while retrying to give time for replica to copy over data.
    try:
        for attempt in Retrying(stop=stop_after_delay(2 * 60), wait=wait_fixed(3)):
            with attempt:
                db = client["new-db"]
                test_collection = db["test_collection"]
                query = test_collection.find({}, {"release_name": 1})
                assert query[0]["release_name"] == "Focal Fossa"

    except RetryError:
        assert False, "Newly added unit doesn't replicate data."

    client.close()

    # TODO in a future PR implement: newly removed members are gone without data.
    # TODO in a future PR implement: a test that option "preserves data on delete" works
    # Note for above tests it will be necessary to test on a different substrate (ie AWS) see:
    # https://chat.canonical.com/canonical/pl/eirmfogfx3rmufmom9thjx6pwr<|MERGE_RESOLUTION|>--- conflicted
+++ resolved
@@ -2,10 +2,6 @@
 # Copyright 2021 Canonical Ltd.
 # See LICENSE file for licensing details.
 
-<<<<<<< HEAD
-=======
-import logging
->>>>>>> 0896eb8e
 
 import pytest
 from pymongo import MongoClient
@@ -14,10 +10,7 @@
 
 from tests.integration.ha_tests.helpers import (
     APP_NAME,
-<<<<<<< HEAD
     add_unit_with_storage,
-=======
->>>>>>> 0896eb8e
     app_name,
     fetch_replica_set_members,
     find_unit,
@@ -25,13 +18,9 @@
     replica_set_client,
     replica_set_primary,
     retrieve_entries,
-<<<<<<< HEAD
     reused_storage,
     storage_id,
     storage_type,
-=======
->>>>>>> 0896eb8e
-    unit_ids,
     unit_uri,
 )
 
@@ -51,7 +40,6 @@
     await ops_test.model.wait_for_idle()
 
 
-<<<<<<< HEAD
 async def test_storage_re_use(ops_test):
     """Verifies that database units with attached storage correctly repurpose storage.
 
@@ -84,8 +72,6 @@
     ), "attached storage not properly re-used by MongoDB."
 
 
-=======
->>>>>>> 0896eb8e
 @pytest.mark.abort_on_fail
 async def test_add_units(ops_test: OpsTest) -> None:
     """Tests juju add-unit functionality.
@@ -96,7 +82,7 @@
     app = await app_name(ops_test)
 
     # add units and wait for idle
-    expected_units = len(await unit_ids(ops_test)) + 2
+    expected_units = len(ops_test.model.applications[app].units) + 2
     await ops_test.model.applications[app].add_unit(count=2)
     await ops_test.model.wait_for_idle(apps=[app], status="active", timeout=1000)
     assert len(ops_test.model.applications[app].units) == expected_units
@@ -150,19 +136,11 @@
         unit_to_remove = avail_units.pop()
         deleted_unit_ips.append(unit_to_remove.public_address)
         units_to_remove.append(unit_to_remove.name)
-<<<<<<< HEAD
 
     # destroy units simulatenously
-    expected_units = len(await unit_ids(ops_test)) - len(units_to_remove)
+    expected_units = len(ops_test.model.applications[app].units) - len(units_to_remove)
     await ops_test.model.destroy_units(*units_to_remove)
 
-=======
-
-    # destroy units simulatenously
-    expected_units = len(await unit_ids(ops_test)) - len(units_to_remove)
-    await ops_test.model.destroy_units(*units_to_remove)
-
->>>>>>> 0896eb8e
     # wait for app to be active after removal of units
     await ops_test.model.wait_for_idle(apps=[app], status="active", timeout=1000)
 
@@ -263,7 +241,7 @@
     original_ip_addresses = [
         unit.public_address for unit in ops_test.model.applications[app].units
     ]
-    expected_units = len(await unit_ids(ops_test)) + 1
+    expected_units = len(ops_test.model.applications[app].units) + 1
     await ops_test.model.applications[app].add_unit(count=1)
     await ops_test.model.wait_for_idle(apps=[app], status="active", timeout=1000)
     assert len(ops_test.model.applications[app].units) == expected_units
