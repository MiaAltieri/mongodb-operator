--- conflicted
+++ resolved
@@ -12,40 +12,6 @@
 from pytest_operator.plugin import OpsTest
 from tenacity import RetryError, Retrying, stop_after_delay, wait_fixed
 
-<<<<<<< HEAD
-from tests.integration.ha_tests.helpers import (
-    APP_NAME,
-    MONGODB_LOG_PATH,
-    add_unit_with_storage,
-    all_db_processes_down,
-    app_name,
-    clear_db_writes,
-    count_primaries,
-    count_writes,
-    db_step_down,
-    fetch_replica_set_members,
-    find_unit,
-    get_password,
-    insert_focal_to_cluster,
-    kill_unit_process,
-    mongod_ready,
-    replica_set_client,
-    replica_set_primary,
-    retrieve_entries,
-    reused_storage,
-    secondary_up_to_date,
-    start_continous_writes,
-    stop_continous_writes,
-    storage_id,
-    storage_type,
-    unit_uri,
-    update_restart_delay,
-    update_service_logging,
-    verify_replica_set_configuration,
-)
-
-=======
->>>>>>> 375cbe7e
 ANOTHER_DATABASE_APP_NAME = "another-database-a"
 MONGOD_PROCESS = "/usr/bin/mongod"
 MEDIAN_REELECTION_TIME = 12
@@ -84,15 +50,8 @@
             continue
 
         # must restart unit to ensure that changes to logging are made
-<<<<<<< HEAD
-        await update_service_logging(ops_test, unit, logging=True)
-        await kill_unit_process(ops_test, unit.name, kill_code="SIGTERM")
-=======
         await helpers.update_service_logging(ops_test, unit, logging=True)
         await helpers.kill_unit_process(ops_test, unit.name, kill_code="SIGTERM")
-        # sleep for long enough to allow unit to restart
-        time.sleep(10)
->>>>>>> 375cbe7e
 
         # sleep long enough for the mongod to start
         time.sleep(15)
@@ -107,7 +66,7 @@
         time.sleep(15)
 
         # remove the log file as to not clog up space on the replicas.
-        rm_cmd = f"run --unit {unit.name} rm {MONGODB_LOG_PATH}"
+        rm_cmd = f"run --unit {unit.name} rm {helpers.MONGODB_LOG_PATH}"
         await ops_test.juju(*rm_cmd.split())
 
 
