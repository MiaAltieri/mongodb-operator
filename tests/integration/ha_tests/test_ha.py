#!/usr/bin/env python3
# Copyright 2022 Canonical Ltd.
# See LICENSE file for licensing details.


import asyncio
import time

import pytest
from pymongo import MongoClient
from pytest_operator.plugin import OpsTest
from tenacity import RetryError, Retrying, stop_after_delay, wait_fixed

from tests.integration.ha_tests.helpers import (
    APP_NAME,
    add_unit_with_storage,
    all_db_processes_down,
    app_name,
    clear_db_writes,
    count_primaries,
    count_writes,
    fetch_replica_set_members,
    find_unit,
    get_password,
    insert_focal_to_cluster,
    kill_unit_process,
    mongod_ready,
    replica_set_client,
    replica_set_primary,
    retrieve_entries,
    reused_storage,
    secondary_up_to_date,
    start_continous_writes,
    stop_continous_writes,
    storage_id,
    storage_type,
    unit_uri,
    update_restart_delay,
    verify_replica_set_configuration,
)

ANOTHER_DATABASE_APP_NAME = "another-database-a"
MONGOD_PROCESS = "/usr/bin/mongod"
MEDIAN_REELECTION_TIME = 12
RESTART_DELAY = 60 * 3
ORIGINAL_RESTART_DELAY = 5


@pytest.fixture()
async def continuous_writes(ops_test: OpsTest):
    """Starts continuous write operations to MongoDB for test and clears writes at end of test."""
    await start_continous_writes(ops_test, 1)
    yield
    await clear_db_writes(ops_test)


@pytest.fixture()
async def reset_restart_delay(ops_test: OpsTest):
    """Resets service file delay on all units."""
    yield
    app = await app_name(ops_test)
    for unit in ops_test.model.applications[app].units:
        await update_restart_delay(ops_test, unit, ORIGINAL_RESTART_DELAY)


@pytest.mark.abort_on_fail
async def test_build_and_deploy(ops_test: OpsTest) -> None:
    """Build and deploy one unit of MongoDB."""
    # it is possible for users to provide their own cluster for HA testing. Hence check if there
    # is a pre-existing cluster.
    if await app_name(ops_test):
        return

    my_charm = await ops_test.build_charm(".")
    await ops_test.model.deploy(my_charm, num_units=3)
    await ops_test.model.wait_for_idle()


async def test_storage_re_use(ops_test, continuous_writes):
    """Verifies that database units with attached storage correctly repurpose storage.

    It is not enough to verify that Juju attaches the storage. Hence test checks that the mongod
    properly uses the storage that was provided. (ie. doesn't just re-sync everything from
    primary, but instead computes a diff between current storage and primary storage.)
    """
    app = await app_name(ops_test)
    if storage_type(ops_test, app) == "rootfs":
        pytest.skip(
            "re-use of storage can only be used on deployments with persistent storage not on rootfs deployments"
        )

    # removing the only replica can be disastrous
    if len(ops_test.model.applications[app].units) < 2:
        await ops_test.model.applications[app].add_unit(count=1)
        await ops_test.model.wait_for_idle(apps=[app], status="active", timeout=1000)

    # remove a unit and attach it's storage to a new unit
    unit = ops_test.model.applications[app].units[0]
    unit_storage_id = storage_id(ops_test, unit.name)
    expected_units = len(ops_test.model.applications[app].units) - 1
    removal_time = time.time()
    await ops_test.model.destroy_unit(unit.name)
    await ops_test.model.wait_for_idle(
        apps=[app], status="active", timeout=1000, wait_for_exact_units=expected_units
    )
    new_unit = await add_unit_with_storage(ops_test, app, unit_storage_id)

    assert await reused_storage(
        ops_test, new_unit.name, removal_time
    ), "attached storage not properly re-used by MongoDB."

    # verify that the no writes were skipped
    total_expected_writes = await stop_continous_writes(ops_test)
    actual_writes = await count_writes(ops_test)
    assert total_expected_writes["number"] == actual_writes


@pytest.mark.abort_on_fail
async def test_add_units(ops_test: OpsTest, continuous_writes) -> None:
    """Tests juju add-unit functionality.

    Verifies that when a new unit is added to the MongoDB application that it is added to the
    MongoDB replica set configuration.
    """
    # add units and wait for idle
    app = await app_name(ops_test)
    expected_units = len(ops_test.model.applications[app].units) + 2
    await ops_test.model.applications[app].add_unit(count=2)
    await ops_test.model.wait_for_idle(
        apps=[app], status="active", timeout=1000, wait_for_exact_units=expected_units
    )

    # grab unit ips
    ip_addresses = [unit.public_address for unit in ops_test.model.applications[app].units]

    # connect to replica set uri and get replica set members
    member_ips = await fetch_replica_set_members(ip_addresses, ops_test)

    # verify that the replica set members have the correct units
    assert set(member_ips) == set(ip_addresses)

    # verify that the no writes were skipped
    total_expected_writes = await stop_continous_writes(ops_test)
    actual_writes = await count_writes(ops_test)
    assert total_expected_writes["number"] == actual_writes


@pytest.mark.abort_on_fail
async def test_scale_down_capablities(ops_test: OpsTest, continuous_writes) -> None:
    """Tests clusters behavior when scaling down a minority and removing a primary replica.

    - NOTE: on a provided cluster this calculates the largest set of minority members and removes
    them, the primary is guaranteed to be one of those minority members.

    This test verifies that the behavior of:
    1.  when a leader is deleted that the new leader, on calling leader_elected will reconfigure
    the replicaset.
    2. primary stepping down leads to a replica set with a new primary.
    3. removing a minority of units (2 out of 5) is feasiable.
    4. race conditions due to removing multiple units is handled.
    5. deleting a non-leader unit is properly handled.
    """
    deleted_unit_ips = []
    app = await app_name(ops_test)
    units_to_remove = []
    minority_count = int(len(ops_test.model.applications[app].units) / 2)

    # find leader unit
    leader_unit = await find_unit(ops_test, leader=True)
    minority_count -= 1

    # verify that we have a leader
    assert leader_unit is not None, "No unit is leader"
    deleted_unit_ips.append(leader_unit.public_address)
    units_to_remove.append(leader_unit.name)

    # find non-leader units to remove such that the largest minority possible is removed.
    avail_units = []
    for unit in ops_test.model.applications[app].units:
        if not unit.name == leader_unit.name:
            avail_units.append(unit)

    for _ in range(minority_count):
        unit_to_remove = avail_units.pop()
        deleted_unit_ips.append(unit_to_remove.public_address)
        units_to_remove.append(unit_to_remove.name)

    # destroy units simulatenously
    expected_units = len(ops_test.model.applications[app].units) - len(units_to_remove)
    await ops_test.model.destroy_units(*units_to_remove)

    # wait for app to be active after removal of units
    await ops_test.model.wait_for_idle(
        apps=[app], status="active", timeout=1000, wait_for_exact_units=expected_units
    )

    # grab unit ips
    ip_addresses = [unit.public_address for unit in ops_test.model.applications[app].units]

    # check that the replica set with the remaining units has a primary
    try:
        primary = await replica_set_primary(ip_addresses, ops_test)
    except RetryError:
        primary = None

    # verify that the primary is not None
    assert primary is not None, "replica set has no primary"

    # check that the primary is one of the remaining units
    assert primary in ip_addresses, "replica set primary is not one of the available units"

    # verify that the configuration of mongodb no longer has the deleted ip
    member_ips = await fetch_replica_set_members(ip_addresses, ops_test)

    assert set(member_ips) == set(ip_addresses), "mongod config contains deleted units"

    # verify that the no writes were skipped
    total_expected_writes = await stop_continous_writes(ops_test)
    actual_writes = await count_writes(ops_test)
    assert total_expected_writes["number"] == actual_writes


async def test_replication_across_members(ops_test: OpsTest, continuous_writes) -> None:
    """Check consistency, ie write to primary, read data from secondaries."""
    # first find primary, write to primary, then read from each unit
    await insert_focal_to_cluster(ops_test)
    app = await app_name(ops_test)
    ip_addresses = [unit.public_address for unit in ops_test.model.applications[app].units]
    primary = await replica_set_primary(ip_addresses, ops_test)
    password = await get_password(ops_test, app)

    secondaries = set(ip_addresses) - set([primary])
    for secondary in secondaries:
        client = MongoClient(unit_uri(secondary, password, app), directConnection=True)

        db = client["new-db"]
        test_collection = db["test_ubuntu_collection"]
        query = test_collection.find({}, {"release_name": 1})
        assert query[0]["release_name"] == "Focal Fossa"

        client.close()

    # verify that the no writes were skipped
    total_expected_writes = await stop_continous_writes(ops_test)
    actual_writes = await count_writes(ops_test)
    assert total_expected_writes["number"] == actual_writes


async def test_unique_cluster_dbs(ops_test: OpsTest, continuous_writes) -> None:
    """Verify unique clusters do not share DBs."""
    # first find primary, write to primary,
    await insert_focal_to_cluster(ops_test)

    # deploy new cluster
    my_charm = await ops_test.build_charm(".")
    await ops_test.model.deploy(my_charm, num_units=1, application_name=ANOTHER_DATABASE_APP_NAME)
    await ops_test.model.wait_for_idle()

    # write data to new cluster
    ip_addresses = [
        unit.public_address
        for unit in ops_test.model.applications[ANOTHER_DATABASE_APP_NAME].units
    ]
    password = await get_password(ops_test, app=ANOTHER_DATABASE_APP_NAME)
    client = replica_set_client(ip_addresses, password, app=ANOTHER_DATABASE_APP_NAME)
    db = client["new-db"]
    test_collection = db["test_ubuntu_collection"]
    test_collection.insert({"release_name": "Jammy Jelly", "version": 22.04, "LTS": False})
    client.close()

    cluster_1_entries = await retrieve_entries(
        ops_test,
        app=ANOTHER_DATABASE_APP_NAME,
        db_name="new-db",
        collection_name="test_ubuntu_collection",
        query_field="release_name",
    )

    cluster_2_entries = await retrieve_entries(
        ops_test,
        app=APP_NAME,
        db_name="new-db",
        collection_name="test_ubuntu_collection",
        query_field="release_name",
    )

    common_entries = cluster_2_entries.intersection(cluster_1_entries)
    assert len(common_entries) == 0, "Writes from one cluster are replicated to another cluster."

    # verify that the no writes were skipped
    total_expected_writes = await stop_continous_writes(ops_test)
    actual_writes = await count_writes(ops_test)
    assert total_expected_writes["number"] == actual_writes


async def test_replication_member_scaling(ops_test: OpsTest, continuous_writes) -> None:
    """Verify newly added and newly removed members properly replica data.

    Verify newly members have replicated data and newly removed members are gone without data.
    """
    # first find primary, write to primary,
    await insert_focal_to_cluster(ops_test)

    app = await app_name(ops_test)
    original_ip_addresses = [
        unit.public_address for unit in ops_test.model.applications[app].units
    ]
    expected_units = len(ops_test.model.applications[app].units) + 1
    await ops_test.model.applications[app].add_unit(count=1)
    await ops_test.model.wait_for_idle(
        apps=[app], status="active", timeout=1000, wait_for_exact_units=expected_units
    )

    new_ip_addresses = [unit.public_address for unit in ops_test.model.applications[app].units]
    new_member_ip = list(set(new_ip_addresses) - set(original_ip_addresses))[0]
    password = await get_password(ops_test, app)
    client = MongoClient(unit_uri(new_member_ip, password, app), directConnection=True)

    # check for replicated data while retrying to give time for replica to copy over data.
    try:
        for attempt in Retrying(stop=stop_after_delay(2 * 60), wait=wait_fixed(3)):
            with attempt:
                db = client["new-db"]
                test_collection = db["test_ubuntu_collection"]
                query = test_collection.find({}, {"release_name": 1})
                assert query[0]["release_name"] == "Focal Fossa"

    except RetryError:
        assert False, "Newly added unit doesn't replicate data."

    client.close()

    # verify that the no writes were skipped
    total_expected_writes = await stop_continous_writes(ops_test)
    actual_writes = await count_writes(ops_test)
    assert total_expected_writes["number"] == actual_writes

    # TODO in a future PR implement: newly removed members are gone without data.


async def test_kill_db_process(ops_test, continuous_writes):
    # locate primary unit
    app = await app_name(ops_test)
    ip_addresses = [unit.public_address for unit in ops_test.model.applications[app].units]
    primary_name = await replica_set_primary(ip_addresses, ops_test, return_name=True)
    primary_ip = await replica_set_primary(ip_addresses, ops_test)

    await kill_unit_process(ops_test, primary_name, kill_code="SIGKILL")

    # verify new writes are continuing by counting the number of writes before and after a 5 second
    # wait
    writes = await count_writes(ops_test)
    time.sleep(5)
    more_writes = await count_writes(ops_test)
    assert more_writes > writes, "writes not continuing to DB"

    # sleep for twice the median election time
    time.sleep(MEDIAN_REELECTION_TIME * 2)

    # verify that db service got restarted and is ready
    assert await mongod_ready(ops_test, primary_ip)

    # verify that a new primary gets elected (ie old primary is secondary)
    new_primary_name = await replica_set_primary(ip_addresses, ops_test, return_name=True)
    assert new_primary_name != primary_name

    # verify that no writes to the db were missed
    total_expected_writes = await stop_continous_writes(ops_test)
    actual_writes = await count_writes(ops_test)
    assert total_expected_writes["number"] == actual_writes, "writes to the db were missed."

    # verify that old primary is up to date.
    assert await secondary_up_to_date(
        ops_test, primary_ip, total_expected_writes["number"]
    ), "secondary not up to date with the cluster after restarting."


async def test_freeze_db_process(ops_test, continuous_writes):
    # locate primary unit
    app = await app_name(ops_test)
    ip_addresses = [unit.public_address for unit in ops_test.model.applications[app].units]
    primary_name = await replica_set_primary(ip_addresses, ops_test, return_name=True)
    primary_ip = await replica_set_primary(ip_addresses, ops_test)
    await kill_unit_process(ops_test, primary_name, kill_code="SIGSTOP")

    # sleep for twice the median election time
    time.sleep(MEDIAN_REELECTION_TIME * 2)

    # verify that a new primary gets elected
    new_primary_name = await replica_set_primary(ip_addresses, ops_test, return_name=True)
    assert new_primary_name != primary_name

    # verify new writes are continuing by counting the number of writes before and after a 5 second
    # wait
    writes = await count_writes(ops_test)
    time.sleep(5)
    more_writes = await count_writes(ops_test)

    # un-freeze the old primary
    await kill_unit_process(ops_test, primary_name, kill_code="SIGCONT")

    # check this after un-freezing the old primary so that if this check fails we still "turned
    # back on" the mongod process
    assert more_writes > writes, "writes not continuing to DB"

    # verify that db service got restarted and is ready
    assert await mongod_ready(ops_test, primary_ip)

    # verify all units are running under the same replset
    member_ips = await fetch_replica_set_members(ip_addresses, ops_test)
    assert set(member_ips) == set(ip_addresses), "all members not running under the same replset"

    # verify there is only one primary after un-freezing old primary
    assert (
        await count_primaries(ops_test) == 1
    ), "there are more than one primary in the replica set."

    # verify that the old primary does not "reclaim" primary status after un-freezing old primary
    new_primary_name = await replica_set_primary(ip_addresses, ops_test, return_name=True)
    assert new_primary_name != primary_name, "un-frozen primary should be secondary."

    # verify that no writes were missed.
    total_expected_writes = await stop_continous_writes(ops_test)
    actual_writes = await count_writes(ops_test)
    assert actual_writes == total_expected_writes["number"], "db writes missing."

    # verify that old primary is up to date.
    assert await secondary_up_to_date(
        ops_test, primary_ip, actual_writes
    ), "secondary not up to date with the cluster after restarting."


async def test_restart_db_process(ops_test, continuous_writes):
    # locate primary unit
    app = await app_name(ops_test)
    ip_addresses = [unit.public_address for unit in ops_test.model.applications[app].units]
    primary_name = await replica_set_primary(ip_addresses, ops_test, return_name=True)
    primary_ip = await replica_set_primary(ip_addresses, ops_test)

    # send SIGTERM, we expect `systemd` to restart the process
    await kill_unit_process(ops_test, primary_name, kill_code="SIGTERM")

    # TODO (future PR): find a reliable way to verify db step down, current implementation uses
    # mongodb logs which rotate too quickly and leave us unable to verify the db step down
    # processes success.
    # # verify that a stepdown was performed on restart. SIGTERM should send a graceful restart and
    # # send a replica step down signal.
    # assert await db_step_down(
    #     ops_test, primary_ip, sig_term_time
    # ), "old primary departed without stepping down."

    # verify new writes are continuing by counting the number of writes before and after a 5 second
    # wait
    writes = await count_writes(ops_test)
    time.sleep(5)
    more_writes = await count_writes(ops_test)
    assert more_writes > writes, "writes not continuing to DB"

    # verify that db service got restarted and is ready
    assert await mongod_ready(ops_test, primary_ip)

    # verify that a new primary gets elected (ie old primary is secondary)
    new_primary_name = await replica_set_primary(ip_addresses, ops_test, return_name=True)
    assert new_primary_name != primary_name

<<<<<<< HEAD
    # verify that a stepdown was performed on restart. SIGTERM should send a graceful restart and
    # send a replica step down signal.
    assert await db_step_down(
        ops_test, new_primary_name, sig_term_time
    ), "old primary departed without stepping down."

=======
>>>>>>> 2efd644a
    # verify that no writes were missed
    total_expected_writes = await stop_continous_writes(ops_test)
    actual_writes = await count_writes(ops_test)
    assert total_expected_writes["number"] == actual_writes

    # verify that old primary is up to date.
    assert await secondary_up_to_date(
        ops_test, primary_ip, total_expected_writes["number"]
    ), "secondary not up to date with the cluster after restarting."


async def test_full_cluster_crash(ops_test: OpsTest, continuous_writes, reset_restart_delay):
    app = await app_name(ops_test)

    # update all units to have a new RESTART_DELAY,  Modifying the Restart delay to 3 minutes
    # should ensure enough time for all replicas to be down at the same time.
    for unit in ops_test.model.applications[app].units:
        await update_restart_delay(ops_test, unit, RESTART_DELAY)

    # kill all units "simulatenously"
    await asyncio.gather(
        *[
            kill_unit_process(ops_test, unit.name, kill_code="SIGKILL")
            for unit in ops_test.model.applications[app].units
        ]
    )

    # This test serves to verify behavior when all replicas are down at the same time that when
    # they come back online they operate as expected. This check verfies that we meet the criterea
    # of all replicas being down at the same time.
    assert await all_db_processes_down(ops_test), "Not all units down at the same time."

    # sleep for twice the median election time and the restart delay
    time.sleep(MEDIAN_REELECTION_TIME * 2 + RESTART_DELAY)

    # verify all units are up and running
    for unit in ops_test.model.applications[app].units:
        assert await mongod_ready(
            ops_test, unit.public_address
        ), f"unit {unit.name} not restarted after cluster crash."

    # verify new writes are continuing by counting the number of writes before and after a 5 second
    # wait
    writes = await count_writes(ops_test)
    time.sleep(5)
    more_writes = await count_writes(ops_test)
    assert more_writes > writes, "writes not continuing to DB"

    # verify presence of primary, replica set member configuration, and number of primaries
    await verify_replica_set_configuration(ops_test)

    # verify that no writes to the db were missed
    total_expected_writes = await stop_continous_writes(ops_test)
    actual_writes = await count_writes(ops_test)

    # verify that no writes were missed.
    assert actual_writes == total_expected_writes["number"], "db writes missing."


async def test_full_cluster_restart(ops_test: OpsTest, continuous_writes, reset_restart_delay):
    app = await app_name(ops_test)

    # update all units to have a new RESTART_DELAY,  Modifying the Restart delay to 3 minutes
    # should ensure enough time for all replicas to be down at the same time.
    for unit in ops_test.model.applications[app].units:
        await update_restart_delay(ops_test, unit, RESTART_DELAY)

    # kill all units "simulatenously"
    await asyncio.gather(
        *[
            kill_unit_process(ops_test, unit.name, kill_code="SIGTERM")
            for unit in ops_test.model.applications[app].units
        ]
    )

    # This test serves to verify behavior when all replicas are down at the same time that when
    # they come back online they operate as expected. This check verfies that we meet the criterea
    # of all replicas being down at the same time.
    assert await all_db_processes_down(ops_test), "Not all units down at the same time."

    # sleep for twice the median election time and the restart delay
    time.sleep(MEDIAN_REELECTION_TIME * 2 + RESTART_DELAY)

    # verify all units are up and running
    for unit in ops_test.model.applications[app].units:
        assert await mongod_ready(
            ops_test, unit.public_address
        ), f"unit {unit.name} not restarted after cluster crash."

    # verify new writes are continuing by counting the number of writes before and after a 5 second
    # wait
    writes = await count_writes(ops_test)
    time.sleep(5)
    more_writes = await count_writes(ops_test)
    assert more_writes > writes, "writes not continuing to DB"

    # verify presence of primary, replica set member configuration, and number of primaries
    await verify_replica_set_configuration(ops_test)

    # verify that no writes to the db were missed
    total_expected_writes = await stop_continous_writes(ops_test)
    actual_writes = await count_writes(ops_test)
    assert total_expected_writes["number"] == actual_writes, "writes to the db were missed."<|MERGE_RESOLUTION|>--- conflicted
+++ resolved
@@ -19,6 +19,7 @@
     clear_db_writes,
     count_primaries,
     count_writes,
+    db_step_down,
     fetch_replica_set_members,
     find_unit,
     get_password,
@@ -434,20 +435,12 @@
     # locate primary unit
     app = await app_name(ops_test)
     ip_addresses = [unit.public_address for unit in ops_test.model.applications[app].units]
-    primary_name = await replica_set_primary(ip_addresses, ops_test, return_name=True)
+    old_primary_name = await replica_set_primary(ip_addresses, ops_test, return_name=True)
     primary_ip = await replica_set_primary(ip_addresses, ops_test)
 
     # send SIGTERM, we expect `systemd` to restart the process
-    await kill_unit_process(ops_test, primary_name, kill_code="SIGTERM")
-
-    # TODO (future PR): find a reliable way to verify db step down, current implementation uses
-    # mongodb logs which rotate too quickly and leave us unable to verify the db step down
-    # processes success.
-    # # verify that a stepdown was performed on restart. SIGTERM should send a graceful restart and
-    # # send a replica step down signal.
-    # assert await db_step_down(
-    #     ops_test, primary_ip, sig_term_time
-    # ), "old primary departed without stepping down."
+    await kill_unit_process(ops_test, old_primary_name, kill_code="SIGTERM")
+    sig_term_time = time.time()
 
     # verify new writes are continuing by counting the number of writes before and after a 5 second
     # wait
@@ -461,17 +454,14 @@
 
     # verify that a new primary gets elected (ie old primary is secondary)
     new_primary_name = await replica_set_primary(ip_addresses, ops_test, return_name=True)
-    assert new_primary_name != primary_name
-
-<<<<<<< HEAD
+    assert new_primary_name != old_primary_name
+
     # verify that a stepdown was performed on restart. SIGTERM should send a graceful restart and
     # send a replica step down signal.
     assert await db_step_down(
-        ops_test, new_primary_name, sig_term_time
+        ops_test, old_primary_name, sig_term_time
     ), "old primary departed without stepping down."
 
-=======
->>>>>>> 2efd644a
     # verify that no writes were missed
     total_expected_writes = await stop_continous_writes(ops_test)
     actual_writes = await count_writes(ops_test)
