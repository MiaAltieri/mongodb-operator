--- conflicted
+++ resolved
@@ -508,24 +508,19 @@
     return True
 
 
-<<<<<<< HEAD
-async def db_step_down(ops_test: OpsTest, old_primary: str):
-=======
-async def db_step_down(ops_test: OpsTest, unit_ip: str, sigterm_time: int):
->>>>>>> 8796be02
+async def db_step_down(ops_test: OpsTest, old_primary: str, sigterm_time: int):
     app = await app_name(ops_test)
     password = await get_password(ops_test, app)
 
     # loop through all units that aren't the old primary
     for unit in ops_test.model.applications[app].units:
-        client = MongoClient(unit_uri(unit.public_adddress, password, app), directConnection=True)
+        client = MongoClient(unit_uri(unit.public_address, password, app), directConnection=True)
         log = client.admin.command("getLog", "global")
         client.close()
 
         if unit.public_address == old_primary:
             continue
 
-<<<<<<< HEAD
         for item in log["log"]:
             item = json.loads(item)
 
@@ -533,8 +528,14 @@
                 continue
 
             # this message indicates that the previous primary performed a repl step down
-            # operation.
-            if item["msg"] == "Starting an election due to step up request":
+            # operation. its important to check that this step down was performed after the
+            # sigterm opteration was performed, as it could have been performed at an earlier
+            # time for another reason.
+            step_down_time = convert_time(item["t"]["$date"])
+            if (
+                item["msg"] == "Starting an election due to step up request"
+                and step_down_time > sigterm_time
+            ):
                 return True
 
     return False
@@ -617,23 +618,10 @@
     assert (
         await count_primaries(ops_test) == 1
     ), "there are more than one primary in the replica set."
-=======
-        # this message indicates that the previous primary performed a repl step down operation.
-        # its important to check that this step down was performed after the sigterm opteration
-        # was performed, as it could have been performed at an earlier time for another reason.
-        step_down_time = convert_time(item["t"]["$date"])
-        if (
-            item["msg"] == "Starting an election due to step up request"
-            and step_down_time > sigterm_time
-        ):
-            return True
-
-    return False
 
 
 def convert_time(time_as_str: str) -> int:
     """Converts a string time representation to an integer time representation."""
     # parse time representation, provided in this format: 'YYYY-MM-DDTHH:MM:SS.MMM+00:00'
     d = datetime.strptime(time_as_str, "%Y-%m-%dT%H:%M:%S.%f%z")
-    return time.mktime(d.timetuple())
->>>>>>> 8796be02
+    return time.mktime(d.timetuple())