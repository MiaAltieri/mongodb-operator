# Copyright 2022 Canonical Ltd.
# See LICENSE file for licensing details.

<<<<<<< HEAD
=======
import json
>>>>>>> ea387610
import subprocess
from pathlib import Path
from typing import List

import ops
import yaml
from pymongo import MongoClient
from pymongo.errors import ConfigurationError, ConnectionFailure, OperationFailure
from pytest_operator.plugin import OpsTest
from tenacity import retry, retry_if_result, stop_after_attempt, wait_exponential

METADATA = yaml.safe_load(Path("./metadata.yaml").read_text())
PORT = 27017
APP_NAME = METADATA["name"]


def replica_set_client(replica_ips: List[str], password: str, app=APP_NAME) -> MongoClient:
    """Generates the replica set URI for multiple IP addresses.

    Args:
        replica_ips: list of ips hosting the replica set.
        password: password of database.
        app: name of application which hosts the cluster.
    """
    hosts = ["{}:{}".format(replica_ip, PORT) for replica_ip in replica_ips]
    hosts = ",".join(hosts)

    replica_set_uri = f"mongodb://operator:" f"{password}@" f"{hosts}/admin?replicaSet={app}"
    return MongoClient(replica_set_uri)


async def fetch_replica_set_members(replica_ips: List[str], ops_test: OpsTest):
    """Fetches the IPs listed as replica set members in the MongoDB replica set configuration.

    Args:
        replica_ips: list of ips hosting the replica set.
        ops_test: reference to deployment.
        app: name of application which has the cluster.
    """
    # connect to replica set uri
    app = await app_name(ops_test)
    password = await get_password(ops_test, app)
    client = replica_set_client(replica_ips, password, app)

    # get ips from MongoDB replica set configuration
    rs_config = client.admin.command("replSetGetConfig")
    member_ips = []
    for member in rs_config["config"]["members"]:
        # get member ip without ":PORT"
        member_ips.append(member["host"].split(":")[0])

    client.close()

    return member_ips


def unit_uri(ip_address: str, password, app=APP_NAME) -> str:
    """Generates URI that is used by MongoDB to connect to a single replica.

    Args:
        ip_address: ip address of replica/unit
        password: password of database.
        app: name of application which has the cluster.
    """
    return f"mongodb://operator:" f"{password}@" f"{ip_address}:{PORT}/admin?replicaSet={app}"


async def get_password(ops_test: OpsTest, app) -> str:
    """Use the charm action to retrieve the password from provided unit.

    Returns:
        String with the password stored on the peer relation databag.
    """
    # can retrieve from any unit running unit so we pick the first
    unit_name = ops_test.model.applications[app].units[0].name
    unit_id = unit_name.split("/")[1]

    action = await ops_test.model.units.get(f"{app}/{unit_id}").run_action("get-admin-password")
    action = await action.wait()
    return action.results["admin-password"]


async def fetch_primary(replica_set_hosts: List[str], ops_test: OpsTest) -> str:
    """Returns IP address of current replica set primary."""
    # connect to MongoDB client
    app = await app_name(ops_test)
    password = await get_password(ops_test, app)
    client = replica_set_client(replica_set_hosts, password, app)

    # grab the replica set status
    try:
        status = client.admin.command("replSetGetStatus")
    except (ConnectionFailure, ConfigurationError, OperationFailure):
        return None
    finally:
        client.close()

    primary = None
    # loop through all members in the replica set
    for member in status["members"]:
        # check replica's current state
        if member["stateStr"] == "PRIMARY":
            # get member ip without ":PORT"
            primary = member["name"].split(":")[0]

    return primary


@retry(
    retry=retry_if_result(lambda x: x is None),
    stop=stop_after_attempt(5),
    wait=wait_exponential(multiplier=1, min=2, max=30),
)
async def replica_set_primary(replica_set_hosts: List[str], ops_test: OpsTest) -> str:
    """Returns the primary of the replica set.

    Retrying 5 times to give the replica set time to elect a new primary, also checks against the
    valid_ips to verify that the primary is not outdated.
    """
    primary = await fetch_primary(replica_set_hosts, ops_test)
    # return None if primary is no longer in the replica set
    if primary is not None and primary not in replica_set_hosts:
        return None

    return str(primary)


async def retrieve_entries(ops_test, app, db_name, collection_name, query_field):
    """Retries entries from a specified collection within a specified database."""
    ip_addresses = [unit.public_address for unit in ops_test.model.applications[app].units]
    password = await get_password(ops_test, app)
    client = replica_set_client(ip_addresses, password, app)

    db = client[db_name]
    test_collection = db[collection_name]

    # read all entries from original cluster
    cursor = test_collection.find({})
    cluster_entries = set()
    for document in cursor:
        cluster_entries.add(document[query_field])

    client.close()
    return cluster_entries


async def find_unit(ops_test: OpsTest, leader: bool) -> ops.model.Unit:
    """Helper function identifies the a unit, based on need for leader or non-leader."""
    ret_unit = None
    app = await app_name(ops_test)
    for unit in ops_test.model.applications[app].units:
        if await unit.is_leader_from_status() == leader:
            ret_unit = unit

    return ret_unit


async def app_name(ops_test: OpsTest) -> str:
    """Returns the name of the cluster running MongoDB.

    This is important since not all deployments of the MongoDB charm have the application name
    "mongodb".

    Note: if multiple clusters are running MongoDB this will return the one first found.
    """
    status = await ops_test.model.get_status()
    for app in ops_test.model.applications:
        # note that format of the charm field is not exactly "mongodb" but instead takes the form
        # of `local:focal/mongodb-6`
        if "mongodb" in status["applications"][app]["charm"]:
            return app

    return None


<<<<<<< HEAD
async def clear_db_writes(ops_test: OpsTest) -> bool:
    """Stop the DB process and remove any writes to the test collection."""
    await stop_continous_writes(ops_test)

    # remove collection from database
    app = await app_name(ops_test)
    password = await get_password(ops_test, app)
    hosts = [unit.public_address for unit in ops_test.model.applications[app].units]
    hosts = ",".join(hosts)
    connection_string = f"mongodb://operator:{password}@{hosts}/admin?replicaSet={app}"

    client = MongoClient(connection_string)
    db = client["new-db"]
    test_collection = db["test_collection"]
    test_collection.drop()


async def start_continous_writes(ops_test: OpsTest, starting_number: int) -> None:
    """Starts continuous writes to MongoDB with available replicas.

    In the future this should be put in a dummy charm.
    """
    app = await app_name(ops_test)
    password = await get_password(ops_test, app)
    hosts = [unit.public_address for unit in ops_test.model.applications[app].units]
    hosts = ",".join(hosts)
    connection_string = f"mongodb://operator:{password}@{hosts}/admin?replicaSet={app}"

    # run continuous writes in the background.
    subprocess.Popen(
        [
            "python3",
            "tests/integration/ha_tests/continuous_writes.py",
            connection_string,
            str(starting_number),
        ]
    )


async def stop_continous_writes(ops_test: OpsTest) -> int:
    """Stops continuous writes to MongoDB and returns the last written value.

    In the future this should be put in a dummy charm.
    """
    # stop the process
    proc = subprocess.Popen(["pkill", "-9", "-f", "continuous_writes.py"])

    # wait for process to be killed
    proc.communicate()

    app = await app_name(ops_test)
    password = await get_password(ops_test, app)
    hosts = [unit.public_address for unit in ops_test.model.applications[app].units]
    hosts = ",".join(hosts)
    connection_string = f"mongodb://operator:{password}@{hosts}/admin?replicaSet={app}"

    client = MongoClient(connection_string)
    db = client["new-db"]
    test_collection = db["test_collection"]

    # last written value should be the highest number in the database.
    last_written_value = test_collection.find_one(sort=[("number", -1)])
    client.close()
    return last_written_value


async def count_writes(ops_test: OpsTest) -> int:
    """New versions of pymongo no longer support the count operation, instead find is used."""
    app = await app_name(ops_test)
    password = await get_password(ops_test, app)
    hosts = [unit.public_address for unit in ops_test.model.applications[app].units]
    hosts = ",".join(hosts)
    connection_string = f"mongodb://operator:{password}@{hosts}/admin?replicaSet={app}"

    client = MongoClient(connection_string)
    db = client["new-db"]
    test_collection = db["test_collection"]
    return sum(1 for _ in test_collection.find())
=======
def storage_type(ops_test, app):
    """Retrieves type of storage associated with an application.

    Note: this function exists as a temporary solution until this issue is resolved:
    https://github.com/juju/python-libjuju/issues/694
    """
    model_name = ops_test.model.info.name
    proc = subprocess.check_output(f"juju storage --model={model_name}".split())
    proc = proc.decode("utf-8")
    for line in proc.splitlines():
        if "Storage" in line:
            continue

        if len(line) == 0:
            continue

        if "detached" in line:
            continue

        unit_name = line.split()[0]
        app_name = unit_name.split("/")[0]
        if app_name == app:
            return line.split()[3]


def storage_id(ops_test, unit_name):
    """Retrieves  storage id associated with provided unit.

    Note: this function exists as a temporary solution until this issue is resolved:
    https://github.com/juju/python-libjuju/issues/694
    """
    model_name = ops_test.model.info.name
    proc = subprocess.check_output(f"juju storage --model={model_name}".split())
    proc = proc.decode("utf-8")
    for line in proc.splitlines():
        if "Storage" in line:
            continue

        if len(line) == 0:
            continue

        if "detached" in line:
            continue

        if line.split()[0] == unit_name:
            return line.split()[1]


async def add_unit_with_storage(ops_test, app, storage):
    """Adds unit with storage.

    Note: this function exists as a temporary solution until this issue is resolved:
    https://github.com/juju/python-libjuju/issues/695
    """
    expected_units = len(ops_test.model.applications[app].units) + 1
    prev_units = [unit.name for unit in ops_test.model.applications[app].units]
    model_name = ops_test.model.info.name
    add_unit_cmd = f"add-unit {app} --model={model_name} --attach-storage={storage}".split()
    await ops_test.juju(*add_unit_cmd)
    await ops_test.model.wait_for_idle(apps=[app], status="active", timeout=1000)
    assert (
        len(ops_test.model.applications[app].units) == expected_units
    ), "New unit not added to model"

    # verify storage attached
    curr_units = [unit.name for unit in ops_test.model.applications[app].units]
    new_unit = list(set(curr_units) - set(prev_units))[0]
    assert storage_id(ops_test, new_unit) == storage, "unit added with incorrect storage"

    # return a reference to newly added unit
    for unit in ops_test.model.applications[app].units:
        if unit.name == new_unit:
            return unit


async def reused_storage(ops_test: OpsTest, unit_ip) -> bool:
    """Returns True if storage provided to mongod has been reused.

    MongoDB startup message indicates storage reuse:
        If member transitions to STARTUP2 from STARTUP then it is syncing/getting data from
        primary.
        If member transitions to STARTUP2 from REMOVED then it is re-using the storage we
        provided.
    """
    app = await app_name(ops_test)
    password = await get_password(ops_test, app)
    client = MongoClient(unit_uri(unit_ip, password, app), directConnection=True)
    log = client.admin.command("getLog", "global")
    client.close()

    for item in log["log"]:
        item = json.loads(item)

        if "attr" not in item:
            continue

        if item["attr"] == {"newState": "STARTUP2", "oldState": "REMOVED"}:
            return True

    return False
>>>>>>> ea387610
<|MERGE_RESOLUTION|>--- conflicted
+++ resolved
@@ -1,10 +1,7 @@
 # Copyright 2022 Canonical Ltd.
 # See LICENSE file for licensing details.
 
-<<<<<<< HEAD
-=======
 import json
->>>>>>> ea387610
 import subprocess
 from pathlib import Path
 from typing import List
@@ -180,7 +177,6 @@
     return None
 
 
-<<<<<<< HEAD
 async def clear_db_writes(ops_test: OpsTest) -> bool:
     """Stop the DB process and remove any writes to the test collection."""
     await stop_continous_writes(ops_test)
@@ -194,8 +190,16 @@
 
     client = MongoClient(connection_string)
     db = client["new-db"]
+
+    # collection for continuous writes
     test_collection = db["test_collection"]
     test_collection.drop()
+
+    # collection for replication tests
+    test_collection = db["test_ubuntu_collection"]
+    test_collection.drop()
+
+    client.close()
 
 
 async def start_continous_writes(ops_test: OpsTest, starting_number: int) -> None:
@@ -259,7 +263,8 @@
     db = client["new-db"]
     test_collection = db["test_collection"]
     return sum(1 for _ in test_collection.find())
-=======
+
+
 def storage_type(ops_test, app):
     """Retrieves type of storage associated with an application.
 
@@ -360,4 +365,16 @@
             return True
 
     return False
->>>>>>> ea387610
+
+
+async def insert_focal_to_cluster(ops_test: OpsTest) -> None:
+    """Inserts the Focal Fossa data into the MongoDB cluster via primary replica."""
+    app = await app_name(ops_test)
+    ip_addresses = [unit.public_address for unit in ops_test.model.applications[app].units]
+    primary = await replica_set_primary(ip_addresses, ops_test)
+    password = await get_password(ops_test, app)
+    client = MongoClient(unit_uri(primary, password, app), directConnection=True)
+    db = client["new-db"]
+    test_collection = db["test_ubuntu_collection"]
+    test_collection.insert({"release_name": "Focal Fossa", "version": 20.04, "LTS": True})
+    client.close()