# Copyright 2022 Canonical Ltd.
# See LICENSE file for licensing details.

import json
import subprocess
import time
from datetime import datetime
from pathlib import Path
<<<<<<< HEAD
from subprocess import PIPE, check_output
from typing import List
=======
from typing import List, Optional
>>>>>>> 375cbe7e

import ops
import yaml
from pymongo import MongoClient
from pymongo.errors import ConfigurationError, ConnectionFailure, OperationFailure
from pytest_operator.plugin import OpsTest
from tenacity import (
    RetryError,
    Retrying,
    retry,
    retry_if_result,
    stop_after_attempt,
    stop_after_delay,
    wait_exponential,
    wait_fixed,
)

METADATA = yaml.safe_load(Path("./metadata.yaml").read_text())
PORT = 27017
APP_NAME = METADATA["name"]
DB_PROCESS = "/usr/bin/mongod"
MONGODB_LOG_PATH = "/data/db/mongodb.log"
MONGOD_SERVICE_DEFAULT_PATH = "/etc/systemd/system/mongod.service"
TMP_SERVICE_PATH = "tests/integration/ha_tests/tmp.service"
LOGGING_OPTIONS = "--logpath=/data/db/mongodb.log --logappend"


class ProcessError(Exception):
    """Raised when a process fails."""


class ProcessRunningError(Exception):
    """Raised when a process is running when it is not expected to be."""


def replica_set_client(replica_ips: List[str], password: str, app=APP_NAME) -> MongoClient:
    """Generates the replica set URI for multiple IP addresses.

    Args:
        replica_ips: list of ips hosting the replica set.
        password: password of database.
        app: name of application which hosts the cluster.
    """
    hosts = ["{}:{}".format(replica_ip, PORT) for replica_ip in replica_ips]
    hosts = ",".join(hosts)

    replica_set_uri = f"mongodb://admin:" f"{password}@" f"{hosts}/admin?replicaSet={app}"
    return MongoClient(replica_set_uri)


async def fetch_replica_set_members(replica_ips: List[str], ops_test: OpsTest):
    """Fetches the IPs listed as replica set members in the MongoDB replica set configuration.

    Args:
        replica_ips: list of ips hosting the replica set.
        ops_test: reference to deployment.
        app: name of application which has the cluster.
    """
    # connect to replica set uri
    app = await app_name(ops_test)
    password = await get_password(ops_test, app)
    client = replica_set_client(replica_ips, password, app)

    # get ips from MongoDB replica set configuration
    rs_config = client.admin.command("replSetGetConfig")
    member_ips = []
    for member in rs_config["config"]["members"]:
        # get member ip without ":PORT"
        member_ips.append(member["host"].split(":")[0])

    client.close()

    return member_ips


def unit_uri(ip_address: str, password, app=APP_NAME) -> str:
    """Generates URI that is used by MongoDB to connect to a single replica.

    Args:
        ip_address: ip address of replica/unit
        password: password of database.
        app: name of application which has the cluster.
    """
    return f"mongodb://admin:" f"{password}@" f"{ip_address}:{PORT}/admin?replicaSet={app}"


async def get_password(ops_test: OpsTest, app, down_unit=None) -> str:
    """Use the charm action to retrieve the password from provided unit.

    Returns:
        String with the password stored on the peer relation databag.
    """
    # some tests disable the network for units, so find a unit that is available
    for unit in ops_test.model.applications[app].units:
        if not unit.name == down_unit:
            unit_id = unit.name.split("/")[1]
            break

    action = await ops_test.model.units.get(f"{app}/{unit_id}").run_action("get-admin-password")
    action = await action.wait()
    return action.results["admin-password"]


async def fetch_primary(
    replica_set_hosts: List[str], ops_test: OpsTest, down_unit=None, app=None
) -> str:
    """Returns IP address of current replica set primary."""
    # connect to MongoDB client
    app = app or await app_name(ops_test)

    password = await get_password(ops_test, app, down_unit)
    client = replica_set_client(replica_set_hosts, password, app)

    # grab the replica set status
    try:
        status = client.admin.command("replSetGetStatus")
    except (ConnectionFailure, ConfigurationError, OperationFailure):
        return None
    finally:
        client.close()

    primary = None
    # loop through all members in the replica set
    for member in status["members"]:
        # check replica's current state
        if member["stateStr"] == "PRIMARY":
            # get member ip without ":PORT"
            primary = member["name"].split(":")[0]

    return primary


async def count_primaries(ops_test: OpsTest) -> int:
    """Returns the number of primaries in a replica set."""
    # connect to MongoDB client
    app = await app_name(ops_test)
    password = await get_password(ops_test, app)
    replica_set_hosts = [unit.public_address for unit in ops_test.model.applications[app].units]
    client = replica_set_client(replica_set_hosts, password, app)

    # grab the replica set status
    try:
        status = client.admin.command("replSetGetStatus")
    except (ConnectionFailure, ConfigurationError, OperationFailure):
        return None
    finally:
        client.close()

    primaries = 0
    # loop through all members in the replica set
    for member in status["members"]:
        # check replica's current state
        if member["stateStr"] == "PRIMARY":
            primaries += 1

    return primaries


@retry(
    retry=retry_if_result(lambda x: x is None),
    stop=stop_after_attempt(5),
    wait=wait_exponential(multiplier=1, min=2, max=30),
)
async def replica_set_primary(
    replica_set_hosts: List[str],
    ops_test: OpsTest,
    down_unit=None,
    app=None,
) -> Optional[ops.model.Unit]:
    """Returns the primary of the replica set.

    Retrying 5 times to give the replica set time to elect a new primary, also checks against the
    valid_ips to verify that the primary is not outdated.
    """
    app = app or await app_name(ops_test)
    primary_ip = await fetch_primary(replica_set_hosts, ops_test, down_unit, app)
    # return None if primary is no longer in the replica set
    if primary_ip is not None and primary_ip not in replica_set_hosts:
        return None

    for unit in ops_test.model.applications[app].units:
        if unit.public_address == str(primary_ip):
            return unit


async def retrieve_entries(ops_test, app, db_name, collection_name, query_field):
    """Retries entries from a specified collection within a specified database."""
    ip_addresses = [unit.public_address for unit in ops_test.model.applications[app].units]
    password = await get_password(ops_test, app)
    client = replica_set_client(ip_addresses, password, app)

    db = client[db_name]
    test_collection = db[collection_name]

    # read all entries from original cluster
    cursor = test_collection.find({})
    cluster_entries = set()
    for document in cursor:
        cluster_entries.add(document[query_field])

    client.close()
    return cluster_entries


async def find_unit(ops_test: OpsTest, leader: bool) -> ops.model.Unit:
    """Helper function identifies the a unit, based on need for leader or non-leader."""
    ret_unit = None
    app = await app_name(ops_test)
    for unit in ops_test.model.applications[app].units:
        if await unit.is_leader_from_status() == leader:
            ret_unit = unit

    return ret_unit


async def app_name(ops_test: OpsTest) -> str:
    """Returns the name of the cluster running MongoDB.

    This is important since not all deployments of the MongoDB charm have the application name
    "mongodb".

    Note: if multiple clusters are running MongoDB this will return the one first found.
    """
    status = await ops_test.model.get_status()
    for app in ops_test.model.applications:
        # note that format of the charm field is not exactly "mongodb" but instead takes the form
        # of `local:focal/mongodb-6`
        if "mongodb" in status["applications"][app]["charm"]:
            return app

    return None


async def clear_db_writes(ops_test: OpsTest) -> bool:
    """Stop the DB process and remove any writes to the test collection."""
    await stop_continous_writes(ops_test)

    # remove collection from database
    app = await app_name(ops_test)
    password = await get_password(ops_test, app)
    hosts = [unit.public_address for unit in ops_test.model.applications[app].units]
    hosts = ",".join(hosts)
    connection_string = f"mongodb://admin:{password}@{hosts}/admin?replicaSet={app}"

    client = MongoClient(connection_string)
    db = client["new-db"]

    # collection for continuous writes
    test_collection = db["test_collection"]
    test_collection.drop()

    # collection for replication tests
    test_collection = db["test_ubuntu_collection"]
    test_collection.drop()

    client.close()


async def start_continous_writes(ops_test: OpsTest, starting_number: int) -> None:
    """Starts continuous writes to MongoDB with available replicas.

    In the future this should be put in a dummy charm.
    """
    app = await app_name(ops_test)
    password = await get_password(ops_test, app)
    hosts = [unit.public_address for unit in ops_test.model.applications[app].units]
    hosts = ",".join(hosts)
    connection_string = f"mongodb://admin:{password}@{hosts}/admin?replicaSet={app}"

    # run continuous writes in the background.
    subprocess.Popen(
        [
            "python3",
            "tests/integration/ha_tests/continuous_writes.py",
            connection_string,
            str(starting_number),
        ]
    )


async def stop_continous_writes(ops_test: OpsTest, down_unit=None) -> int:
    """Stops continuous writes to MongoDB and returns the last written value.

    In the future this should be put in a dummy charm.
    """
    # stop the process
    proc = subprocess.Popen(["pkill", "-9", "-f", "continuous_writes.py"])

    # wait for process to be killed
    proc.communicate()

    app = await app_name(ops_test)
    password = await get_password(ops_test, app, down_unit)
    hosts = [unit.public_address for unit in ops_test.model.applications[app].units]
    hosts = ",".join(hosts)
    connection_string = f"mongodb://admin:{password}@{hosts}/admin?replicaSet={app}"

    client = MongoClient(connection_string)
    db = client["new-db"]
    test_collection = db["test_collection"]

    # last written value should be the highest number in the database.
    last_written_value = test_collection.find_one(sort=[("number", -1)])
    client.close()
    return last_written_value


async def count_writes(ops_test: OpsTest, down_unit=None) -> int:
    """New versions of pymongo no longer support the count operation, instead find is used."""
    app = await app_name(ops_test)
    password = await get_password(ops_test, app, down_unit)
    hosts = [unit.public_address for unit in ops_test.model.applications[app].units]
    hosts = ",".join(hosts)
    connection_string = f"mongodb://admin:{password}@{hosts}/admin?replicaSet={app}"

    client = MongoClient(connection_string)
    db = client["new-db"]
    test_collection = db["test_collection"]
    count = test_collection.count_documents({})
    client.close()
    return count


async def secondary_up_to_date(ops_test: OpsTest, unit_ip, expected_writes) -> bool:
    """Checks if secondary is up to date with the cluster.

    Retries over the period of one minute to give secondary adequate time to copy over data.
    """
    app = await app_name(ops_test)
    password = await get_password(ops_test, app)
    connection_string = f"mongodb://admin:{password}@{unit_ip}:{PORT}/admin?"
    client = MongoClient(connection_string, directConnection=True)

    try:
        for attempt in Retrying(stop=stop_after_delay(60), wait=wait_fixed(3)):
            with attempt:
                db = client["new-db"]
                test_collection = db["test_collection"]
                secondary_writes = test_collection.count_documents({})
                assert secondary_writes == expected_writes
    except RetryError:
        return False
    finally:
        client.close()

    return True


def storage_type(ops_test, app):
    """Retrieves type of storage associated with an application.

    Note: this function exists as a temporary solution until this issue is resolved:
    https://github.com/juju/python-libjuju/issues/694
    """
    model_name = ops_test.model.info.name
    proc = subprocess.check_output(f"juju storage --model={model_name}".split())
    proc = proc.decode("utf-8")
    for line in proc.splitlines():
        if "Storage" in line:
            continue

        if len(line) == 0:
            continue

        if "detached" in line:
            continue

        unit_name = line.split()[0]
        app_name = unit_name.split("/")[0]
        if app_name == app:
            return line.split()[3]


def storage_id(ops_test, unit_name):
    """Retrieves  storage id associated with provided unit.

    Note: this function exists as a temporary solution until this issue is resolved:
    https://github.com/juju/python-libjuju/issues/694
    """
    model_name = ops_test.model.info.name
    proc = subprocess.check_output(f"juju storage --model={model_name}".split())
    proc = proc.decode("utf-8")
    for line in proc.splitlines():
        if "Storage" in line:
            continue

        if len(line) == 0:
            continue

        if "detached" in line:
            continue

        if line.split()[0] == unit_name:
            return line.split()[1]


async def add_unit_with_storage(ops_test, app, storage):
    """Adds unit with storage.

    Note: this function exists as a temporary solution until this issue is resolved:
    https://github.com/juju/python-libjuju/issues/695
    """
    expected_units = len(ops_test.model.applications[app].units) + 1
    prev_units = [unit.name for unit in ops_test.model.applications[app].units]
    model_name = ops_test.model.info.name
    add_unit_cmd = f"add-unit {app} --model={model_name} --attach-storage={storage}".split()
    await ops_test.juju(*add_unit_cmd)
    await ops_test.model.wait_for_idle(apps=[app], status="active", timeout=1000)
    assert (
        len(ops_test.model.applications[app].units) == expected_units
    ), "New unit not added to model"

    # verify storage attached
    curr_units = [unit.name for unit in ops_test.model.applications[app].units]
    new_unit = list(set(curr_units) - set(prev_units))[0]
    assert storage_id(ops_test, new_unit) == storage, "unit added with incorrect storage"

    # return a reference to newly added unit
    for unit in ops_test.model.applications[app].units:
        if unit.name == new_unit:
            return unit


async def reused_storage(ops_test: OpsTest, unit_name, removal_time) -> bool:
    """Returns True if storage provided to mongod has been reused.

    MongoDB startup message indicates storage reuse:
        If member transitions to STARTUP2 from STARTUP then it is syncing/getting data from
        primary.
        If member transitions to STARTUP2 from REMOVED then it is re-using the storage we
        provided.
    """
    cat_cmd = f"run --unit {unit_name} -- cat {MONGODB_LOG_PATH}"
    return_code, output, _ = await ops_test.juju(*cat_cmd.split())

    if return_code != 0:
        raise ProcessError(
            f"Expected cat command {cat_cmd} to succeed instead it failed: {return_code}"
        )

    for line in output.split("\n"):
        if not len(line):
            continue

        item = json.loads(line)

        if "msg" not in item:
            continue

        re_use_time = convert_time(item["t"]["$date"])
        if '"newState": "STARTUP2", "oldState": "REMOVED"' in line and re_use_time > removal_time:
            return True

    return False


async def insert_focal_to_cluster(ops_test: OpsTest) -> None:
    """Inserts the Focal Fossa data into the MongoDB cluster via primary replica."""
    app = await app_name(ops_test)
    ip_addresses = [unit.public_address for unit in ops_test.model.applications[app].units]
    primary = (await replica_set_primary(ip_addresses, ops_test)).public_address
    password = await get_password(ops_test, app)
    client = MongoClient(unit_uri(primary, password, app), directConnection=True)
    db = client["new-db"]
    test_collection = db["test_ubuntu_collection"]
    test_collection.insert_one({"release_name": "Focal Fossa", "version": 20.04, "LTS": True})
    client.close()


async def kill_unit_process(ops_test: OpsTest, unit_name: str, kill_code: str):
    """Kills the DB process on the unit according to the provided kill code."""
    # killing the only replica can be disastrous
    app = await app_name(ops_test)
    if len(ops_test.model.applications[app].units) < 2:
        await ops_test.model.applications[app].add_unit(count=1)
        await ops_test.model.wait_for_idle(apps=[app], status="active", timeout=1000)

    kill_cmd = f"run --unit {unit_name} -- pkill --signal {kill_code} -f {DB_PROCESS}"
    return_code, _, _ = await ops_test.juju(*kill_cmd.split())

    if return_code != 0:
        raise ProcessError(
            f"Expected kill command {kill_cmd} to succeed instead it failed: {return_code}"
        )


async def mongod_ready(ops_test, unit_ip) -> bool:
    """Verifies replica is running and available."""
    app = await app_name(ops_test)
    password = await get_password(ops_test, app)
    client = MongoClient(unit_uri(unit_ip, password, app), directConnection=True)
    try:
        for attempt in Retrying(stop=stop_after_delay(60 * 5), wait=wait_fixed(3)):
            with attempt:
                # The ping command is cheap and does not require auth.
                client.admin.command("ping")
    except RetryError:
        return False
    finally:
        client.close()

    return True


async def db_step_down(ops_test: OpsTest, old_primary_unit: str, sigterm_time: int):
    # loop through all units that aren't the old primary
    app = await app_name(ops_test)
    for unit in ops_test.model.applications[app].units:
        # verify log file exists on this machine
        search_file = f"run --unit {unit.name} ls {MONGODB_LOG_PATH}"
        return_code, _, _ = await ops_test.juju(*search_file.split())
        if return_code == 2:
            continue

        # these log files can get quite large. According to the Juju team the 'run' command
        # cannot be used for more than 16MB of data so it is best to use juju ssh or juju scp.
        log_file = check_output(
            f"JUJU_MODEL={ops_test.model_full_name} juju ssh {unit.name} 'sudo cat {MONGODB_LOG_PATH}'",
            stderr=PIPE,
            shell=True,
            universal_newlines=True,
        )

        for line in log_file.splitlines():
            if not len(line):
                continue

            item = json.loads(line)

            step_down_time = convert_time(item["t"]["$date"])
            if (
                "Starting an election due to step up request" in line
                and step_down_time >= sigterm_time
            ):
                return True

    return False


async def all_db_processes_down(ops_test: OpsTest) -> bool:
    """Verifies that all units of the charm do not have the DB process running."""
    app = await app_name(ops_test)

    try:
        for attempt in Retrying(stop=stop_after_delay(60), wait=wait_fixed(3)):
            with attempt:
                for unit in ops_test.model.applications[app].units:
                    search_db_process = f"run --unit {unit.name} ps aux | grep {DB_PROCESS}"
                    _, processes, _ = await ops_test.juju(*search_db_process.split())

                    # `ps aux | grep {DB_PROCESS}` is a process on it's own and will be shown in
                    # the output of ps aux, hence it it is important that we check if there is
                    # more than one process containing the name `DB_PROCESS`
                    # splitting processes by "\n" results in one or more empty lines, hence we
                    # need to process these lines accordingly.
                    processes = [proc for proc in processes.split("\n") if len(proc) > 0]

                    if len(processes) > 1:
                        raise ProcessRunningError
    except RetryError:
        return False

    return True


async def update_restart_delay(ops_test: OpsTest, unit, delay: int):
    """Updates the restart delay in the DB service file.

    When the DB service fails it will now wait for `dalay` number of seconds.
    """
    # load the service file from the unit and update it with the new delay
    await unit.scp_from(source=MONGOD_SERVICE_DEFAULT_PATH, destination=TMP_SERVICE_PATH)
    with open(TMP_SERVICE_PATH, "r") as mongodb_service_file:
        mongodb_service = mongodb_service_file.readlines()

    for index, line in enumerate(mongodb_service):
        if "RestartSec" in line:
            mongodb_service[index] = f"RestartSec={delay}s\n"

    with open(TMP_SERVICE_PATH, "w") as service_file:
        service_file.writelines(mongodb_service)

    # upload the changed file back to the unit, we cannot scp this file directly to
    # MONGOD_SERVICE_DEFAULT_PATH since this directory has strict permissions, instead we scp it
    # elsewhere and then move it to MONGOD_SERVICE_DEFAULT_PATH.
    await unit.scp_to(source=TMP_SERVICE_PATH, destination="mongod.service")
    mv_cmd = f"run --unit {unit.name} mv /home/ubuntu/mongod.service {MONGOD_SERVICE_DEFAULT_PATH}"
    return_code, _, _ = await ops_test.juju(*mv_cmd.split())
    if return_code != 0:
        raise ProcessError(f"Command: {mv_cmd} failed on unit: {unit.name}.")

    # remove tmp file from machine
    subprocess.call(["rm", TMP_SERVICE_PATH])

    # reload the daemon for systemd otherwise changes are not saved
    reload_cmd = f"run --unit {unit.name} systemctl daemon-reload"
    return_code, _, _ = await ops_test.juju(*reload_cmd.split())
    if return_code != 0:
        raise ProcessError(f"Command: {reload_cmd} failed on unit: {unit.name}.")


async def update_service_logging(ops_test: OpsTest, unit, logging: bool):
    """Turns on/off logging in for the mongo daemon."""
    # load the service file from the unit and update it with the new delay
    await unit.scp_from(source=MONGOD_SERVICE_DEFAULT_PATH, destination=TMP_SERVICE_PATH)
    with open(TMP_SERVICE_PATH, "r") as mongodb_service_file:
        mongodb_service = mongodb_service_file.readlines()

    for index, line in enumerate(mongodb_service):
        if "ExecStart" not in line:
            continue
        line = line.replace("\n", "")

        if logging:
            if LOGGING_OPTIONS not in line:
                mongodb_service[index] = line + LOGGING_OPTIONS + "\n"
        else:
            if LOGGING_OPTIONS in line:
                mongodb_service[index] = line.replace(LOGGING_OPTIONS, "") + "\n"

    with open(TMP_SERVICE_PATH, "w") as service_file:
        service_file.writelines(mongodb_service)

    # upload the changed file back to the unit, we cannot scp this file directly to
    # MONGOD_SERVICE_DEFAULT_PATH since this directory has strict permissions, instead we scp it
    # elsewhere and then move it to MONGOD_SERVICE_DEFAULT_PATH.
    await unit.scp_to(source=TMP_SERVICE_PATH, destination="mongod.service")
    mv_cmd = f"run --unit {unit.name} mv /home/ubuntu/mongod.service {MONGOD_SERVICE_DEFAULT_PATH}"
    return_code, _, _ = await ops_test.juju(*mv_cmd.split())
    if return_code != 0:
        raise ProcessError(f"Command: {mv_cmd} failed on unit: {unit.name}.")

    # remove tmp file from machine
    subprocess.call(["rm", TMP_SERVICE_PATH])

    # reload the daemon for systemd otherwise changes are not saved
    reload_cmd = f"run --unit {unit.name} systemctl daemon-reload"
    return_code, _, _ = await ops_test.juju(*reload_cmd.split())
    if return_code != 0:
        raise ProcessError(f"Command: {reload_cmd} failed on unit: {unit.name}.")


@retry(stop=stop_after_attempt(8), wait=wait_fixed(15))
async def verify_replica_set_configuration(ops_test: OpsTest) -> None:
    """Verifies presence of primary, replica set members, and number of primaries."""
    app = await app_name(ops_test)
    # `get_unit_ip` is used instead of `.public_address` because of a bug in python-libjuju that
    # incorrectly reports the IP addresses after the network is restored this is reported as a
    # bug here: https://github.com/juju/python-libjuju/issues/738 . Once this bug is resolved use
    # of `get_unit_ip` should be replaced with `.public_address`
    ip_addresses = [
        await get_unit_ip(ops_test, unit.name) for unit in ops_test.model.applications[app].units
    ]

    # verify presence of primary
    new_primary = await replica_set_primary(ip_addresses, ops_test)
    assert new_primary.name, "primary not elected."

    # verify all units are running under the same replset
    member_ips = await fetch_replica_set_members(ip_addresses, ops_test)
    assert set(member_ips) == set(ip_addresses), "all members not running under the same replset"

    # verify there is only one primary
    assert (
        await count_primaries(ops_test) == 1
    ), "there are more than one primary in the replica set."


def convert_time(time_as_str: str) -> int:
    """Converts a string time representation to an integer time representation."""
    # parse time representation, provided in this format: 'YYYY-MM-DDTHH:MM:SS.MMM+00:00'
    d = datetime.strptime(time_as_str, "%Y-%m-%dT%H:%M:%S.%f%z")
    return time.mktime(d.timetuple())


def cut_network_from_unit(machine_name: str) -> None:
    """Cut network from a lxc container.

    Args:
        machine_name: lxc container hostname
    """
    # apply a mask (device type `none`)
    cut_network_command = f"lxc config device add {machine_name} eth0 none"
    subprocess.check_call(cut_network_command.split())


def restore_network_for_unit(machine_name: str) -> None:
    """Restore network from a lxc container.

    Args:
        machine_name: lxc container hostname
    """
    # remove mask from eth0
    restore_network_command = f"lxc config device remove {machine_name} eth0"
    subprocess.check_call(restore_network_command.split())


async def get_controller_machine(ops_test: OpsTest) -> str:
    """Return controller machine hostname.

    Args:
        ops_test: The ops test framework instance
    Returns:
        Controller hostname (str)
    """
    _, raw_controller, _ = await ops_test.juju("show-controller")

    controller = yaml.safe_load(raw_controller.strip())

    return [
        machine.get("instance-id")
        for machine in controller[ops_test.controller_name]["controller-machines"].values()
    ][0]


def is_machine_reachable_from(origin_machine: str, target_machine: str) -> bool:
    """Test network reachability between hosts.

    Args:
        origin_machine: hostname of the machine to test connection from
        target_machine: hostname of the machine to test connection to
    """
    try:
        subprocess.check_call(f"lxc exec {origin_machine} -- ping -c 3 {target_machine}".split())
        return True
    except subprocess.CalledProcessError:
        return False


async def unit_hostname(ops_test: OpsTest, unit_name: str) -> str:
    """Get hostname for a unit.

    Args:
        ops_test: The ops test object passed into every test case
        unit_name: The name of the unit to be tested

    Returns:
        The machine/container hostname
    """
    _, raw_hostname, _ = await ops_test.juju("ssh", unit_name, "hostname")
    return raw_hostname.strip()


def instance_ip(model: str, instance: str) -> str:
    """Translate juju instance name to IP.

    Args:
        model: The name of the model
        instance: The name of the instance

    Returns:
        The (str) IP address of the instance
    """
    output = subprocess.check_output(f"juju machines --model {model}".split())

    for line in output.decode("utf8").splitlines():
        if instance in line:
            return line.split()[2]


@retry(stop=stop_after_attempt(15), wait=wait_fixed(15))
def wait_network_restore(model_name: str, hostname: str, old_ip: str) -> None:
    """Wait until network is restored.

    Args:
        model_name: The name of the model
        hostname: The name of the instance
        old_ip: old registered IP address
    """
    if instance_ip(model_name, hostname) == old_ip:
        raise Exception("Network not restored, IP address has not changed yet.")


async def get_unit_ip(ops_test: OpsTest, unit_name: str) -> str:
    """Wrapper for getting unit ip.

    Juju incorrectly reports the IP addresses after the network is restored this is reported as a
    bug here: https://github.com/juju/python-libjuju/issues/738 . Once this bug is resolved use of
    `get_unit_ip` should be replaced with `.public_address`

    Args:
        ops_test: The ops test object passed into every test case
        unit_name: The name of the unit to be tested

    Returns:
        The (str) ip of the unit
    """
    return instance_ip(ops_test.model.info.name, await unit_hostname(ops_test, unit_name))<|MERGE_RESOLUTION|>--- conflicted
+++ resolved
@@ -6,12 +6,8 @@
 import time
 from datetime import datetime
 from pathlib import Path
-<<<<<<< HEAD
 from subprocess import PIPE, check_output
-from typing import List
-=======
 from typing import List, Optional
->>>>>>> 375cbe7e
 
 import ops
 import yaml
