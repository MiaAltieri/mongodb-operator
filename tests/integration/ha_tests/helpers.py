--- conflicted
+++ resolved
@@ -16,7 +16,6 @@
 METADATA = yaml.safe_load(Path("./metadata.yaml").read_text())
 PORT = 27017
 APP_NAME = METADATA["name"]
-UNIT_IDS = [0, 1, 2]
 
 
 def replica_set_client(replica_ips: List[str], password: str, app=APP_NAME) -> MongoClient:
@@ -160,17 +159,6 @@
     return ret_unit
 
 
-async def unit_ids(ops_test: OpsTest) -> List[int]:
-    """Provides a function for generating unit_ids in case a cluster is provided."""
-    provided_cluster = await app_name(ops_test)
-    if not provided_cluster:
-        return UNIT_IDS
-    unit_ids = [
-        unit.name.split("/")[1] for unit in ops_test.model.applications[provided_cluster].units
-    ]
-    return unit_ids
-
-
 async def app_name(ops_test: OpsTest) -> str:
     """Returns the name of the cluster running MongoDB.
 
@@ -186,7 +174,6 @@
         if "mongodb" in status["applications"][app]["charm"]:
             return app
 
-<<<<<<< HEAD
     return None
 
 
@@ -289,7 +276,4 @@
         if item["attr"] == {"newState": "STARTUP2", "oldState": "REMOVED"}:
             return True
 
-    return False
-=======
-    return None
->>>>>>> 0896eb8e
+    return False