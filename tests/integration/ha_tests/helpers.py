--- conflicted
+++ resolved
@@ -28,12 +28,9 @@
 PORT = 27017
 APP_NAME = METADATA["name"]
 DB_PROCESS = "/usr/bin/mongod"
-<<<<<<< HEAD
 MONGODB_LOG_PATH = "/data/db/mongodb.log"
-=======
 MONGOD_SERVICE_DEFAULT_PATH = "/etc/systemd/system/mongod.service"
 TMP_SERVICE_PATH = "tests/integration/ha_tests/tmp.service"
->>>>>>> 2efd644a
 
 
 class ProcessError(Exception):
@@ -508,58 +505,33 @@
     return True
 
 
-<<<<<<< HEAD
-async def db_step_down(ops_test: OpsTest, unit_name: str, sigterm_time: int):
-    cat_cmd = f"run --unit {unit_name} -- cat {MONGODB_LOG_PATH} "
-    return_code, output, _ = await ops_test.juju(*cat_cmd.split())
-
-    if return_code != 0:
-        raise ProcessError(
-            "Expected cat command %s to succeed instead it failed: %s", cat_cmd, return_code
-        )
-
-    for line in output.split("\n"):
-        if not len(line):
-            continue
-
-        item = json.loads(line)
-=======
-async def db_step_down(ops_test: OpsTest, old_primary: str, sigterm_time: int):
-    app = await app_name(ops_test)
-    password = await get_password(ops_test, app)
-
+async def db_step_down(ops_test: OpsTest, old_primary_unit: str, sigterm_time: int):
     # loop through all units that aren't the old primary
+    app = await app_name(ops_test)
     for unit in ops_test.model.applications[app].units:
-        client = MongoClient(unit_uri(unit.public_address, password, app), directConnection=True)
-        log = client.admin.command("getLog", "global")
-        client.close()
->>>>>>> 2efd644a
-
-        if unit.public_address == old_primary:
-            continue
-
-<<<<<<< HEAD
-        step_down_time = convert_time(item["t"]["$date"])
-        if "Starting an election due to step up request" in line and step_down_time > sigterm_time:
-            return True
-=======
-        for item in log["log"]:
-            item = json.loads(item)
-
-            if "msg" not in item:
+        if unit.name == old_primary_unit:
+            continue
+
+        cat_cmd = f"run --unit {unit.name} -- cat {MONGODB_LOG_PATH} "
+        return_code, output, _ = await ops_test.juju(*cat_cmd.split())
+
+        if return_code != 0:
+            raise ProcessError(
+                "Expected cat command %s to succeed instead it failed: %s", cat_cmd, return_code
+            )
+
+        for line in output.split("\n"):
+            if not len(line):
                 continue
 
-            # this message indicates that the previous primary performed a repl step down
-            # operation. its important to check that this step down was performed after the
-            # sigterm opteration was performed, as it could have been performed at an earlier
-            # time for another reason.
+            item = json.loads(line)
+
             step_down_time = convert_time(item["t"]["$date"])
             if (
-                item["msg"] == "Starting an election due to step up request"
-                and step_down_time >= sigterm_time
+                "Starting an election due to step up request" in line
+                and step_down_time > sigterm_time
             ):
                 return True
->>>>>>> 2efd644a
 
     return False
 
