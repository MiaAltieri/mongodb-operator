--- conflicted
+++ resolved
@@ -90,11 +90,7 @@
     assert query[0]["release_name"] == "Fancy Fossa"
 
     test_collection.delete_one({"release_name": "Fancy Fossa"})
-<<<<<<< HEAD
-    assert test_collection.count_documents() == 0
-=======
     assert test_collection.count_documents({"release_name": 1}) == 0
->>>>>>> 833a7b08
 
     client.close()
 
