# Copyright 2022 Canonical Ltd.
# See LICENSE file for licensing details.
import os

import ops
from pytest_operator.plugin import OpsTest

S3_APP_NAME = "s3-integrator"


async def app_name(ops_test: OpsTest) -> str:
    """Returns the name of the cluster running MongoDB.

    This is important since not all deployments of the MongoDB charm have the application name
    "mongodb".

    Note: if multiple clusters are running MongoDB this will return the one first found.
    """
    status = await ops_test.model.get_status()
    for app in ops_test.model.applications:
        # note that format of the charm field is not exactly "mongodb" but instead takes the form
        # of `local:focal/mongodb-6`
        if "mongodb" in status["applications"][app]["charm"]:
            return app

    return None


<<<<<<< HEAD
async def count_backups(db_unit: ops.model.Unit) -> int:
=======
async def count_logical_backups(db_unit: ops.model.Unit) -> int:
>>>>>>> ea41a9a2
    """Count the number of logical backups."""
    action = await db_unit.run_action(action_name="list-backups")
    list_result = await action.wait()
    list_result = list_result.results["backups"]
    list_result = list_result.split("\n")
    backups = 0
    for res in list_result:
        backups += 1 if "logical" in res else 0

    return backups


async def set_credentials(ops_test: OpsTest, cloud: str) -> None:
    """Sets the s3 crednetials for the provided cloud, valid options are AWS or GCP."""
    # set access key and secret keys
    access_key = os.environ.get(f"{cloud}_ACCESS_KEY", False)
    secret_key = os.environ.get(f"{cloud}_SECRET_KEY", False)
    assert access_key and secret_key, f"{cloud} access key and secret key not provided."

    s3_integrator_unit = ops_test.model.applications[S3_APP_NAME].units[0]
    parameters = {"access-key": access_key, "secret-key": secret_key}
    action = await s3_integrator_unit.run_action(action_name="sync-s3-credentials", **parameters)
    await action.wait()


def is_relation_joined(ops_test: OpsTest, endpoint_one: str, endpoint_two: str) -> bool:
    """Check if a relation is joined.

    Args:
        ops_test: The ops test object passed into every test case
        endpoint_one: The first endpoint of the relation
        endpoint_two: The second endpoint of the relation
    """
    for rel in ops_test.model.relations:
        endpoints = [endpoint.name for endpoint in rel.endpoints]
        if endpoint_one in endpoints and endpoint_two in endpoints:
            return True
    return False<|MERGE_RESOLUTION|>--- conflicted
+++ resolved
@@ -26,11 +26,7 @@
     return None
 
 
-<<<<<<< HEAD
-async def count_backups(db_unit: ops.model.Unit) -> int:
-=======
 async def count_logical_backups(db_unit: ops.model.Unit) -> int:
->>>>>>> ea41a9a2
     """Count the number of logical backups."""
     action = await db_unit.run_action(action_name="list-backups")
     list_result = await action.wait()
