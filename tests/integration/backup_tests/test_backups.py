#!/usr/bin/env python3
# Copyright 2023 Canonical Ltd.
# See LICENSE file for licensing details.
import asyncio
import secrets
import string
import time

import pytest
from pytest_operator.plugin import OpsTest
from tenacity import RetryError, Retrying, stop_after_delay, wait_fixed

<<<<<<< HEAD
from ..ha_tests.helpers import (
    clear_db_writes,
    start_continous_writes,
    stop_continous_writes,
)
from . import helpers
=======
import tests.integration.ha_tests.helpers as ha_helpers
>>>>>>> b115ccba

S3_APP_NAME = "s3-integrator"
TIMEOUT = 15 * 60
ENDPOINT = "s3-credentials"


@pytest.fixture()
async def continuous_writes_to_db(ops_test: OpsTest):
    """Continuously writes to DB for the duration of the test."""
    await ha_helpers.start_continous_writes(ops_test, 1)
    yield
    await ha_helpers.stop_continous_writes(ops_test)
    await ha_helpers.clear_db_writes(ops_test)


@pytest.fixture()
async def add_writes_to_db(ops_test: OpsTest):
    """Adds writes to DB before test starts and clears writes at the end of the test."""
    await ha_helpers.start_continous_writes(ops_test, 1)
    time.sleep(20)
    await ha_helpers.stop_continous_writes(ops_test)
    yield
    await ha_helpers.clear_db_writes(ops_test)


@pytest.mark.abort_on_fail
async def test_build_and_deploy(ops_test: OpsTest) -> None:
    """Build and deploy one unit of MongoDB."""
    # it is possible for users to provide their own cluster for testing. Hence check if there
    # is a pre-existing cluster.
    if not await helpers.app_name(ops_test):
        db_charm = await ops_test.build_charm(".")
        await ops_test.model.deploy(db_charm, num_units=3)

    # deploy the s3 integrator charm
    await ops_test.model.deploy(S3_APP_NAME, channel="edge")

    await ops_test.model.wait_for_idle()


@pytest.mark.abort_on_fail
async def test_install_pbm(ops_test: OpsTest) -> None:
    """Verifies that pbm snap was installed."""
    app = await helpers.app_name(ops_test)
    unit = ops_test.model.applications[app].units[0]
    pbm_cmd = f"run --unit {unit.name} percona-backup-mongodb"
    return_code, _, _ = await ops_test.juju(*pbm_cmd.split())
    assert return_code == 0, "percona-backup-mongodb not installed"


@pytest.mark.abort_on_fail
async def test_blocked_incorrect_creds(ops_test: OpsTest) -> None:
    """Verifies that the charm goes into blocked status when s3 creds are incorrect."""
    db_app_name = await helpers.app_name(ops_test)

    # set incorrect s3 credentials
    s3_integrator_unit = ops_test.model.applications[S3_APP_NAME].units[0]
    parameters = {"access-key": "user", "secret-key": "doesnt-exist"}
    action = await s3_integrator_unit.run_action(action_name="sync-s3-credentials", **parameters)
    await action.wait()

    # relate after s3 becomes active add and wait for relation
    await ops_test.model.wait_for_idle(apps=[S3_APP_NAME], status="active")
    await ops_test.model.add_relation(S3_APP_NAME, db_app_name)
    await ops_test.model.block_until(
        lambda: helpers.is_relation_joined(ops_test, ENDPOINT, ENDPOINT) is True,
        timeout=TIMEOUT,
    )

    # verify that Charmed MongoDB is blocked and reports incorrect credentials
    await asyncio.gather(
        ops_test.model.wait_for_idle(apps=[S3_APP_NAME], status="active"),
        ops_test.model.wait_for_idle(apps=[db_app_name], status="blocked"),
    )
    db_unit = ops_test.model.applications[db_app_name].units[0]

    assert db_unit.workload_status_message == "s3 credentials are incorrect."


@pytest.mark.abort_on_fail
async def test_blocked_incorrect_conf(ops_test: OpsTest) -> None:
    """Verifies that the charm goes into blocked status when s3 config options are incorrect."""
    db_app_name = await helpers.app_name(ops_test)

    # set correct AWS credentials for s3 storage but incorrect configs
    await helpers.set_credentials(ops_test, cloud="AWS")

    # wait for both applications to be idle with the correct statuses
    await asyncio.gather(
        ops_test.model.wait_for_idle(apps=[S3_APP_NAME], status="active"),
        ops_test.model.wait_for_idle(apps=[db_app_name], status="blocked"),
    )
    db_unit = ops_test.model.applications[db_app_name].units[0]
    assert db_unit.workload_status_message == "s3 configurations are incompatible."


@pytest.mark.abort_on_fail
async def test_ready_correct_conf(ops_test: OpsTest) -> None:
    """Verifies charm goes into active status when s3 config and creds options are correct."""
    db_app_name = await helpers.app_name(ops_test)
    choices = string.ascii_letters + string.digits
    unique_path = "".join([secrets.choice(choices) for _ in range(4)])
    configuration_parameters = {
        "bucket": "pbm-test-bucket-1",
        "path": f"mongodb-vm/test-{unique_path}",
        "region": "us-west-2",
    }

    # apply new configuration options
    await ops_test.model.applications[S3_APP_NAME].set_config(configuration_parameters)

    # after applying correct config options and creds the applications should both be active
    await asyncio.gather(
        ops_test.model.wait_for_idle(apps=[S3_APP_NAME], status="active"),
        ops_test.model.wait_for_idle(apps=[db_app_name], status="active"),
    )


@pytest.mark.abort_on_fail
async def test_create_and_list_backups(ops_test: OpsTest) -> None:
    db_unit = await helpers.get_leader_unit(ops_test)

    # verify backup list works
    action = await db_unit.run_action(action_name="list-backups")
    list_result = await action.wait()
    backups = list_result.results["backups"]
    assert backups, "backups not outputted"

    # verify backup is started
    action = await db_unit.run_action(action_name="create-backup")
    backup_result = await action.wait()
    assert backup_result.results["backup-status"] == "backup started", "backup didn't start"

    # verify backup is present in the list of backups
    # the action `create-backup` only confirms that the command was sent to the `pbm`. Creating a
    # backup can take a lot of time so this function returns once the command was successfully
    # sent to pbm. Therefore we should retry listing the backup several times
    try:
        for attempt in Retrying(stop=stop_after_delay(20), wait=wait_fixed(3)):
            with attempt:
                backups = await helpers.count_logical_backups(db_unit)
                assert backups == 1
    except RetryError:
        assert backups == 1, "Backup not created."


@pytest.mark.abort_on_fail
async def test_multi_backup(ops_test: OpsTest, continuous_writes_to_db) -> None:
    """With writes in the DB test creating a backup while another one is running.

    Note that before creating the second backup we change the bucket and change the s3 storage
    from AWS to GCP. This test verifies that the first backup in AWS is made, the second backup
    in GCP is made, and that before the second backup is made that pbm correctly resyncs.
    """
    db_app_name = await helpers.app_name(ops_test)
    db_unit = await helpers.get_leader_unit(ops_test)

    # create first backup once ready
    async with ops_test.fast_forward():
        await asyncio.gather(
            ops_test.model.wait_for_idle(apps=[db_app_name], status="active"),
        )

    action = await db_unit.run_action(action_name="create-backup")
    first_backup = await action.wait()
    assert first_backup.status == "completed", "First backup not started."

    # while first backup is running change access key, secret keys, and bucket name
    # for GCP
    await helpers.set_credentials(ops_test, cloud="GCP")

    # change to GCP configs and wait for PBM to resync
    configuration_parameters = {
        "bucket": "data-charms-testing",
        "endpoint": "https://storage.googleapis.com",
        "region": "",
    }
    await ops_test.model.applications[S3_APP_NAME].set_config(configuration_parameters)

    await asyncio.gather(
        ops_test.model.wait_for_idle(apps=[db_app_name], status="active"),
    )

    # create a backup as soon as possible. might not be immediately possible since only one backup
    # can happen at a time.
    try:
        for attempt in Retrying(stop=stop_after_delay(40), wait=wait_fixed(5)):
            with attempt:
                action = await db_unit.run_action(action_name="create-backup")
                second_backup = await action.wait()
                assert second_backup.status == "completed"
    except RetryError:
        assert second_backup.status == "completed", "Second backup not started."

    # the action `create-backup` only confirms that the command was sent to the `pbm`. Creating a
    # backup can take a lot of time so this function returns once the command was successfully
    # sent to pbm. Therefore before checking, wait for Charmed MongoDB to finish creating the
    # backup
    async with ops_test.fast_forward():
        await asyncio.gather(
            ops_test.model.wait_for_idle(apps=[db_app_name], status="active"),
        )

    # verify that backups was made in GCP bucket
    try:
        for attempt in Retrying(stop=stop_after_delay(4), wait=wait_fixed(5)):
            with attempt:
                backups = await helpers.count_logical_backups(db_unit)
                assert backups == 1, "Backup not created in bucket on GCP."
    except RetryError:
        assert backups == 1, "Backup not created in first bucket on GCP."

    # set AWS credentials, set configs for s3 storage, and wait to resync
    await helpers.set_credentials(ops_test, cloud="AWS")
    configuration_parameters = {
        "bucket": "pbm-test-bucket-1",
        "region": "us-west-2",
        "endpoint": "",
    }
    await ops_test.model.applications[S3_APP_NAME].set_config(configuration_parameters)
    await asyncio.gather(
        ops_test.model.wait_for_idle(apps=[db_app_name], status="active"),
    )

    # verify that backups was made on the AWS bucket
    try:
        for attempt in Retrying(stop=stop_after_delay(4), wait=wait_fixed(5)):
            with attempt:
                backups = await helpers.count_logical_backups(db_unit)
                assert backups == 2, "Backup not created in bucket on AWS."
    except RetryError:
        assert backups == 2, "Backup not created in bucket on AWS."


@pytest.mark.abort_on_fail
async def test_restore(ops_test: OpsTest, add_writes_to_db) -> None:
    """Simple backup tests that verifies that writes are correctly restored."""
    # count total writes
    number_writes = await ha_helpers.count_writes(ops_test)
    assert number_writes > 0, "no writes to backup"

    # create a backup in the AWS bucket
    db_app_name = await helpers.app_name(ops_test)
    db_unit = await helpers.get_leader_unit(ops_test)
    prev_backups = await helpers.count_logical_backups(db_unit)
    action = await db_unit.run_action(action_name="create-backup")
    first_backup = await action.wait()
    assert first_backup.status == "completed", "First backup not started."

    # verify that backup was made on the bucket
    try:
        for attempt in Retrying(stop=stop_after_delay(4), wait=wait_fixed(5)):
            with attempt:
                backups = await helpers.count_logical_backups(db_unit)
                assert backups == prev_backups + 1, "Backup not created."
    except RetryError:
        assert backups == prev_backups + 1, "Backup not created."

    # add writes to be cleared after restoring the backup. Note these are written to the same
    # collection that was backed up.
    await helpers.insert_unwanted_data(ops_test)
    new_number_of_writes = await ha_helpers.count_writes(ops_test)
    assert new_number_of_writes > number_writes, "No writes to be cleared after restoring."

    # find most recent backup id and restore
    action = await db_unit.run_action(action_name="list-backups")
    list_result = await action.wait()
    list_result = list_result.results["backups"]
    most_recent_backup = list_result.split("\n")[-1]
    backup_id = most_recent_backup.split()[0]
    action = await db_unit.run_action(action_name="restore", **{"backup-id": backup_id})
    restore = await action.wait()
    assert restore.results["restore-status"] == "restore started", "restore not successful"

    async with ops_test.fast_forward():
        await asyncio.gather(
            ops_test.model.wait_for_idle(apps=[db_app_name], status="active"),
        )

    # verify all writes are present
    try:
        for attempt in Retrying(stop=stop_after_delay(4), wait=wait_fixed(20)):
            with attempt:
                number_writes_restored = await ha_helpers.count_writes(ops_test)
                assert number_writes == number_writes_restored, "writes not correctly restored"
    except RetryError:
        assert number_writes == number_writes_restored, "writes not correctly restored"


@pytest.mark.parametrize("cloud_provider", ["AWS", "GCP"])
async def test_restore_new_cluster(ops_test: OpsTest, add_writes_to_db, cloud_provider):
    # configure test for the cloud provider
    db_app_name = await helpers.app_name(ops_test)
    await helpers.set_credentials(ops_test, cloud=cloud_provider)
    if cloud_provider == "AWS":
        configuration_parameters = {
            "bucket": "pbm-test-bucket-1",
            "region": "us-west-2",
            "endpoint": "",
        }
    else:
        configuration_parameters = {
            "bucket": "data-charms-testing",
            "endpoint": "https://storage.googleapis.com",
            "region": "",
        }

    await ops_test.model.applications[S3_APP_NAME].set_config(configuration_parameters)
    await asyncio.gather(
        ops_test.model.wait_for_idle(apps=[S3_APP_NAME], status="active"),
        ops_test.model.wait_for_idle(apps=[db_app_name], status="active"),
    )

    # create a backup
    writes_in_old_cluster = await ha_helpers.count_writes(ops_test, db_app_name)
    assert writes_in_old_cluster > 0, "old cluster has no writes."
    await helpers.create_and_verify_backup(ops_test)

    # save old password, since after restoring we will need this password to authenticate.
    old_password = await ha_helpers.get_password(ops_test, db_app_name)

    # remove the old cluster and make a new cluster with the same name. Backups with PBM are
    # incompatible if their cluster names differ.
    await helpers.destroy_cluster(ops_test, db_app_name)

    db_charm = await ops_test.build_charm(".")
    await ops_test.model.deploy(db_charm, num_units=3, application_name=db_app_name)
    await asyncio.gather(
        ops_test.model.wait_for_idle(apps=[db_app_name], status="active"),
    )

    db_unit = await helpers.get_leader_unit(ops_test)
    action = await db_unit.run_action("set-password", **{"password": old_password})
    action = await action.wait()
    assert action.status == "completed"

    # relate to s3 - s3 has the necessary configurations
    await ops_test.model.add_relation(S3_APP_NAME, db_app_name)
    await ops_test.model.block_until(
        lambda: helpers.is_relation_joined(ops_test, ENDPOINT, ENDPOINT) is True,
        timeout=TIMEOUT,
    )

    # wait for new cluster to sync
    await asyncio.gather(
        ops_test.model.wait_for_idle(apps=[db_app_name], status="active"),
    )

    # find most recent backup id and restore
    action = await db_unit.run_action(action_name="list-backups")
    list_result = await action.wait()
    list_result = list_result.results["backups"]
    most_recent_backup = list_result.split("\n")[-1]
    backup_id = most_recent_backup.split()[0]
    action = await db_unit.run_action(action_name="restore", **{"backup-id": backup_id})
    restore = await action.wait()
    assert restore.results["restore-status"] == "restore started", "restore not successful"

    # verify all writes are present
    try:
        for attempt in Retrying(stop=stop_after_delay(4), wait=wait_fixed(20)):
            with attempt:
                writes_in_new_cluster = await ha_helpers.count_writes(ops_test, db_app_name)
                assert (
                    writes_in_new_cluster == writes_in_old_cluster
                ), "new cluster writes do not match old cluster writes after restore"
    except RetryError:
        assert (
            writes_in_new_cluster == writes_in_old_cluster
        ), "new cluster writes do not match old cluster writes after restore"<|MERGE_RESOLUTION|>--- conflicted
+++ resolved
@@ -10,16 +10,8 @@
 from pytest_operator.plugin import OpsTest
 from tenacity import RetryError, Retrying, stop_after_delay, wait_fixed
 
-<<<<<<< HEAD
-from ..ha_tests.helpers import (
-    clear_db_writes,
-    start_continous_writes,
-    stop_continous_writes,
-)
+import ..ha_tests.helpers as ha_helpers
 from . import helpers
-=======
-import tests.integration.ha_tests.helpers as ha_helpers
->>>>>>> b115ccba
 
 S3_APP_NAME = "s3-integrator"
 TIMEOUT = 15 * 60
