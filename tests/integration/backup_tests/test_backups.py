#!/usr/bin/env python3
# Copyright 2023 Canonical Ltd.
# See LICENSE file for licensing details.
import asyncio
import secrets
import string
import time

import helpers
import pytest
from pytest_operator.plugin import OpsTest
from tenacity import RetryError, Retrying, stop_after_delay, wait_fixed

from tests.integration.ha_tests.helpers import (
    clear_db_writes,
    start_continous_writes,
    stop_continous_writes,
)

S3_APP_NAME = "s3-integrator"
TIMEOUT = 15 * 60
ENDPOINT = "s3-credentials"


@pytest.fixture()
async def add_writes_to_db(ops_test: OpsTest):
    """Adds writes to MongoDB for test and clears writes at end of test."""
    await start_continous_writes(ops_test, 1)
    time.sleep(20)
    await stop_continous_writes(ops_test)
    yield
    await clear_db_writes(ops_test)


@pytest.mark.abort_on_fail
async def test_build_and_deploy(ops_test: OpsTest) -> None:
    """Build and deploy one unit of MongoDB."""
    # it is possible for users to provide their own cluster for HA testing. Hence check if there
    # is a pre-existing cluster.
    if not await helpers.app_name(ops_test):
        db_charm = await ops_test.build_charm(".")
        await ops_test.model.deploy(db_charm, num_units=1)

    # deploy the s3 integrator charm
    await ops_test.model.deploy(S3_APP_NAME, channel="edge")

<<<<<<< HEAD
    db_charm = await ops_test.build_charm(".")
    await ops_test.model.deploy(db_charm, num_units=1)

    # TODO remove this once s3-integrator charm is published.
    # build and deploy the s3 integrator
    charm_path = "tests/integration/backup_tests/s3-integrator"
    s3_charm = await ops_test.build_charm(charm_path)
    await ops_test.model.deploy(s3_charm, num_units=1)
=======
>>>>>>> ea41a9a2
    await ops_test.model.wait_for_idle()


@pytest.mark.abort_on_fail
async def test_install_pbm(ops_test: OpsTest) -> None:
    """Verifies that pbm snap was installed."""
    app = await helpers.app_name(ops_test)
    unit = ops_test.model.applications[app].units[0]
    pbm_cmd = f"run --unit {unit.name} percona-backup-mongodb"
    return_code, _, _ = await ops_test.juju(*pbm_cmd.split())
    assert return_code == 0, "percona-backup-mongodb not installed"


@pytest.mark.abort_on_fail
<<<<<<< HEAD
async def test_blocked_incorrect_s3(ops_test: OpsTest) -> None:
    """Verifies that the charm goes into blocked status when s3 credentials are not compatible."""
    db_app_name = await helpers.app_name(ops_test)

    # set AWS credentials for s3 storage
    await helpers.set_credentials(ops_test, cloud="AWS")

    # relate after s3 becomes active
    await ops_test.model.wait_for_idle(apps=[S3_APP_NAME], status="active")

    # add and wait for relations
=======
async def test_blocked_incorrect_creds(ops_test: OpsTest) -> None:
    """Verifies that the charm goes into blocked status when s3 creds are incorrect."""
    db_app_name = await helpers.app_name(ops_test)

    # set incorrect s3 credentials
    s3_integrator_unit = ops_test.model.applications[S3_APP_NAME].units[0]
    parameters = {"access-key": "user", "secret-key": "doesnt-exist"}
    action = await s3_integrator_unit.run_action(action_name="sync-s3-credentials", **parameters)
    await action.wait()

    # relate after s3 becomes active add and wait for relation
    await ops_test.model.wait_for_idle(apps=[S3_APP_NAME], status="active")
>>>>>>> ea41a9a2
    await ops_test.model.add_relation(S3_APP_NAME, db_app_name)
    await ops_test.model.block_until(
        lambda: helpers.is_relation_joined(ops_test, ENDPOINT, ENDPOINT) is True,
        timeout=TIMEOUT,
    )

<<<<<<< HEAD
    # wait correct application statuses
=======
    # verify that Charmed MongoDB is blocked and reports incorrect credentials
>>>>>>> ea41a9a2
    await asyncio.gather(
        ops_test.model.wait_for_idle(apps=[S3_APP_NAME], status="active"),
        ops_test.model.wait_for_idle(apps=[db_app_name], status="blocked"),
    )
<<<<<<< HEAD

=======
    db_unit = ops_test.model.applications[db_app_name].units[0]

    assert db_unit.workload_status_message == "s3 credentials are incorrect."


@pytest.mark.abort_on_fail
async def test_blocked_incorrect_conf(ops_test: OpsTest) -> None:
    """Verifies that the charm goes into blocked status when s3 config options are incorrect."""
    db_app_name = await helpers.app_name(ops_test)

    # set correct AWS credentials for s3 storage but incorrect configs
    await helpers.set_credentials(ops_test, cloud="AWS")

    # wait for both applications to be idle with the correct statuses
    await asyncio.gather(
        ops_test.model.wait_for_idle(apps=[S3_APP_NAME], status="active"),
        ops_test.model.wait_for_idle(apps=[db_app_name], status="blocked"),
    )
    db_unit = ops_test.model.applications[db_app_name].units[0]
    assert db_unit.workload_status_message == "s3 configurations are incompatible."


@pytest.mark.abort_on_fail
async def test_ready_correct_conf(ops_test: OpsTest) -> None:
    """Verifies charm goes into active status when s3 config and creds options are correct."""
    db_app_name = await helpers.app_name(ops_test)
>>>>>>> ea41a9a2
    choices = string.ascii_letters + string.digits
    unique_path = "".join([secrets.choice(choices) for _ in range(4)])
    configuration_parameters = {
        "bucket": "pbm-test-bucket-1",
        "path": f"mongodb-vm/test-{unique_path}",
        "region": "us-west-2",
    }

    # apply new configuration options
    await ops_test.model.applications[S3_APP_NAME].set_config(configuration_parameters)

<<<<<<< HEAD
    # after applying correct config options the applications should both be active
=======
    # after applying correct config options and creds the applications should both be active
>>>>>>> ea41a9a2
    await asyncio.gather(
        ops_test.model.wait_for_idle(apps=[S3_APP_NAME], status="active"),
        ops_test.model.wait_for_idle(apps=[db_app_name], status="active"),
    )


@pytest.mark.abort_on_fail
async def test_create_and_list_backups(ops_test: OpsTest) -> None:
    db_app_name = await helpers.app_name(ops_test)
    db_unit = ops_test.model.applications[db_app_name].units[0]

    # verify backup list works
    action = await db_unit.run_action(action_name="list-backups")
    list_result = await action.wait()
    backups = list_result.results["backups"]
    assert "Backup snapshots" in backups, "backups not listed"

    # verify backup is started
    action = await db_unit.run_action(action_name="create-backup")
    backup_result = await action.wait()
    assert backup_result.results["backup-status"] == "backup started", "backup didn't start"

    # verify backup is present in the list of backups
    # the action `create-backup` only confirms that the command was sent to the `pbm`. Creating a
    # backup can take a lot of time so this function returns once the command was successfully
    # sent to pbm. Therefore we should retry listing the backup several times
    try:
        for attempt in Retrying(stop=stop_after_delay(20), wait=wait_fixed(3)):
            with attempt:
<<<<<<< HEAD
                backups = await helpers.count_backups(db_unit)
=======
                backups = await helpers.count_logical_backups(db_unit)
>>>>>>> ea41a9a2
                assert backups == 1
    except RetryError:
        assert backups == 1, "Backup not created."


@pytest.mark.abort_on_fail
async def test_multi_backup(ops_test: OpsTest, add_writes_to_db) -> None:
    """With writes in the DB test creating a backup while another one is running.

    Note that before creating the second backup we change the bucket and change the s3 storage
    from AWS to GCP. This test verifies that the first backup in AWS is made, the second backup
    in GCP is made, and that before the second backup is made that pbm correctly resyncs.
    """
    db_app_name = await helpers.app_name(ops_test)
    db_unit = ops_test.model.applications[db_app_name].units[0]

    # create first backup
    action = await db_unit.run_action(action_name="create-backup")
    first_backup = await action.wait()
    assert first_backup.status == "completed", "First backup not started."

    # while first backup is running change access key, secret keys, and bucket name
    # for GCP
    await helpers.set_credentials(ops_test, cloud="GCP")

    # change to GCP configs and wait for PBM to resync
    configuration_parameters = {
        "bucket": "data-charms-testing",
        "endpoint": "https://storage.googleapis.com",
        "region": "",
    }
    await ops_test.model.applications[S3_APP_NAME].set_config(configuration_parameters)

    await asyncio.gather(
        ops_test.model.wait_for_idle(apps=[db_app_name], status="active"),
    )

    # create a backup as soon as possible. might not be immediately possible since only one backup
    # can happen at a time.
    try:
        for attempt in Retrying(stop=stop_after_delay(40), wait=wait_fixed(5)):
            with attempt:
                action = await db_unit.run_action(action_name="create-backup")
                second_backup = await action.wait()
                assert second_backup.status == "completed"
    except RetryError:
        assert second_backup.status == "completed", "Second backup not started."

    # the action `create-backup` only confirms that the command was sent to the `pbm`. Creating a
    # backup can take a lot of time so this function returns once the command was successfully
    # sent to pbm. Therefore before checking, wait for Charmed MongoDB to finish creating the
    # backup
    await asyncio.gather(
        ops_test.model.wait_for_idle(apps=[db_app_name], status="active"),
    )

    # verify that backups was made in GCP bucket
    try:
        for attempt in Retrying(stop=stop_after_delay(4), wait=wait_fixed(5)):
            with attempt:
<<<<<<< HEAD
                backups = await helpers.count_backups(db_unit)
=======
                backups = await helpers.count_logical_backups(db_unit)
>>>>>>> ea41a9a2
                assert backups == 1, "Backup not created in bucket on GCP."
    except RetryError:
        assert backups == 1, "Backup not created in first bucket on GCP."

    # set AWS credentials, set configs for s3 storage, and wait to resync
    await helpers.set_credentials(ops_test, cloud="AWS")
    configuration_parameters = {
        "bucket": "pbm-test-bucket-1",
        "region": "us-west-2",
<<<<<<< HEAD
    }
    await ops_test.model.applications[S3_APP_NAME].set_config(configuration_parameters)
    await ops_test.model.applications[S3_APP_NAME].reset_config(["endpoint"])
=======
        "endpoint": "",
    }
    await ops_test.model.applications[S3_APP_NAME].set_config(configuration_parameters)
>>>>>>> ea41a9a2
    await asyncio.gather(
        ops_test.model.wait_for_idle(apps=[db_app_name], status="active"),
    )

    # verify that backups was made on the AWS bucket
    try:
        for attempt in Retrying(stop=stop_after_delay(4), wait=wait_fixed(5)):
            with attempt:
<<<<<<< HEAD
                backups = await helpers.count_backups(db_unit)
=======
                backups = await helpers.count_logical_backups(db_unit)
>>>>>>> ea41a9a2
                assert backups == 2, "Backup not created in second bucket on AWS."
    except RetryError:
        assert backups == 2, "Backup not created in second bucket on AWS."<|MERGE_RESOLUTION|>--- conflicted
+++ resolved
@@ -44,17 +44,6 @@
     # deploy the s3 integrator charm
     await ops_test.model.deploy(S3_APP_NAME, channel="edge")
 
-<<<<<<< HEAD
-    db_charm = await ops_test.build_charm(".")
-    await ops_test.model.deploy(db_charm, num_units=1)
-
-    # TODO remove this once s3-integrator charm is published.
-    # build and deploy the s3 integrator
-    charm_path = "tests/integration/backup_tests/s3-integrator"
-    s3_charm = await ops_test.build_charm(charm_path)
-    await ops_test.model.deploy(s3_charm, num_units=1)
-=======
->>>>>>> ea41a9a2
     await ops_test.model.wait_for_idle()
 
 
@@ -69,19 +58,6 @@
 
 
 @pytest.mark.abort_on_fail
-<<<<<<< HEAD
-async def test_blocked_incorrect_s3(ops_test: OpsTest) -> None:
-    """Verifies that the charm goes into blocked status when s3 credentials are not compatible."""
-    db_app_name = await helpers.app_name(ops_test)
-
-    # set AWS credentials for s3 storage
-    await helpers.set_credentials(ops_test, cloud="AWS")
-
-    # relate after s3 becomes active
-    await ops_test.model.wait_for_idle(apps=[S3_APP_NAME], status="active")
-
-    # add and wait for relations
-=======
 async def test_blocked_incorrect_creds(ops_test: OpsTest) -> None:
     """Verifies that the charm goes into blocked status when s3 creds are incorrect."""
     db_app_name = await helpers.app_name(ops_test)
@@ -94,25 +70,17 @@
 
     # relate after s3 becomes active add and wait for relation
     await ops_test.model.wait_for_idle(apps=[S3_APP_NAME], status="active")
->>>>>>> ea41a9a2
     await ops_test.model.add_relation(S3_APP_NAME, db_app_name)
     await ops_test.model.block_until(
         lambda: helpers.is_relation_joined(ops_test, ENDPOINT, ENDPOINT) is True,
         timeout=TIMEOUT,
     )
 
-<<<<<<< HEAD
-    # wait correct application statuses
-=======
     # verify that Charmed MongoDB is blocked and reports incorrect credentials
->>>>>>> ea41a9a2
     await asyncio.gather(
         ops_test.model.wait_for_idle(apps=[S3_APP_NAME], status="active"),
         ops_test.model.wait_for_idle(apps=[db_app_name], status="blocked"),
     )
-<<<<<<< HEAD
-
-=======
     db_unit = ops_test.model.applications[db_app_name].units[0]
 
     assert db_unit.workload_status_message == "s3 credentials are incorrect."
@@ -139,7 +107,6 @@
 async def test_ready_correct_conf(ops_test: OpsTest) -> None:
     """Verifies charm goes into active status when s3 config and creds options are correct."""
     db_app_name = await helpers.app_name(ops_test)
->>>>>>> ea41a9a2
     choices = string.ascii_letters + string.digits
     unique_path = "".join([secrets.choice(choices) for _ in range(4)])
     configuration_parameters = {
@@ -151,11 +118,7 @@
     # apply new configuration options
     await ops_test.model.applications[S3_APP_NAME].set_config(configuration_parameters)
 
-<<<<<<< HEAD
-    # after applying correct config options the applications should both be active
-=======
     # after applying correct config options and creds the applications should both be active
->>>>>>> ea41a9a2
     await asyncio.gather(
         ops_test.model.wait_for_idle(apps=[S3_APP_NAME], status="active"),
         ops_test.model.wait_for_idle(apps=[db_app_name], status="active"),
@@ -185,11 +148,7 @@
     try:
         for attempt in Retrying(stop=stop_after_delay(20), wait=wait_fixed(3)):
             with attempt:
-<<<<<<< HEAD
-                backups = await helpers.count_backups(db_unit)
-=======
                 backups = await helpers.count_logical_backups(db_unit)
->>>>>>> ea41a9a2
                 assert backups == 1
     except RetryError:
         assert backups == 1, "Backup not created."
@@ -250,11 +209,7 @@
     try:
         for attempt in Retrying(stop=stop_after_delay(4), wait=wait_fixed(5)):
             with attempt:
-<<<<<<< HEAD
-                backups = await helpers.count_backups(db_unit)
-=======
                 backups = await helpers.count_logical_backups(db_unit)
->>>>>>> ea41a9a2
                 assert backups == 1, "Backup not created in bucket on GCP."
     except RetryError:
         assert backups == 1, "Backup not created in first bucket on GCP."
@@ -264,15 +219,9 @@
     configuration_parameters = {
         "bucket": "pbm-test-bucket-1",
         "region": "us-west-2",
-<<<<<<< HEAD
-    }
-    await ops_test.model.applications[S3_APP_NAME].set_config(configuration_parameters)
-    await ops_test.model.applications[S3_APP_NAME].reset_config(["endpoint"])
-=======
         "endpoint": "",
     }
     await ops_test.model.applications[S3_APP_NAME].set_config(configuration_parameters)
->>>>>>> ea41a9a2
     await asyncio.gather(
         ops_test.model.wait_for_idle(apps=[db_app_name], status="active"),
     )
@@ -281,11 +230,7 @@
     try:
         for attempt in Retrying(stop=stop_after_delay(4), wait=wait_fixed(5)):
             with attempt:
-<<<<<<< HEAD
-                backups = await helpers.count_backups(db_unit)
-=======
                 backups = await helpers.count_logical_backups(db_unit)
->>>>>>> ea41a9a2
                 assert backups == 2, "Backup not created in second bucket on AWS."
     except RetryError:
         assert backups == 2, "Backup not created in second bucket on AWS."