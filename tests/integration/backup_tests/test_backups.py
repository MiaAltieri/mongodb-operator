#!/usr/bin/env python3
# Copyright 2023 Canonical Ltd.
# See LICENSE file for licensing details.
import asyncio
import secrets
import string
import time

import helpers
import pytest
from pytest_operator.plugin import OpsTest
from tenacity import RetryError, Retrying, stop_after_delay, wait_fixed


S3_APP_NAME = "s3-integrator"
TIMEOUT = 15 * 60
ENDPOINT = "s3-credentials"


@pytest.fixture()
async def continuous_writes_to_db(ops_test: OpsTest):
    """Continously writes to DB for the duration of the test."""
    await helpers.start_continous_writes(ops_test, 1)
    yield
    await helpers.stop_continous_writes(ops_test)
    await helpers.clear_db_writes(ops_test)


@pytest.fixture()
async def add_writes_to_db(ops_test: OpsTest):
    """Adds writes to DB before test starts and clears writes at the end of the test."""
    await helpers.start_continous_writes(ops_test, 1)
    time.sleep(20)
    await helpers.stop_continous_writes(ops_test)
    yield
    # await clear_db_writes(ops_test)


# @pytest.mark.abort_on_fail
# async def test_build_and_deploy(ops_test: OpsTest) -> None:
#     """Build and deploy one unit of MongoDB."""
#     # it is possible for users to provide their own cluster for HA testing. Hence check if there
#     # is a pre-existing cluster.
#     if not await helpers.app_name(ops_test):
#         db_charm = await ops_test.build_charm(".")
#         await ops_test.model.deploy(db_charm, num_units=3)

#     # deploy the s3 integrator charm
#     await ops_test.model.deploy(S3_APP_NAME, channel="edge")

#     await ops_test.model.wait_for_idle()


# @pytest.mark.abort_on_fail
# async def test_install_pbm(ops_test: OpsTest) -> None:
#     """Verifies that pbm snap was installed."""
#     app = await helpers.app_name(ops_test)
#     unit = ops_test.model.applications[app].units[0]
#     pbm_cmd = f"run --unit {unit.name} percona-backup-mongodb"
#     return_code, _, _ = await ops_test.juju(*pbm_cmd.split())
#     assert return_code == 0, "percona-backup-mongodb not installed"


# @pytest.mark.abort_on_fail
# async def test_blocked_incorrect_creds(ops_test: OpsTest) -> None:
#     """Verifies that the charm goes into blocked status when s3 creds are incorrect."""
#     db_app_name = await helpers.app_name(ops_test)

#     # set incorrect s3 credentials
#     s3_integrator_unit = ops_test.model.applications[S3_APP_NAME].units[0]
#     parameters = {"access-key": "user", "secret-key": "doesnt-exist"}
#     action = await s3_integrator_unit.run_action(action_name="sync-s3-credentials", **parameters)
#     await action.wait()

#     # relate after s3 becomes active add and wait for relation
#     await ops_test.model.wait_for_idle(apps=[S3_APP_NAME], status="active")
#     await ops_test.model.add_relation(S3_APP_NAME, db_app_name)
#     await ops_test.model.block_until(
#         lambda: helpers.is_relation_joined(ops_test, ENDPOINT, ENDPOINT) is True,
#         timeout=TIMEOUT,
#     )

#     # verify that Charmed MongoDB is blocked and reports incorrect credentials
#     await asyncio.gather(
#         ops_test.model.wait_for_idle(apps=[S3_APP_NAME], status="active"),
#         ops_test.model.wait_for_idle(apps=[db_app_name], status="blocked"),
#     )
#     db_unit = ops_test.model.applications[db_app_name].units[0]

#     assert db_unit.workload_status_message == "s3 credentials are incorrect."


# @pytest.mark.abort_on_fail
# async def test_blocked_incorrect_conf(ops_test: OpsTest) -> None:
#     """Verifies that the charm goes into blocked status when s3 config options are incorrect."""
#     db_app_name = await helpers.app_name(ops_test)

#     # set correct AWS credentials for s3 storage but incorrect configs
#     await helpers.set_credentials(ops_test, cloud="AWS")

#     # wait for both applications to be idle with the correct statuses
#     await asyncio.gather(
#         ops_test.model.wait_for_idle(apps=[S3_APP_NAME], status="active"),
#         ops_test.model.wait_for_idle(apps=[db_app_name], status="blocked"),
#     )
#     db_unit = ops_test.model.applications[db_app_name].units[0]
#     assert db_unit.workload_status_message == "s3 configurations are incompatible."


# @pytest.mark.abort_on_fail
# async def test_ready_correct_conf(ops_test: OpsTest) -> None:
#     """Verifies charm goes into active status when s3 config and creds options are correct."""
#     db_app_name = await helpers.app_name(ops_test)
#     choices = string.ascii_letters + string.digits
#     unique_path = "".join([secrets.choice(choices) for _ in range(4)])
#     configuration_parameters = {
#         "bucket": "pbm-test-bucket-1",
#         "path": f"mongodb-vm/test-{unique_path}",
#         "region": "us-west-2",
#     }

#     # apply new configuration options
#     await ops_test.model.applications[S3_APP_NAME].set_config(configuration_parameters)

#     # after applying correct config options and creds the applications should both be active
#     await asyncio.gather(
#         ops_test.model.wait_for_idle(apps=[S3_APP_NAME], status="active"),
#         ops_test.model.wait_for_idle(apps=[db_app_name], status="active"),
#     )


# @pytest.mark.abort_on_fail
# async def test_create_and_list_backups(ops_test: OpsTest) -> None:
#     db_app_name = await helpers.app_name(ops_test)
#     db_unit = ops_test.model.applications[db_app_name].units[0]

#     # verify backup list works
#     action = await db_unit.run_action(action_name="list-backups")
#     list_result = await action.wait()
#     backups = list_result.results["backups"]
#     assert "Backup snapshots" in backups, "backups not listed"

#     # verify backup is started
#     action = await db_unit.run_action(action_name="create-backup")
#     backup_result = await action.wait()
#     assert backup_result.results["backup-status"] == "backup started", "backup didn't start"

#     # verify backup is present in the list of backups
#     # the action `create-backup` only confirms that the command was sent to the `pbm`. Creating a
#     # backup can take a lot of time so this function returns once the command was successfully
#     # sent to pbm. Therefore we should retry listing the backup several times
#     try:
#         for attempt in Retrying(stop=stop_after_delay(20), wait=wait_fixed(3)):
#             with attempt:
#                 backups = await helpers.count_logical_backups(db_unit)
#                 assert backups == 1
#     except RetryError:
#         assert backups == 1, "Backup not created."


# @pytest.mark.abort_on_fail
# async def test_multi_backup(ops_test: OpsTest, continuous_writes_to_db) -> None:
#     """With writes in the DB test creating a backup while another one is running.

#     Note that before creating the second backup we change the bucket and change the s3 storage
#     from AWS to GCP. This test verifies that the first backup in AWS is made, the second backup
#     in GCP is made, and that before the second backup is made that pbm correctly resyncs.
#     """
#     db_app_name = await helpers.app_name(ops_test)
#     db_unit = ops_test.model.applications[db_app_name].units[0]

#     # create first backup
#     action = await db_unit.run_action(action_name="create-backup")
#     first_backup = await action.wait()
#     assert first_backup.status == "completed", "First backup not started."

#     # while first backup is running change access key, secret keys, and bucket name
#     # for GCP
#     await helpers.set_credentials(ops_test, cloud="GCP")

#     # change to GCP configs and wait for PBM to resync
#     configuration_parameters = {
#         "bucket": "data-charms-testing",
#         "endpoint": "https://storage.googleapis.com",
#         "region": "",
#     }
#     await ops_test.model.applications[S3_APP_NAME].set_config(configuration_parameters)

#     await asyncio.gather(
#         ops_test.model.wait_for_idle(apps=[db_app_name], status="active"),
#     )

#     # create a backup as soon as possible. might not be immediately possible since only one backup
#     # can happen at a time.
#     try:
#         for attempt in Retrying(stop=stop_after_delay(40), wait=wait_fixed(5)):
#             with attempt:
#                 action = await db_unit.run_action(action_name="create-backup")
#                 second_backup = await action.wait()
#                 assert second_backup.status == "completed"
#     except RetryError:
#         assert second_backup.status == "completed", "Second backup not started."

#     # the action `create-backup` only confirms that the command was sent to the `pbm`. Creating a
#     # backup can take a lot of time so this function returns once the command was successfully
#     # sent to pbm. Therefore before checking, wait for Charmed MongoDB to finish creating the
#     # backup
#     await asyncio.gather(
#         ops_test.model.wait_for_idle(apps=[db_app_name], status="active"),
#     )

#     # verify that backups was made in GCP bucket
#     try:
#         for attempt in Retrying(stop=stop_after_delay(4), wait=wait_fixed(5)):
#             with attempt:
#                 backups = await helpers.count_logical_backups(db_unit)
#                 assert backups == 1, "Backup not created in bucket on GCP."
#     except RetryError:
#         assert backups == 1, "Backup not created in first bucket on GCP."

#     # set AWS credentials, set configs for s3 storage, and wait to resync
#     await helpers.set_credentials(ops_test, cloud="AWS")
#     configuration_parameters = {
#         "bucket": "pbm-test-bucket-1",
#         "region": "us-west-2",
#         "endpoint": "",
#     }
#     await ops_test.model.applications[S3_APP_NAME].set_config(configuration_parameters)
#     await asyncio.gather(
#         ops_test.model.wait_for_idle(apps=[db_app_name], status="active"),
#     )

#     # verify that backups was made on the AWS bucket
#     try:
#         for attempt in Retrying(stop=stop_after_delay(4), wait=wait_fixed(5)):
#             with attempt:
#                 backups = await helpers.count_logical_backups(db_unit)
#                 assert backups == 2, "Backup not created in second bucket on AWS."
#     except RetryError:
#         assert backups == 2, "Backup not created in second bucket on AWS."


@pytest.mark.abort_on_fail
async def test_restore(ops_test: OpsTest, add_writes_to_db) -> None:
    """Simple backup tests that verifies that writes are correctly restored."""

    # ########### REMOVE THIS BLOCK
    # # set AWS credentials, set configs for s3 storage, and wait to resync
    db_app_name = await helpers.app_name(ops_test)
    choices = string.ascii_letters + string.digits
    unique_path = "".join([secrets.choice(choices) for _ in range(4)])

    await helpers.set_credentials(ops_test, cloud="AWS")
    configuration_parameters = {
        "bucket": "pbm-test-bucket-1",
        "path": f"mongodb-vm/test-{unique_path}",
        "region": "us-west-2",
        "endpoint": "",
    }
    await ops_test.model.applications[S3_APP_NAME].set_config(configuration_parameters)

    # # relate after s3 becomes active add and wait for relation
    # await ops_test.model.wait_for_idle(apps=[S3_APP_NAME], status="active")
    # await ops_test.model.add_relation(S3_APP_NAME, db_app_name)
    # await ops_test.model.block_until(
    #     lambda: helpers.is_relation_joined(ops_test, ENDPOINT, ENDPOINT) is True,
    #     timeout=TIMEOUT,
    # )

    await asyncio.gather(
        ops_test.model.wait_for_idle(apps=[db_app_name], status="active"),
    )

    # ####### END OF BLOCK

<<<<<<< HEAD
    # count total writes
    number_writes = await helpers.count_writes(ops_test)
    assert number_writes > 0, "no writes to backup"
=======
@pytest.mark.abort_on_fail
async def test_create_and_list_backups(ops_test: OpsTest) -> None:
    db_app_name = await helpers.app_name(ops_test)
    db_unit = ops_test.model.applications[db_app_name].units[0]

    # verify backup list works
    action = await db_unit.run_action(action_name="list-backups")
    list_result = await action.wait()
    print(list_result)
    backups = list_result.results["backups"]
    assert backups, "backups not outputted"
>>>>>>> 7192f310

    # create a backup in the AWS bucket
    db_app_name = await helpers.app_name(ops_test)
    db_unit = ops_test.model.applications[db_app_name].units[0]
    action = await db_unit.run_action(action_name="create-backup")
    first_backup = await action.wait()
    assert first_backup.status == "completed", "First backup not started."

    # verify that backups was made on the AWS bucket
    try:
        for attempt in Retrying(stop=stop_after_delay(4), wait=wait_fixed(5)):
            with attempt:
                backups = await helpers.count_logical_backups(db_unit)
                assert backups == 1, "Backup not created in bucket on AWS."
    except RetryError:
        assert backups == 1, "Backup not created in bucket on AWS."

    # clear writes
    assert number_writes > 0, "no writes backed up"
    await helpers.clear_db_writes(ops_test)
    assert await helpers.count_writes(ops_test) == 0, "writes not cleared from db."

    # find most recent backup id and restore
    action = await db_unit.run_action(action_name="list-backups")
    list_result = await action.wait()
    list_result = list_result.results["backups"]
    print(list_result)
    print(list_result.split("\n"))
    most_recent_backup = list_result.split("\n")[
        1
    ]  # TODO update this with the bucket name and the upcoming changes
    backup_id = most_recent_backup.split()[0]
    print(backup_id)
    action = await db_unit.run_action(action_name="restore", **{"backup-id": backup_id})
    await asyncio.gather(
        ops_test.model.wait_for_idle(apps=[db_app_name], status="active"),
    )

    # verify all writes are present
    try:
        for attempt in Retrying(stop=stop_after_delay(4), wait=wait_fixed(20)):
            with attempt:
                number_writes_restored = await helpers.count_writes(ops_test)
                assert number_writes == number_writes_restored, "writes not correctly restored"
    except RetryError:
        assert number_writes == number_writes_restored, "writes not correctly restored"<|MERGE_RESOLUTION|>--- conflicted
+++ resolved
@@ -36,208 +36,209 @@
     # await clear_db_writes(ops_test)
 
 
-# @pytest.mark.abort_on_fail
-# async def test_build_and_deploy(ops_test: OpsTest) -> None:
-#     """Build and deploy one unit of MongoDB."""
-#     # it is possible for users to provide their own cluster for HA testing. Hence check if there
-#     # is a pre-existing cluster.
-#     if not await helpers.app_name(ops_test):
-#         db_charm = await ops_test.build_charm(".")
-#         await ops_test.model.deploy(db_charm, num_units=3)
-
-#     # deploy the s3 integrator charm
-#     await ops_test.model.deploy(S3_APP_NAME, channel="edge")
-
-#     await ops_test.model.wait_for_idle()
-
-
-# @pytest.mark.abort_on_fail
-# async def test_install_pbm(ops_test: OpsTest) -> None:
-#     """Verifies that pbm snap was installed."""
-#     app = await helpers.app_name(ops_test)
-#     unit = ops_test.model.applications[app].units[0]
-#     pbm_cmd = f"run --unit {unit.name} percona-backup-mongodb"
-#     return_code, _, _ = await ops_test.juju(*pbm_cmd.split())
-#     assert return_code == 0, "percona-backup-mongodb not installed"
-
-
-# @pytest.mark.abort_on_fail
-# async def test_blocked_incorrect_creds(ops_test: OpsTest) -> None:
-#     """Verifies that the charm goes into blocked status when s3 creds are incorrect."""
-#     db_app_name = await helpers.app_name(ops_test)
-
-#     # set incorrect s3 credentials
-#     s3_integrator_unit = ops_test.model.applications[S3_APP_NAME].units[0]
-#     parameters = {"access-key": "user", "secret-key": "doesnt-exist"}
-#     action = await s3_integrator_unit.run_action(action_name="sync-s3-credentials", **parameters)
-#     await action.wait()
-
-#     # relate after s3 becomes active add and wait for relation
-#     await ops_test.model.wait_for_idle(apps=[S3_APP_NAME], status="active")
-#     await ops_test.model.add_relation(S3_APP_NAME, db_app_name)
-#     await ops_test.model.block_until(
-#         lambda: helpers.is_relation_joined(ops_test, ENDPOINT, ENDPOINT) is True,
-#         timeout=TIMEOUT,
-#     )
-
-#     # verify that Charmed MongoDB is blocked and reports incorrect credentials
-#     await asyncio.gather(
-#         ops_test.model.wait_for_idle(apps=[S3_APP_NAME], status="active"),
-#         ops_test.model.wait_for_idle(apps=[db_app_name], status="blocked"),
-#     )
-#     db_unit = ops_test.model.applications[db_app_name].units[0]
-
-#     assert db_unit.workload_status_message == "s3 credentials are incorrect."
-
-
-# @pytest.mark.abort_on_fail
-# async def test_blocked_incorrect_conf(ops_test: OpsTest) -> None:
-#     """Verifies that the charm goes into blocked status when s3 config options are incorrect."""
-#     db_app_name = await helpers.app_name(ops_test)
-
-#     # set correct AWS credentials for s3 storage but incorrect configs
-#     await helpers.set_credentials(ops_test, cloud="AWS")
-
-#     # wait for both applications to be idle with the correct statuses
-#     await asyncio.gather(
-#         ops_test.model.wait_for_idle(apps=[S3_APP_NAME], status="active"),
-#         ops_test.model.wait_for_idle(apps=[db_app_name], status="blocked"),
-#     )
-#     db_unit = ops_test.model.applications[db_app_name].units[0]
-#     assert db_unit.workload_status_message == "s3 configurations are incompatible."
-
-
-# @pytest.mark.abort_on_fail
-# async def test_ready_correct_conf(ops_test: OpsTest) -> None:
-#     """Verifies charm goes into active status when s3 config and creds options are correct."""
-#     db_app_name = await helpers.app_name(ops_test)
-#     choices = string.ascii_letters + string.digits
-#     unique_path = "".join([secrets.choice(choices) for _ in range(4)])
-#     configuration_parameters = {
-#         "bucket": "pbm-test-bucket-1",
-#         "path": f"mongodb-vm/test-{unique_path}",
-#         "region": "us-west-2",
-#     }
-
-#     # apply new configuration options
-#     await ops_test.model.applications[S3_APP_NAME].set_config(configuration_parameters)
-
-#     # after applying correct config options and creds the applications should both be active
-#     await asyncio.gather(
-#         ops_test.model.wait_for_idle(apps=[S3_APP_NAME], status="active"),
-#         ops_test.model.wait_for_idle(apps=[db_app_name], status="active"),
-#     )
-
-
-# @pytest.mark.abort_on_fail
-# async def test_create_and_list_backups(ops_test: OpsTest) -> None:
-#     db_app_name = await helpers.app_name(ops_test)
-#     db_unit = ops_test.model.applications[db_app_name].units[0]
-
-#     # verify backup list works
-#     action = await db_unit.run_action(action_name="list-backups")
-#     list_result = await action.wait()
-#     backups = list_result.results["backups"]
-#     assert "Backup snapshots" in backups, "backups not listed"
-
-#     # verify backup is started
-#     action = await db_unit.run_action(action_name="create-backup")
-#     backup_result = await action.wait()
-#     assert backup_result.results["backup-status"] == "backup started", "backup didn't start"
-
-#     # verify backup is present in the list of backups
-#     # the action `create-backup` only confirms that the command was sent to the `pbm`. Creating a
-#     # backup can take a lot of time so this function returns once the command was successfully
-#     # sent to pbm. Therefore we should retry listing the backup several times
-#     try:
-#         for attempt in Retrying(stop=stop_after_delay(20), wait=wait_fixed(3)):
-#             with attempt:
-#                 backups = await helpers.count_logical_backups(db_unit)
-#                 assert backups == 1
-#     except RetryError:
-#         assert backups == 1, "Backup not created."
-
-
-# @pytest.mark.abort_on_fail
-# async def test_multi_backup(ops_test: OpsTest, continuous_writes_to_db) -> None:
-#     """With writes in the DB test creating a backup while another one is running.
-
-#     Note that before creating the second backup we change the bucket and change the s3 storage
-#     from AWS to GCP. This test verifies that the first backup in AWS is made, the second backup
-#     in GCP is made, and that before the second backup is made that pbm correctly resyncs.
-#     """
-#     db_app_name = await helpers.app_name(ops_test)
-#     db_unit = ops_test.model.applications[db_app_name].units[0]
-
-#     # create first backup
-#     action = await db_unit.run_action(action_name="create-backup")
-#     first_backup = await action.wait()
-#     assert first_backup.status == "completed", "First backup not started."
-
-#     # while first backup is running change access key, secret keys, and bucket name
-#     # for GCP
-#     await helpers.set_credentials(ops_test, cloud="GCP")
-
-#     # change to GCP configs and wait for PBM to resync
-#     configuration_parameters = {
-#         "bucket": "data-charms-testing",
-#         "endpoint": "https://storage.googleapis.com",
-#         "region": "",
-#     }
-#     await ops_test.model.applications[S3_APP_NAME].set_config(configuration_parameters)
-
-#     await asyncio.gather(
-#         ops_test.model.wait_for_idle(apps=[db_app_name], status="active"),
-#     )
-
-#     # create a backup as soon as possible. might not be immediately possible since only one backup
-#     # can happen at a time.
-#     try:
-#         for attempt in Retrying(stop=stop_after_delay(40), wait=wait_fixed(5)):
-#             with attempt:
-#                 action = await db_unit.run_action(action_name="create-backup")
-#                 second_backup = await action.wait()
-#                 assert second_backup.status == "completed"
-#     except RetryError:
-#         assert second_backup.status == "completed", "Second backup not started."
-
-#     # the action `create-backup` only confirms that the command was sent to the `pbm`. Creating a
-#     # backup can take a lot of time so this function returns once the command was successfully
-#     # sent to pbm. Therefore before checking, wait for Charmed MongoDB to finish creating the
-#     # backup
-#     await asyncio.gather(
-#         ops_test.model.wait_for_idle(apps=[db_app_name], status="active"),
-#     )
-
-#     # verify that backups was made in GCP bucket
-#     try:
-#         for attempt in Retrying(stop=stop_after_delay(4), wait=wait_fixed(5)):
-#             with attempt:
-#                 backups = await helpers.count_logical_backups(db_unit)
-#                 assert backups == 1, "Backup not created in bucket on GCP."
-#     except RetryError:
-#         assert backups == 1, "Backup not created in first bucket on GCP."
-
-#     # set AWS credentials, set configs for s3 storage, and wait to resync
-#     await helpers.set_credentials(ops_test, cloud="AWS")
-#     configuration_parameters = {
-#         "bucket": "pbm-test-bucket-1",
-#         "region": "us-west-2",
-#         "endpoint": "",
-#     }
-#     await ops_test.model.applications[S3_APP_NAME].set_config(configuration_parameters)
-#     await asyncio.gather(
-#         ops_test.model.wait_for_idle(apps=[db_app_name], status="active"),
-#     )
-
-#     # verify that backups was made on the AWS bucket
-#     try:
-#         for attempt in Retrying(stop=stop_after_delay(4), wait=wait_fixed(5)):
-#             with attempt:
-#                 backups = await helpers.count_logical_backups(db_unit)
-#                 assert backups == 2, "Backup not created in second bucket on AWS."
-#     except RetryError:
-#         assert backups == 2, "Backup not created in second bucket on AWS."
+@pytest.mark.abort_on_fail
+async def test_build_and_deploy(ops_test: OpsTest) -> None:
+    """Build and deploy one unit of MongoDB."""
+    # it is possible for users to provide their own cluster for HA testing. Hence check if there
+    # is a pre-existing cluster.
+    if not await helpers.app_name(ops_test):
+        db_charm = await ops_test.build_charm(".")
+        await ops_test.model.deploy(db_charm, num_units=1)
+
+    # deploy the s3 integrator charm
+    await ops_test.model.deploy(S3_APP_NAME, channel="edge")
+
+    await ops_test.model.wait_for_idle()
+
+
+@pytest.mark.abort_on_fail
+async def test_install_pbm(ops_test: OpsTest) -> None:
+    """Verifies that pbm snap was installed."""
+    app = await helpers.app_name(ops_test)
+    unit = ops_test.model.applications[app].units[0]
+    pbm_cmd = f"run --unit {unit.name} percona-backup-mongodb"
+    return_code, _, _ = await ops_test.juju(*pbm_cmd.split())
+    assert return_code == 0, "percona-backup-mongodb not installed"
+
+
+@pytest.mark.abort_on_fail
+async def test_blocked_incorrect_creds(ops_test: OpsTest) -> None:
+    """Verifies that the charm goes into blocked status when s3 creds are incorrect."""
+    db_app_name = await helpers.app_name(ops_test)
+
+    # set incorrect s3 credentials
+    s3_integrator_unit = ops_test.model.applications[S3_APP_NAME].units[0]
+    parameters = {"access-key": "user", "secret-key": "doesnt-exist"}
+    action = await s3_integrator_unit.run_action(action_name="sync-s3-credentials", **parameters)
+    await action.wait()
+
+    # relate after s3 becomes active add and wait for relation
+    await ops_test.model.wait_for_idle(apps=[S3_APP_NAME], status="active")
+    await ops_test.model.add_relation(S3_APP_NAME, db_app_name)
+    await ops_test.model.block_until(
+        lambda: helpers.is_relation_joined(ops_test, ENDPOINT, ENDPOINT) is True,
+        timeout=TIMEOUT,
+    )
+
+    # verify that Charmed MongoDB is blocked and reports incorrect credentials
+    await asyncio.gather(
+        ops_test.model.wait_for_idle(apps=[S3_APP_NAME], status="active"),
+        ops_test.model.wait_for_idle(apps=[db_app_name], status="blocked"),
+    )
+    db_unit = ops_test.model.applications[db_app_name].units[0]
+
+    assert db_unit.workload_status_message == "s3 credentials are incorrect."
+
+
+@pytest.mark.abort_on_fail
+async def test_blocked_incorrect_conf(ops_test: OpsTest) -> None:
+    """Verifies that the charm goes into blocked status when s3 config options are incorrect."""
+    db_app_name = await helpers.app_name(ops_test)
+
+    # set correct AWS credentials for s3 storage but incorrect configs
+    await helpers.set_credentials(ops_test, cloud="AWS")
+
+    # wait for both applications to be idle with the correct statuses
+    await asyncio.gather(
+        ops_test.model.wait_for_idle(apps=[S3_APP_NAME], status="active"),
+        ops_test.model.wait_for_idle(apps=[db_app_name], status="blocked"),
+    )
+    db_unit = ops_test.model.applications[db_app_name].units[0]
+    assert db_unit.workload_status_message == "s3 configurations are incompatible."
+
+
+@pytest.mark.abort_on_fail
+async def test_ready_correct_conf(ops_test: OpsTest) -> None:
+    """Verifies charm goes into active status when s3 config and creds options are correct."""
+    db_app_name = await helpers.app_name(ops_test)
+    choices = string.ascii_letters + string.digits
+    unique_path = "".join([secrets.choice(choices) for _ in range(4)])
+    configuration_parameters = {
+        "bucket": "pbm-test-bucket-1",
+        "path": f"mongodb-vm/test-{unique_path}",
+        "region": "us-west-2",
+    }
+
+    # apply new configuration options
+    await ops_test.model.applications[S3_APP_NAME].set_config(configuration_parameters)
+
+    # after applying correct config options and creds the applications should both be active
+    await asyncio.gather(
+        ops_test.model.wait_for_idle(apps=[S3_APP_NAME], status="active"),
+        ops_test.model.wait_for_idle(apps=[db_app_name], status="active"),
+    )
+
+
+@pytest.mark.abort_on_fail
+async def test_create_and_list_backups(ops_test: OpsTest) -> None:
+    db_app_name = await helpers.app_name(ops_test)
+    db_unit = ops_test.model.applications[db_app_name].units[0]
+
+    # verify backup list works
+    action = await db_unit.run_action(action_name="list-backups")
+    list_result = await action.wait()
+    print(list_result)
+    backups = list_result.results["backups"]
+    assert backups, "backups not outputted"
+
+    # verify backup is started
+    action = await db_unit.run_action(action_name="create-backup")
+    backup_result = await action.wait()
+    assert backup_result.results["backup-status"] == "backup started", "backup didn't start"
+
+    # verify backup is present in the list of backups
+    # the action `create-backup` only confirms that the command was sent to the `pbm`. Creating a
+    # backup can take a lot of time so this function returns once the command was successfully
+    # sent to pbm. Therefore we should retry listing the backup several times
+    try:
+        for attempt in Retrying(stop=stop_after_delay(20), wait=wait_fixed(3)):
+            with attempt:
+                backups = await helpers.count_logical_backups(db_unit)
+                assert backups == 1
+    except RetryError:
+        assert backups == 1, "Backup not created."
+
+
+@pytest.mark.abort_on_fail
+async def test_multi_backup(ops_test: OpsTest, continuous_writes_to_db) -> None:
+    """With writes in the DB test creating a backup while another one is running.
+
+    Note that before creating the second backup we change the bucket and change the s3 storage
+    from AWS to GCP. This test verifies that the first backup in AWS is made, the second backup
+    in GCP is made, and that before the second backup is made that pbm correctly resyncs.
+    """
+    db_app_name = await helpers.app_name(ops_test)
+    db_unit = ops_test.model.applications[db_app_name].units[0]
+
+    # create first backup
+    action = await db_unit.run_action(action_name="create-backup")
+    first_backup = await action.wait()
+    assert first_backup.status == "completed", "First backup not started."
+
+    # while first backup is running change access key, secret keys, and bucket name
+    # for GCP
+    await helpers.set_credentials(ops_test, cloud="GCP")
+
+    # change to GCP configs and wait for PBM to resync
+    configuration_parameters = {
+        "bucket": "data-charms-testing",
+        "endpoint": "https://storage.googleapis.com",
+        "region": "",
+    }
+    await ops_test.model.applications[S3_APP_NAME].set_config(configuration_parameters)
+
+    await asyncio.gather(
+        ops_test.model.wait_for_idle(apps=[db_app_name], status="active"),
+    )
+
+    # create a backup as soon as possible. might not be immediately possible since only one backup
+    # can happen at a time.
+    try:
+        for attempt in Retrying(stop=stop_after_delay(40), wait=wait_fixed(5)):
+            with attempt:
+                action = await db_unit.run_action(action_name="create-backup")
+                second_backup = await action.wait()
+                assert second_backup.status == "completed"
+    except RetryError:
+        assert second_backup.status == "completed", "Second backup not started."
+
+    # the action `create-backup` only confirms that the command was sent to the `pbm`. Creating a
+    # backup can take a lot of time so this function returns once the command was successfully
+    # sent to pbm. Therefore before checking, wait for Charmed MongoDB to finish creating the
+    # backup
+    await asyncio.gather(
+        ops_test.model.wait_for_idle(apps=[db_app_name], status="active"),
+    )
+
+    # verify that backups was made in GCP bucket
+    try:
+        for attempt in Retrying(stop=stop_after_delay(4), wait=wait_fixed(5)):
+            with attempt:
+                backups = await helpers.count_logical_backups(db_unit)
+                assert backups == 1, "Backup not created in bucket on GCP."
+    except RetryError:
+        assert backups == 1, "Backup not created in first bucket on GCP."
+
+    # set AWS credentials, set configs for s3 storage, and wait to resync
+    await helpers.set_credentials(ops_test, cloud="AWS")
+    configuration_parameters = {
+        "bucket": "pbm-test-bucket-1",
+        "region": "us-west-2",
+        "endpoint": "",
+    }
+    await ops_test.model.applications[S3_APP_NAME].set_config(configuration_parameters)
+    await asyncio.gather(
+        ops_test.model.wait_for_idle(apps=[db_app_name], status="active"),
+    )
+
+    # verify that backups was made on the AWS bucket
+    try:
+        for attempt in Retrying(stop=stop_after_delay(4), wait=wait_fixed(5)):
+            with attempt:
+                backups = await helpers.count_logical_backups(db_unit)
+                assert backups == 2, "Backup not created in second bucket on AWS."
+    except RetryError:
+        assert backups == 2, "Backup not created in second bucket on AWS."
 
 
 @pytest.mark.abort_on_fail
@@ -273,23 +274,9 @@
 
     # ####### END OF BLOCK
 
-<<<<<<< HEAD
     # count total writes
     number_writes = await helpers.count_writes(ops_test)
     assert number_writes > 0, "no writes to backup"
-=======
-@pytest.mark.abort_on_fail
-async def test_create_and_list_backups(ops_test: OpsTest) -> None:
-    db_app_name = await helpers.app_name(ops_test)
-    db_unit = ops_test.model.applications[db_app_name].units[0]
-
-    # verify backup list works
-    action = await db_unit.run_action(action_name="list-backups")
-    list_result = await action.wait()
-    print(list_result)
-    backups = list_result.results["backups"]
-    assert backups, "backups not outputted"
->>>>>>> 7192f310
 
     # create a backup in the AWS bucket
     db_app_name = await helpers.app_name(ops_test)
