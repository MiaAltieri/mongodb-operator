#!/usr/bin/env python3
# Copyright 2023 Canonical Ltd.
# See LICENSE file for licensing details.
import asyncio
import secrets
import string
import time

import helpers
import pytest
from pytest_operator.plugin import OpsTest
from tenacity import RetryError, Retrying, stop_after_delay, wait_fixed

from tests.integration.ha_tests.helpers import (
    clear_db_writes,
    start_continous_writes,
    stop_continous_writes,
)

S3_APP_NAME = "s3-integrator"
TIMEOUT = 15 * 60
ENDPOINT = "s3-credentials"


@pytest.fixture()
async def add_writes_to_db(ops_test: OpsTest):
    """Adds writes to MongoDB for test and clears writes at end of test."""
    await start_continous_writes(ops_test, 1)
    time.sleep(20)
    await stop_continous_writes(ops_test)
    yield
    await clear_db_writes(ops_test)


@pytest.mark.abort_on_fail
async def test_build_and_deploy(ops_test: OpsTest) -> None:
    """Build and deploy one unit of MongoDB."""
    # it is possible for users to provide their own cluster for HA testing. Hence check if there
    # is a pre-existing cluster.
    if not await helpers.app_name(ops_test):
        db_charm = await ops_test.build_charm(".")
        await ops_test.model.deploy(db_charm, num_units=1)

    # deploy the s3 integrator charm
    await ops_test.model.deploy(S3_APP_NAME, channel="edge")

    await ops_test.model.wait_for_idle()


@pytest.mark.abort_on_fail
async def test_install_pbm(ops_test: OpsTest) -> None:
    """Verifies that pbm snap was installed."""
    app = await helpers.app_name(ops_test)
    unit = ops_test.model.applications[app].units[0]
    pbm_cmd = f"run --unit {unit.name} percona-backup-mongodb"
    return_code, _, _ = await ops_test.juju(*pbm_cmd.split())
    assert return_code == 0, "percona-backup-mongodb not installed"


@pytest.mark.abort_on_fail
async def test_blocked_incorrect_creds(ops_test: OpsTest) -> None:
    """Verifies that the charm goes into blocked status when s3 creds are incorrect."""
    db_app_name = await helpers.app_name(ops_test)

    # set incorrect s3 credentials
    s3_integrator_unit = ops_test.model.applications[S3_APP_NAME].units[0]
    parameters = {"access-key": "user", "secret-key": "doesnt-exist"}
    action = await s3_integrator_unit.run_action(action_name="sync-s3-credentials", **parameters)
    await action.wait()

    # relate after s3 becomes active add and wait for relation
    await ops_test.model.wait_for_idle(apps=[S3_APP_NAME], status="active")
    await ops_test.model.add_relation(S3_APP_NAME, db_app_name)
    await ops_test.model.block_until(
        lambda: helpers.is_relation_joined(ops_test, ENDPOINT, ENDPOINT) is True,
        timeout=TIMEOUT,
    )

    # verify that Charmed MongoDB is blocked and reports incorrect credentials
    await asyncio.gather(
        ops_test.model.wait_for_idle(apps=[S3_APP_NAME], status="active"),
        ops_test.model.wait_for_idle(apps=[db_app_name], status="blocked"),
    )
    db_unit = ops_test.model.applications[db_app_name].units[0]

    assert db_unit.workload_status_message == "s3 credentials are incorrect."


@pytest.mark.abort_on_fail
async def test_blocked_incorrect_conf(ops_test: OpsTest) -> None:
    """Verifies that the charm goes into blocked status when s3 config options are incorrect."""
    db_app_name = await helpers.app_name(ops_test)

    # set correct AWS credentials for s3 storage but incorrect configs
    await helpers.set_credentials(ops_test, cloud="AWS")

    # wait for both applications to be idle with the correct statuses
    await asyncio.gather(
        ops_test.model.wait_for_idle(apps=[S3_APP_NAME], status="active"),
        ops_test.model.wait_for_idle(apps=[db_app_name], status="blocked"),
    )
    db_unit = ops_test.model.applications[db_app_name].units[0]
    assert db_unit.workload_status_message == "s3 configurations are incompatible."


@pytest.mark.abort_on_fail
async def test_ready_correct_conf(ops_test: OpsTest) -> None:
    """Verifies charm goes into active status when s3 config and creds options are correct."""
    db_app_name = await helpers.app_name(ops_test)
    choices = string.ascii_letters + string.digits
    unique_path = "".join([secrets.choice(choices) for _ in range(4)])
    configuration_parameters = {
        "bucket": "pbm-test-bucket-1",
        "path": f"mongodb-vm/test-{unique_path}",
        "region": "us-west-2",
    }

    # apply new configuration options
    await ops_test.model.applications[S3_APP_NAME].set_config(configuration_parameters)

    # after applying correct config options and creds the applications should both be active
    await asyncio.gather(
        ops_test.model.wait_for_idle(apps=[S3_APP_NAME], status="active"),
        ops_test.model.wait_for_idle(apps=[db_app_name], status="active"),
    )


@pytest.mark.abort_on_fail
async def test_create_and_list_backups(ops_test: OpsTest) -> None:
    db_app_name = await helpers.app_name(ops_test)
    db_unit = ops_test.model.applications[db_app_name].units[0]

    # verify backup list works
    action = await db_unit.run_action(action_name="list-backups")
    list_result = await action.wait()
    backups = list_result.results["backups"]
    assert "Backup snapshots" in backups, "backups not listed"

    # verify backup is started
    action = await db_unit.run_action(action_name="create-backup")
    backup_result = await action.wait()
    assert backup_result.results["backup-status"] == "backup started", "backup didn't start"

    # verify backup is present in the list of backups
    # the action `create-backup` only confirms that the command was sent to the `pbm`. Creating a
    # backup can take a lot of time so this function returns once the command was successfully
    # sent to pbm. Therefore we should retry listing the backup several times
    try:
        for attempt in Retrying(stop=stop_after_delay(20), wait=wait_fixed(3)):
            with attempt:
                backups = await helpers.count_logical_backups(db_unit)
                assert backups == 1
    except RetryError:
        assert backups == 1, "Backup not created."


@pytest.mark.abort_on_fail
async def test_multi_backup(ops_test: OpsTest, add_writes_to_db) -> None:
    """With writes in the DB test creating a backup while another one is running.

    Note that before creating the second backup we change the bucket and change the s3 storage
    from AWS to GCP. This test verifies that the first backup in AWS is made, the second backup
    in GCP is made, and that before the second backup is made that pbm correctly resyncs.
    """
    db_app_name = await helpers.app_name(ops_test)
    db_unit = ops_test.model.applications[db_app_name].units[0]

    # create first backup
    action = await db_unit.run_action(action_name="create-backup")
    first_backup = await action.wait()
    assert first_backup.status == "completed", "First backup not started."

    # while first backup is running change access key, secret keys, and bucket name
    # for GCP
    await helpers.set_credentials(ops_test, cloud="GCP")

    # change to GCP configs and wait for PBM to resync
    configuration_parameters = {
        "bucket": "data-charms-testing",
        "endpoint": "https://storage.googleapis.com",
        "region": "",
    }
    await ops_test.model.applications[S3_APP_NAME].set_config(configuration_parameters)

    await asyncio.gather(
        ops_test.model.wait_for_idle(apps=[db_app_name], status="active"),
    )

    # create a backup as soon as possible. might not be immediately possible since only one backup
    # can happen at a time.
    try:
        for attempt in Retrying(stop=stop_after_delay(40), wait=wait_fixed(5)):
            with attempt:
                action = await db_unit.run_action(action_name="create-backup")
                second_backup = await action.wait()
                assert second_backup.status == "completed"
    except RetryError:
        assert second_backup.status == "completed", "Second backup not started."

    # the action `create-backup` only confirms that the command was sent to the `pbm`. Creating a
    # backup can take a lot of time so this function returns once the command was successfully
    # sent to pbm. Therefore before checking, wait for Charmed MongoDB to finish creating the
    # backup
    await asyncio.gather(
        ops_test.model.wait_for_idle(apps=[db_app_name], status="active"),
    )

    # verify that backups was made in GCP bucket
    try:
        for attempt in Retrying(stop=stop_after_delay(4), wait=wait_fixed(5)):
            with attempt:
<<<<<<< HEAD
                backups = await helpers.count_backups(db_unit)
=======
                backups = await helpers.count_logical_backups(db_unit)
>>>>>>> ea41a9a2
                assert backups == 1, "Backup not created in bucket on GCP."
    except RetryError:
        assert backups == 1, "Backup not created in first bucket on GCP."

    # set AWS credentials, set configs for s3 storage, and wait to resync
    await helpers.set_credentials(ops_test, cloud="AWS")
    configuration_parameters = {
        "bucket": "pbm-test-bucket-1",
        "region": "us-west-2",
        "endpoint": "",
    }
    await ops_test.model.applications[S3_APP_NAME].set_config(configuration_parameters)
    await asyncio.gather(
        ops_test.model.wait_for_idle(apps=[db_app_name], status="active"),
    )

    # verify that backups was made on the AWS bucket
    try:
        for attempt in Retrying(stop=stop_after_delay(4), wait=wait_fixed(5)):
            with attempt:
<<<<<<< HEAD
                backups = await helpers.count_backups(db_unit)
=======
                backups = await helpers.count_logical_backups(db_unit)
>>>>>>> ea41a9a2
                assert backups == 2, "Backup not created in second bucket on AWS."
    except RetryError:
        assert backups == 2, "Backup not created in second bucket on AWS."<|MERGE_RESOLUTION|>--- conflicted
+++ resolved
@@ -209,11 +209,7 @@
     try:
         for attempt in Retrying(stop=stop_after_delay(4), wait=wait_fixed(5)):
             with attempt:
-<<<<<<< HEAD
-                backups = await helpers.count_backups(db_unit)
-=======
                 backups = await helpers.count_logical_backups(db_unit)
->>>>>>> ea41a9a2
                 assert backups == 1, "Backup not created in bucket on GCP."
     except RetryError:
         assert backups == 1, "Backup not created in first bucket on GCP."
@@ -234,11 +230,7 @@
     try:
         for attempt in Retrying(stop=stop_after_delay(4), wait=wait_fixed(5)):
             with attempt:
-<<<<<<< HEAD
-                backups = await helpers.count_backups(db_unit)
-=======
                 backups = await helpers.count_logical_backups(db_unit)
->>>>>>> ea41a9a2
                 assert backups == 2, "Backup not created in second bucket on AWS."
     except RetryError:
         assert backups == 2, "Backup not created in second bucket on AWS."