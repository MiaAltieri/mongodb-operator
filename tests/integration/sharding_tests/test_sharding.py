--- conflicted
+++ resolved
@@ -16,11 +16,8 @@
 
 SHARD_ONE_APP_NAME = "shard-one"
 SHARD_TWO_APP_NAME = "shard-two"
-<<<<<<< HEAD
 SHARD_THREE_APP_NAME = "shard-three"
-=======
 SHARD_APPS = [SHARD_ONE_APP_NAME, SHARD_TWO_APP_NAME]
->>>>>>> fc8789cb
 CONFIG_SERVER_APP_NAME = "config-server-one"
 SHARD_REL_NAME = "sharding"
 CONFIG_SERVER_REL_NAME = "config-server"
@@ -112,7 +109,6 @@
             raise_on_error=False,
         )
 
-<<<<<<< HEAD
     mongos_client = await generate_mongodb_client(
         ops_test, app_name=CONFIG_SERVER_APP_NAME, mongos=True
     )
@@ -123,9 +119,6 @@
         expected_shards=[SHARD_ONE_APP_NAME, SHARD_TWO_APP_NAME, SHARD_THREE_APP_NAME],
     ), "Config server did not process config properly"
 
-    # TODO Future PR: assert that CONFIG_SERVER_APP_NAME, SHARD_ONE_APP_NAME, SHARD_TWO_APP_NAME
-    # have the correct active statuses.
-=======
     # TODO Future PR: assert statuses for config-server
     for shard_app_name in SHARD_APPS:
         shard_unit = ops_test.model.applications[shard_app_name].units[0]
@@ -133,7 +126,6 @@
             shard_unit.workload_status_message
             == f"Shard connected to config-server: {CONFIG_SERVER_APP_NAME}"
         )
->>>>>>> fc8789cb
 
 
 @pytest.mark.abort_on_fail
