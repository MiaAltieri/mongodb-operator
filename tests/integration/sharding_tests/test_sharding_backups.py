#!/usr/bin/env python3
# Copyright 2024 Canonical Ltd.
# See LICENSE file for licensing details.

import secrets
import string
import time

import pytest
from pytest_operator.plugin import OpsTest
<<<<<<< HEAD
from tenacity import Retrying, stop_after_delay, wait_fixed, stop_after_attempt
=======
from tenacity import Retrying, stop_after_delay, wait_fixed
>>>>>>> 09244858

from ..backup_tests import helpers as backup_helpers

# from .writes_helpers import writes_helpers
from ..helpers import get_leader_id, get_password, set_password
from . import writes_helpers

S3_APP_NAME = "s3-integrator"
SHARD_ONE_APP_NAME = "shard-one"
SHARD_TWO_APP_NAME = "shard-two"
SHARD_APPS = [SHARD_ONE_APP_NAME, SHARD_TWO_APP_NAME]
CONFIG_SERVER_APP_NAME = "config-server"
SHARD_REL_NAME = "sharding"
CONFIG_SERVER_REL_NAME = "config-server"
S3_REL_NAME = "s3-credentials"
OPERATOR_PASSWORD = "operator-password"
TIMEOUT = 10 * 60


@pytest.fixture()
async def add_writes_to_db(ops_test: OpsTest):
    """Adds writes to DB before test starts and clears writes at the end of the test."""
    await writes_helpers.start_continous_writes(
        ops_test, 1, config_server_name=CONFIG_SERVER_APP_NAME
    )
    time.sleep(20)
    await writes_helpers.stop_continous_writes(ops_test, config_server_name=CONFIG_SERVER_APP_NAME)
    yield
    await writes_helpers.clear_db_writes(ops_test)


@pytest.mark.group(1)
@pytest.mark.abort_on_fail
async def test_build_and_deploy(ops_test: OpsTest) -> None:
    """Build and deploy a sharded cluster."""
    await deploy_cluster_backup_test(ops_test)


@pytest.mark.group(1)
@pytest.mark.abort_on_fail
async def test_set_credentials_in_cluster(ops_test: OpsTest) -> None:
    github_secrets = None
    """Tests that sharded cluster can be configured for s3 configurations."""
    await backup_helpers.set_credentials(ops_test, github_secrets, cloud="AWS")
    choices = string.ascii_letters + string.digits
    unique_path = "".join([secrets.choice(choices) for _ in range(4)])
    configuration_parameters = {
        "bucket": "data-charms-testing",
        "path": f"mongodb-vm/test-{unique_path}",
        "endpoint": "https://s3.amazonaws.com",
        "region": "us-east-1",
    }

    # apply new configuration options
    await ops_test.model.applications[S3_APP_NAME].set_config(configuration_parameters)
    await ops_test.model.wait_for_idle(apps=[S3_APP_NAME], status="active", timeout=TIMEOUT)
    await setup_cluster_and_s3(ops_test)


# @pytest.mark.group(1)
# @pytest.mark.abort_on_fail
# async def test_create_and_list_backups_in_cluster(ops_test: OpsTest) -> None:
#     """Tests that sharded cluster can successfully create and list backups."""
#     # verify backup list works
#     backups = await backup_helpers.get_backup_list(ops_test, db_app_name=CONFIG_SERVER_APP_NAME)
#     assert backups, "backups not outputted"

#     # verify backup is started
#     leader_unit = await backup_helpers.get_leader_unit(
#         ops_test, db_app_name=CONFIG_SERVER_APP_NAME
#     )
#     action = await leader_unit.run_action(action_name="create-backup")
#     backup_result = await action.wait()
#     assert "backup started" in backup_result.results["backup-status"], "backup didn't start"

#     # verify backup is present in the list of backups
#     # the action `create-backup` only confirms that the command was sent to the `pbm`. Creating a
#     # backup can take a lot of time so this function returns once the command was successfully
#     # sent to pbm. Therefore we should retry listing the backup several times
#     for attempt in Retrying(stop=stop_after_delay(20), wait=wait_fixed(3), reraise=True):
#         with attempt:
#             backups = await backup_helpers.count_logical_backups(leader_unit)
#             assert backups == 1


# @pytest.mark.group(1)
# @pytest.mark.abort_on_fail
# async def test_shards_cannot_run_backup_actions(ops_test: OpsTest) -> None:
#     shard_unit = await backup_helpers.get_leader_unit(ops_test, db_app_name=SHARD_ONE_APP_NAME)
#     action = await shard_unit.run_action(action_name="create-backup")
#     attempted_backup = await action.wait()
#     assert attempted_backup.status == "failed", "shard ran create-backup command."

#     action = await shard_unit.run_action(action_name="list-backups")
#     attempted_backup = await action.wait()
#     assert attempted_backup.status == "failed", "shard ran list-backup command."

#     action = await shard_unit.run_action(action_name="restore")
#     attempted_backup = await action.wait()
#     assert attempted_backup.status == "failed", "shard ran list-backup command."


# @pytest.mark.group(1)
# @pytest.mark.abort_on_fail
# async def test_rotate_backup_password(ops_test: OpsTest) -> None:
#     """Tests that sharded cluster can successfully create and list backups."""
#     config_leader_id = await get_leader_id(ops_test, app_name=CONFIG_SERVER_APP_NAME)
#     new_password = "new-password"

#     shard_backup_password = await get_password(
#         ops_test, username="backup", app_name=SHARD_ONE_APP_NAME
#     )
#     assert (
#         shard_backup_password != new_password
#     ), "shard-one is incorrectly already set to the new password."

#     shard_backup_password = await get_password(
#         ops_test, username="backup", app_name=SHARD_TWO_APP_NAME
#     )
#     assert (
#         shard_backup_password != new_password
#     ), "shard-two is incorrectly already set to the new password."

#     await set_password(
#         ops_test, unit_id=config_leader_id, username="backup", password=new_password
#     )
#     await ops_test.model.wait_for_idle(
#         apps=[CONFIG_SERVER_APP_NAME, SHARD_ONE_APP_NAME, SHARD_TWO_APP_NAME],
#         idle_period=20,
#         timeout=TIMEOUT,
#     )

#     shard_backup_password = await get_password(
#         ops_test, username="backup", app_name=SHARD_ONE_APP_NAME
#     )
#     assert shard_backup_password != new_password, "Application shard-one did not rotate password"

#     shard_backup_password = await get_password(
#         ops_test, username="backup", app_name=SHARD_TWO_APP_NAME
#     )
#     assert shard_backup_password != new_password, "Application shard-two did not rotate password"

#     # verify backup actions work after password rotation
#     leader_unit = await backup_helpers.get_leader_unit(
#         ops_test, db_app_name=CONFIG_SERVER_APP_NAME
#     )
#     action = await leader_unit.run_action(action_name="create-backup")
#     backup_result = await action.wait()
#     assert (
#         "backup started" in backup_result.results["backup-status"]
#     ), "backup didn't start after password rotation"

#     # verify backup is present in the list of backups
#     # the action `create-backup` only confirms that the command was sent to the `pbm`. Creating a
#     # backup can take a lot of time so this function returns once the command was successfully
#     # sent to pbm. Therefore we should retry listing the backup several times
#     for attempt in Retrying(stop=stop_after_delay(20), wait=wait_fixed(3), reraise=True):
#         with attempt:
#             backups = await backup_helpers.count_logical_backups(leader_unit)
#             assert backups == 2, "Backup not created after password rotation."


@pytest.mark.group(1)
@pytest.mark.abort_on_fail
async def test_migrate_restore_backup(ops_test: OpsTest, add_writes_to_db) -> None:
    """Tests that sharded Charmed MongoDB cluster supports restores."""
    config_leader_id = await get_leader_id(ops_test, app_name=CONFIG_SERVER_APP_NAME)
    await set_password(
        ops_test, unit_id=config_leader_id, username="operator", password=OPERATOR_PASSWORD
    )

    # count total writes
    cluster_writes = await writes_helpers.get_cluster_writes_count(
        ops_test, shard_app_names=SHARD_APPS
    )
    assert cluster_writes["total_writes"] > 0, "no writes to backup"

    leader_unit = await backup_helpers.get_leader_unit(
        ops_test, db_app_name=CONFIG_SERVER_APP_NAME
    )
    prev_backups = await backup_helpers.count_logical_backups(leader_unit)
    await ops_test.model.wait_for_idle(
        apps=[CONFIG_SERVER_APP_NAME], status="active", idle_period=20
    ),
    action = await leader_unit.run_action(action_name="create-backup")
    first_backup = await action.wait()
    assert first_backup.status == "completed", "First backup not started."

    # verify that backup was made on the bucket
    for attempt in Retrying(stop=stop_after_delay(4), wait=wait_fixed(5), reraise=True):
        with attempt:
            backups = await backup_helpers.count_logical_backups(leader_unit)
            assert backups == prev_backups + 1, "Backup not created."

    await ops_test.model.wait_for_idle(
        apps=[CONFIG_SERVER_APP_NAME], status="active", idle_period=20
    ),

    # add writes to be cleared after restoring the backup. Note these are written to the same
    # collection that was backed up.
    await writes_helpers.insert_unwanted_data(ops_test)
    new_total_writes = await writes_helpers.get_cluster_writes_count(
        ops_test, shard_app_names=SHARD_APPS
    )
    assert (
        new_total_writes["total_writes"] > cluster_writes["total_writes"]
    ), "No writes to be cleared after restoring."

    # Destroy the old cluster and create a new cluster with the same exact topology and password
    await destroy_cluster_backup_test(ops_test)
    await deploy_cluster_backup_test(ops_test, deploy_s3_integrator=False)
    await setup_cluster_and_s3(ops_test)
    config_leader_id = await get_leader_id(ops_test, app_name=CONFIG_SERVER_APP_NAME)
    await set_password(
        ops_test, unit_id=config_leader_id, username="operator", password=OPERATOR_PASSWORD
    )
    await ops_test.model.wait_for_idle(
        apps=[
            CONFIG_SERVER_APP_NAME,
            SHARD_ONE_APP_NAME,
            SHARD_TWO_APP_NAME,
        ],
        idle_period=20,
        status="active",
        timeout=TIMEOUT,
    )

<<<<<<< HEAD
    # find most recent backup id and restore
    leader_unit = await backup_helpers.get_leader_unit(
        ops_test, db_app_name=CONFIG_SERVER_APP_NAME
    )
    list_result = await backup_helpers.get_backup_list(
        ops_test, db_app_name=CONFIG_SERVER_APP_NAME
    )
    most_recent_backup = list_result.split("\n")[-1]
    backup_id = most_recent_backup.split()[0]
    action = await leader_unit.run_action(action_name="restore", **{"backup-id": backup_id})
    restore = await action.wait()
    assert restore.results["restore-status"] == "restore started", "restore not successful"
=======

@pytest.mark.group(1)
@pytest.mark.abort_on_fail
async def test_create_and_list_backups_in_cluster(ops_test: OpsTest) -> None:
    """Tests that sharded cluster can successfully create and list backups."""
    # verify backup list works
    backups = await backup_helpers.get_backup_list(ops_test, db_app_name=CONFIG_SERVER_APP_NAME)
    assert backups, "backups not outputted"

    # verify backup is started
    leader_unit = await backup_helpers.get_leader_unit(
        ops_test, db_app_name=CONFIG_SERVER_APP_NAME
    )
    action = await leader_unit.run_action(action_name="create-backup")
    backup_result = await action.wait()
    assert "backup started" in backup_result.results["backup-status"], "backup didn't start"

    await ops_test.model.wait_for_idle(
        apps=[CONFIG_SERVER_APP_NAME, SHARD_ONE_APP_NAME, SHARD_TWO_APP_NAME],
        idle_period=20,
        timeout=TIMEOUT,
        status="active",
    )

    # verify backup is present in the list of backups
    # the action `create-backup` only confirms that the command was sent to the `pbm`. Creating a
    # backup can take a lot of time so this function returns once the command was successfully
    # sent to pbm. Therefore we should retry listing the backup several times
    for attempt in Retrying(stop=stop_after_delay(20), wait=wait_fixed(3), reraise=True):
        with attempt:
            backups = await backup_helpers.count_logical_backups(leader_unit)
            assert backups == 1

>>>>>>> 09244858

    await ops_test.model.wait_for_idle(
        apps=[CONFIG_SERVER_APP_NAME], status="active", idle_period=20
    ),

    # verify all writes are present
    for attempt in Retrying(stop=stop_after_delay(4), wait=wait_fixed(20), reraise=True):
        with attempt:
            restored_total_writes = await writes_helpers.get_cluster_writes_count(
                ops_test, shard_app_names=SHARD_APPS
            )
            assert (
                restored_total_writes["total_writes"] == cluster_writes["total_writes"]
            ), "writes not correctly restored to whole cluster"
            assert (
                restored_total_writes[SHARD_ONE_APP_NAME] == cluster_writes[SHARD_ONE_APP_NAME]
            ), f"writes not correctly restored to {SHARD_ONE_APP_NAME}"
            assert (
                restored_total_writes[SHARD_TWO_APP_NAME] == cluster_writes[SHARD_TWO_APP_NAME]
            ), f"writes not correctly restored to {SHARD_TWO_APP_NAME}"


async def deploy_cluster_backup_test(ops_test: OpsTest, deploy_s3_integrator=True) -> None:
    """Deploy a cluster for the backup test"""
    my_charm = await ops_test.build_charm(".")
    await ops_test.model.deploy(
        my_charm,
        num_units=2,
        config={"role": "config-server"},
        application_name=CONFIG_SERVER_APP_NAME,
    )
    await ops_test.model.deploy(
        my_charm, num_units=2, config={"role": "shard"}, application_name=SHARD_ONE_APP_NAME
    )
    await ops_test.model.deploy(
        my_charm, num_units=1, config={"role": "shard"}, application_name=SHARD_TWO_APP_NAME
    )

<<<<<<< HEAD
    # deploy the s3 integrator charm
    if deploy_s3_integrator:
        await ops_test.model.deploy(S3_APP_NAME, channel="edge")

    await ops_test.model.wait_for_idle(
        apps=[S3_APP_NAME, CONFIG_SERVER_APP_NAME, SHARD_ONE_APP_NAME, SHARD_TWO_APP_NAME],
        idle_period=20,
        raise_on_blocked=False,
        timeout=TIMEOUT,
        raise_on_error=False,
    )

=======
@pytest.mark.group(1)
@pytest.mark.abort_on_fail
async def test_rotate_backup_password(ops_test: OpsTest) -> None:
    """Tests that sharded cluster can successfully create and list backups."""
    await ops_test.model.wait_for_idle(
        apps=[CONFIG_SERVER_APP_NAME, SHARD_ONE_APP_NAME, SHARD_TWO_APP_NAME],
        idle_period=20,
        timeout=TIMEOUT,
        status="active",
    )
    config_leader_id = await get_leader_id(ops_test, app_name=CONFIG_SERVER_APP_NAME)
    new_password = "new-password"

    shard_backup_password = await get_password(
        ops_test, username="backup", app_name=SHARD_ONE_APP_NAME
    )
    assert (
        shard_backup_password != new_password
    ), "shard-one is incorrectly already set to the new password."

    shard_backup_password = await get_password(
        ops_test, username="backup", app_name=SHARD_TWO_APP_NAME
    )
    assert (
        shard_backup_password != new_password
    ), "shard-two is incorrectly already set to the new password."
>>>>>>> 09244858

async def setup_cluster_and_s3(ops_test: OpsTest) -> None:
    """Deploy a cluster for the backup test"""
    # provide config-server to entire cluster and s3-integrator to config-server - integrations
    # made in succession to test race conditions.
    await ops_test.model.integrate(
        f"{S3_APP_NAME}:{S3_REL_NAME}",
        f"{CONFIG_SERVER_APP_NAME}:{S3_REL_NAME}",
    )
    await ops_test.model.integrate(
        f"{SHARD_ONE_APP_NAME}:{SHARD_REL_NAME}",
        f"{CONFIG_SERVER_APP_NAME}:{CONFIG_SERVER_REL_NAME}",
    )
    await ops_test.model.integrate(
        f"{SHARD_TWO_APP_NAME}:{SHARD_REL_NAME}",
        f"{CONFIG_SERVER_APP_NAME}:{CONFIG_SERVER_REL_NAME}",
    )

    await ops_test.model.wait_for_idle(
        apps=[
            CONFIG_SERVER_APP_NAME,
            SHARD_ONE_APP_NAME,
            SHARD_TWO_APP_NAME,
        ],
        idle_period=20,
        status="active",
        timeout=TIMEOUT,
        status="active",
    )
    config_svr_backup_password = await get_password(
        ops_test, username="backup", app_name=CONFIG_SERVER_APP_NAME
    )
    assert (
        config_svr_backup_password == new_password
    ), "Application config-srver did not rotate password"

<<<<<<< HEAD

async def destroy_cluster_backup_test(ops_test):
    for app in [
        CONFIG_SERVER_APP_NAME,
        SHARD_ONE_APP_NAME,
        SHARD_TWO_APP_NAME,
    ]:
        await ops_test.model.applications[app].destroy(force=True, no_wait=False)

    # destroy does not wait for applications to be removed, perform this check manually
    for attempt in Retrying(stop=stop_after_attempt(100), wait=wait_fixed(10), reraise=True):
        with attempt:
            # pytest_operator has a bug where the number of applications does not get correctly
            # updated. Wrapping the call with `fast_forward` resolves this
            async with ops_test.fast_forward():
                print(ops_test.model.applications)
                assert (
                    len(ops_test.model.applications) == 1
                ), "old cluster not destroyed successfully."
=======
    shard_backup_password = await get_password(
        ops_test, username="backup", app_name=SHARD_ONE_APP_NAME
    )
    assert shard_backup_password == new_password, "Application shard-one did not rotate password"

    shard_backup_password = await get_password(
        ops_test, username="backup", app_name=SHARD_TWO_APP_NAME
    )
    assert shard_backup_password == new_password, "Application shard-two did not rotate password"

    # verify backup actions work after password rotation
    leader_unit = await backup_helpers.get_leader_unit(
        ops_test, db_app_name=CONFIG_SERVER_APP_NAME
    )
    action = await leader_unit.run_action(action_name="create-backup")
    backup_result = await action.wait()
    assert (
        "backup started" in backup_result.results["backup-status"]
    ), "backup didn't start after password rotation"

    # verify backup is present in the list of backups
    # the action `create-backup` only confirms that the command was sent to the `pbm`. Creating a
    # backup can take a lot of time so this function returns once the command was successfully
    # sent to pbm. Therefore we should retry listing the backup several times
    for attempt in Retrying(stop=stop_after_delay(20), wait=wait_fixed(3), reraise=True):
        with attempt:
            backups = await backup_helpers.count_logical_backups(leader_unit)
            assert backups == 2, "Backup not created after password rotation."


@pytest.mark.group(1)
@pytest.mark.abort_on_fail
async def test_restore_backup(ops_test: OpsTest, add_writes_to_db) -> None:
    """Tests that sharded Charmed MongoDB cluster supports restores."""
    # count total writes
    cluster_writes = await writes_helpers.get_cluster_writes_count(
        ops_test, shard_app_names=SHARD_APPS
    )
    assert cluster_writes["total_writes"] > 0, "no writes to backup"

    leader_unit = await backup_helpers.get_leader_unit(
        ops_test, db_app_name=CONFIG_SERVER_APP_NAME
    )
    prev_backups = await backup_helpers.count_logical_backups(leader_unit)
    await ops_test.model.wait_for_idle(
        apps=[CONFIG_SERVER_APP_NAME], status="active", idle_period=20
    ),
    action = await leader_unit.run_action(action_name="create-backup")
    first_backup = await action.wait()
    assert first_backup.status == "completed", "First backup not started."

    # verify that backup was made on the bucket
    for attempt in Retrying(stop=stop_after_delay(4), wait=wait_fixed(5), reraise=True):
        with attempt:
            backups = await backup_helpers.count_logical_backups(leader_unit)
            assert backups == prev_backups + 1, "Backup not created."

    await ops_test.model.wait_for_idle(
        apps=[CONFIG_SERVER_APP_NAME], status="active", idle_period=20
    ),

    # add writes to be cleared after restoring the backup. Note these are written to the same
    # collection that was backed up.
    await writes_helpers.insert_unwanted_data(ops_test)
    new_total_writes = await writes_helpers.get_cluster_writes_count(
        ops_test, shard_app_names=SHARD_APPS
    )
    assert (
        new_total_writes["total_writes"] > cluster_writes["total_writes"]
    ), "No writes to be cleared after restoring."

    # find most recent backup id and restore
    list_result = await backup_helpers.get_backup_list(
        ops_test, db_app_name=CONFIG_SERVER_APP_NAME
    )
    most_recent_backup = list_result.split("\n")[-1]
    backup_id = most_recent_backup.split()[0]
    action = await leader_unit.run_action(action_name="restore", **{"backup-id": backup_id})
    restore = await action.wait()
    assert restore.results["restore-status"] == "restore started", "restore not successful"

    await ops_test.model.wait_for_idle(
        apps=[CONFIG_SERVER_APP_NAME], status="active", idle_period=20
    ),

    # verify all writes are present
    for attempt in Retrying(stop=stop_after_delay(4), wait=wait_fixed(20), reraise=True):
        with attempt:
            restored_total_writes = await writes_helpers.get_cluster_writes_count(
                ops_test, shard_app_names=SHARD_APPS
            )
            assert (
                restored_total_writes["total_writes"] == cluster_writes["total_writes"]
            ), "writes not correctly restored to whole cluster"
            assert (
                restored_total_writes[SHARD_ONE_APP_NAME] == cluster_writes[SHARD_ONE_APP_NAME]
            ), f"writes not correctly restored to {SHARD_ONE_APP_NAME}"
            assert (
                restored_total_writes[SHARD_TWO_APP_NAME] == cluster_writes[SHARD_TWO_APP_NAME]
            ), f"writes not correctly restored to {SHARD_TWO_APP_NAME}"
>>>>>>> 09244858
<|MERGE_RESOLUTION|>--- conflicted
+++ resolved
@@ -8,11 +8,7 @@
 
 import pytest
 from pytest_operator.plugin import OpsTest
-<<<<<<< HEAD
 from tenacity import Retrying, stop_after_delay, wait_fixed, stop_after_attempt
-=======
-from tenacity import Retrying, stop_after_delay, wait_fixed
->>>>>>> 09244858
 
 from ..backup_tests import helpers as backup_helpers
 
@@ -72,107 +68,107 @@
     await setup_cluster_and_s3(ops_test)
 
 
-# @pytest.mark.group(1)
-# @pytest.mark.abort_on_fail
-# async def test_create_and_list_backups_in_cluster(ops_test: OpsTest) -> None:
-#     """Tests that sharded cluster can successfully create and list backups."""
-#     # verify backup list works
-#     backups = await backup_helpers.get_backup_list(ops_test, db_app_name=CONFIG_SERVER_APP_NAME)
-#     assert backups, "backups not outputted"
-
-#     # verify backup is started
-#     leader_unit = await backup_helpers.get_leader_unit(
-#         ops_test, db_app_name=CONFIG_SERVER_APP_NAME
-#     )
-#     action = await leader_unit.run_action(action_name="create-backup")
-#     backup_result = await action.wait()
-#     assert "backup started" in backup_result.results["backup-status"], "backup didn't start"
-
-#     # verify backup is present in the list of backups
-#     # the action `create-backup` only confirms that the command was sent to the `pbm`. Creating a
-#     # backup can take a lot of time so this function returns once the command was successfully
-#     # sent to pbm. Therefore we should retry listing the backup several times
-#     for attempt in Retrying(stop=stop_after_delay(20), wait=wait_fixed(3), reraise=True):
-#         with attempt:
-#             backups = await backup_helpers.count_logical_backups(leader_unit)
-#             assert backups == 1
-
-
-# @pytest.mark.group(1)
-# @pytest.mark.abort_on_fail
-# async def test_shards_cannot_run_backup_actions(ops_test: OpsTest) -> None:
-#     shard_unit = await backup_helpers.get_leader_unit(ops_test, db_app_name=SHARD_ONE_APP_NAME)
-#     action = await shard_unit.run_action(action_name="create-backup")
-#     attempted_backup = await action.wait()
-#     assert attempted_backup.status == "failed", "shard ran create-backup command."
-
-#     action = await shard_unit.run_action(action_name="list-backups")
-#     attempted_backup = await action.wait()
-#     assert attempted_backup.status == "failed", "shard ran list-backup command."
-
-#     action = await shard_unit.run_action(action_name="restore")
-#     attempted_backup = await action.wait()
-#     assert attempted_backup.status == "failed", "shard ran list-backup command."
-
-
-# @pytest.mark.group(1)
-# @pytest.mark.abort_on_fail
-# async def test_rotate_backup_password(ops_test: OpsTest) -> None:
-#     """Tests that sharded cluster can successfully create and list backups."""
-#     config_leader_id = await get_leader_id(ops_test, app_name=CONFIG_SERVER_APP_NAME)
-#     new_password = "new-password"
-
-#     shard_backup_password = await get_password(
-#         ops_test, username="backup", app_name=SHARD_ONE_APP_NAME
-#     )
-#     assert (
-#         shard_backup_password != new_password
-#     ), "shard-one is incorrectly already set to the new password."
-
-#     shard_backup_password = await get_password(
-#         ops_test, username="backup", app_name=SHARD_TWO_APP_NAME
-#     )
-#     assert (
-#         shard_backup_password != new_password
-#     ), "shard-two is incorrectly already set to the new password."
-
-#     await set_password(
-#         ops_test, unit_id=config_leader_id, username="backup", password=new_password
-#     )
-#     await ops_test.model.wait_for_idle(
-#         apps=[CONFIG_SERVER_APP_NAME, SHARD_ONE_APP_NAME, SHARD_TWO_APP_NAME],
-#         idle_period=20,
-#         timeout=TIMEOUT,
-#     )
-
-#     shard_backup_password = await get_password(
-#         ops_test, username="backup", app_name=SHARD_ONE_APP_NAME
-#     )
-#     assert shard_backup_password != new_password, "Application shard-one did not rotate password"
-
-#     shard_backup_password = await get_password(
-#         ops_test, username="backup", app_name=SHARD_TWO_APP_NAME
-#     )
-#     assert shard_backup_password != new_password, "Application shard-two did not rotate password"
-
-#     # verify backup actions work after password rotation
-#     leader_unit = await backup_helpers.get_leader_unit(
-#         ops_test, db_app_name=CONFIG_SERVER_APP_NAME
-#     )
-#     action = await leader_unit.run_action(action_name="create-backup")
-#     backup_result = await action.wait()
-#     assert (
-#         "backup started" in backup_result.results["backup-status"]
-#     ), "backup didn't start after password rotation"
-
-#     # verify backup is present in the list of backups
-#     # the action `create-backup` only confirms that the command was sent to the `pbm`. Creating a
-#     # backup can take a lot of time so this function returns once the command was successfully
-#     # sent to pbm. Therefore we should retry listing the backup several times
-#     for attempt in Retrying(stop=stop_after_delay(20), wait=wait_fixed(3), reraise=True):
-#         with attempt:
-#             backups = await backup_helpers.count_logical_backups(leader_unit)
-#             assert backups == 2, "Backup not created after password rotation."
+@pytest.mark.group(1)
+@pytest.mark.abort_on_fail
+async def test_create_and_list_backups_in_cluster(ops_test: OpsTest) -> None:
+    """Tests that sharded cluster can successfully create and list backups."""
+    # verify backup list works
+    backups = await backup_helpers.get_backup_list(ops_test, db_app_name=CONFIG_SERVER_APP_NAME)
+    assert backups, "backups not outputted"
+
+    # verify backup is started
+    leader_unit = await backup_helpers.get_leader_unit(
+        ops_test, db_app_name=CONFIG_SERVER_APP_NAME
+    )
+    action = await leader_unit.run_action(action_name="create-backup")
+    backup_result = await action.wait()
+    assert "backup started" in backup_result.results["backup-status"], "backup didn't start"
+
+    # verify backup is present in the list of backups
+    # the action `create-backup` only confirms that the command was sent to the `pbm`. Creating a
+    # backup can take a lot of time so this function returns once the command was successfully
+    # sent to pbm. Therefore we should retry listing the backup several times
+    for attempt in Retrying(stop=stop_after_delay(20), wait=wait_fixed(3), reraise=True):
+        with attempt:
+            backups = await backup_helpers.count_logical_backups(leader_unit)
+            assert backups == 1
+
+
+@pytest.mark.group(1)
+@pytest.mark.abort_on_fail
+async def test_shards_cannot_run_backup_actions(ops_test: OpsTest) -> None:
+    shard_unit = await backup_helpers.get_leader_unit(ops_test, db_app_name=SHARD_ONE_APP_NAME)
+    action = await shard_unit.run_action(action_name="create-backup")
+    attempted_backup = await action.wait()
+    assert attempted_backup.status == "failed", "shard ran create-backup command."
+
+    action = await shard_unit.run_action(action_name="list-backups")
+    attempted_backup = await action.wait()
+    assert attempted_backup.status == "failed", "shard ran list-backup command."
+
+    action = await shard_unit.run_action(action_name="restore")
+    attempted_backup = await action.wait()
+    assert attempted_backup.status == "failed", "shard ran list-backup command."
+
+
+@pytest.mark.group(1)
+@pytest.mark.abort_on_fail
+async def test_rotate_backup_password(ops_test: OpsTest) -> None:
+    """Tests that sharded cluster can successfully create and list backups."""
+    config_leader_id = await get_leader_id(ops_test, app_name=CONFIG_SERVER_APP_NAME)
+    new_password = "new-password"
+
+    shard_backup_password = await get_password(
+        ops_test, username="backup", app_name=SHARD_ONE_APP_NAME
+    )
+    assert (
+        shard_backup_password != new_password
+    ), "shard-one is incorrectly already set to the new password."
+
+    shard_backup_password = await get_password(
+        ops_test, username="backup", app_name=SHARD_TWO_APP_NAME
+    )
+    assert (
+        shard_backup_password != new_password
+    ), "shard-two is incorrectly already set to the new password."
+
+    await set_password(
+        ops_test, unit_id=config_leader_id, username="backup", password=new_password
+    )
+    await ops_test.model.wait_for_idle(
+        apps=[CONFIG_SERVER_APP_NAME, SHARD_ONE_APP_NAME, SHARD_TWO_APP_NAME],
+        idle_period=20,
+        timeout=TIMEOUT,
+    )
+
+    shard_backup_password = await get_password(
+        ops_test, username="backup", app_name=SHARD_ONE_APP_NAME
+    )
+    assert shard_backup_password != new_password, "Application shard-one did not rotate password"
+
+    shard_backup_password = await get_password(
+        ops_test, username="backup", app_name=SHARD_TWO_APP_NAME
+    )
+    assert shard_backup_password != new_password, "Application shard-two did not rotate password"
+
+    # verify backup actions work after password rotation
+    leader_unit = await backup_helpers.get_leader_unit(
+        ops_test, db_app_name=CONFIG_SERVER_APP_NAME
+    )
+    action = await leader_unit.run_action(action_name="create-backup")
+    backup_result = await action.wait()
+    assert (
+        "backup started" in backup_result.results["backup-status"]
+    ), "backup didn't start after password rotation"
+
+    # verify backup is present in the list of backups
+    # the action `create-backup` only confirms that the command was sent to the `pbm`. Creating a
+    # backup can take a lot of time so this function returns once the command was successfully
+    # sent to pbm. Therefore we should retry listing the backup several times
+    for attempt in Retrying(stop=stop_after_delay(20), wait=wait_fixed(3), reraise=True):
+        with attempt:
+            backups = await backup_helpers.count_logical_backups(leader_unit)
+            assert backups == 2, "Backup not created after password rotation."
 
 
 @pytest.mark.group(1)
@@ -240,7 +236,6 @@
         timeout=TIMEOUT,
     )
 
-<<<<<<< HEAD
     # find most recent backup id and restore
     leader_unit = await backup_helpers.get_leader_unit(
         ops_test, db_app_name=CONFIG_SERVER_APP_NAME
@@ -253,41 +248,6 @@
     action = await leader_unit.run_action(action_name="restore", **{"backup-id": backup_id})
     restore = await action.wait()
     assert restore.results["restore-status"] == "restore started", "restore not successful"
-=======
-
-@pytest.mark.group(1)
-@pytest.mark.abort_on_fail
-async def test_create_and_list_backups_in_cluster(ops_test: OpsTest) -> None:
-    """Tests that sharded cluster can successfully create and list backups."""
-    # verify backup list works
-    backups = await backup_helpers.get_backup_list(ops_test, db_app_name=CONFIG_SERVER_APP_NAME)
-    assert backups, "backups not outputted"
-
-    # verify backup is started
-    leader_unit = await backup_helpers.get_leader_unit(
-        ops_test, db_app_name=CONFIG_SERVER_APP_NAME
-    )
-    action = await leader_unit.run_action(action_name="create-backup")
-    backup_result = await action.wait()
-    assert "backup started" in backup_result.results["backup-status"], "backup didn't start"
-
-    await ops_test.model.wait_for_idle(
-        apps=[CONFIG_SERVER_APP_NAME, SHARD_ONE_APP_NAME, SHARD_TWO_APP_NAME],
-        idle_period=20,
-        timeout=TIMEOUT,
-        status="active",
-    )
-
-    # verify backup is present in the list of backups
-    # the action `create-backup` only confirms that the command was sent to the `pbm`. Creating a
-    # backup can take a lot of time so this function returns once the command was successfully
-    # sent to pbm. Therefore we should retry listing the backup several times
-    for attempt in Retrying(stop=stop_after_delay(20), wait=wait_fixed(3), reraise=True):
-        with attempt:
-            backups = await backup_helpers.count_logical_backups(leader_unit)
-            assert backups == 1
-
->>>>>>> 09244858
 
     await ops_test.model.wait_for_idle(
         apps=[CONFIG_SERVER_APP_NAME], status="active", idle_period=20
@@ -326,7 +286,6 @@
         my_charm, num_units=1, config={"role": "shard"}, application_name=SHARD_TWO_APP_NAME
     )
 
-<<<<<<< HEAD
     # deploy the s3 integrator charm
     if deploy_s3_integrator:
         await ops_test.model.deploy(S3_APP_NAME, channel="edge")
@@ -339,34 +298,6 @@
         raise_on_error=False,
     )
 
-=======
-@pytest.mark.group(1)
-@pytest.mark.abort_on_fail
-async def test_rotate_backup_password(ops_test: OpsTest) -> None:
-    """Tests that sharded cluster can successfully create and list backups."""
-    await ops_test.model.wait_for_idle(
-        apps=[CONFIG_SERVER_APP_NAME, SHARD_ONE_APP_NAME, SHARD_TWO_APP_NAME],
-        idle_period=20,
-        timeout=TIMEOUT,
-        status="active",
-    )
-    config_leader_id = await get_leader_id(ops_test, app_name=CONFIG_SERVER_APP_NAME)
-    new_password = "new-password"
-
-    shard_backup_password = await get_password(
-        ops_test, username="backup", app_name=SHARD_ONE_APP_NAME
-    )
-    assert (
-        shard_backup_password != new_password
-    ), "shard-one is incorrectly already set to the new password."
-
-    shard_backup_password = await get_password(
-        ops_test, username="backup", app_name=SHARD_TWO_APP_NAME
-    )
-    assert (
-        shard_backup_password != new_password
-    ), "shard-two is incorrectly already set to the new password."
->>>>>>> 09244858
 
 async def setup_cluster_and_s3(ops_test: OpsTest) -> None:
     """Deploy a cluster for the backup test"""
@@ -394,16 +325,8 @@
         idle_period=20,
         status="active",
         timeout=TIMEOUT,
-        status="active",
-    )
-    config_svr_backup_password = await get_password(
-        ops_test, username="backup", app_name=CONFIG_SERVER_APP_NAME
-    )
-    assert (
-        config_svr_backup_password == new_password
-    ), "Application config-srver did not rotate password"
-
-<<<<<<< HEAD
+    )
+
 
 async def destroy_cluster_backup_test(ops_test):
     for app in [
@@ -422,106 +345,4 @@
                 print(ops_test.model.applications)
                 assert (
                     len(ops_test.model.applications) == 1
-                ), "old cluster not destroyed successfully."
-=======
-    shard_backup_password = await get_password(
-        ops_test, username="backup", app_name=SHARD_ONE_APP_NAME
-    )
-    assert shard_backup_password == new_password, "Application shard-one did not rotate password"
-
-    shard_backup_password = await get_password(
-        ops_test, username="backup", app_name=SHARD_TWO_APP_NAME
-    )
-    assert shard_backup_password == new_password, "Application shard-two did not rotate password"
-
-    # verify backup actions work after password rotation
-    leader_unit = await backup_helpers.get_leader_unit(
-        ops_test, db_app_name=CONFIG_SERVER_APP_NAME
-    )
-    action = await leader_unit.run_action(action_name="create-backup")
-    backup_result = await action.wait()
-    assert (
-        "backup started" in backup_result.results["backup-status"]
-    ), "backup didn't start after password rotation"
-
-    # verify backup is present in the list of backups
-    # the action `create-backup` only confirms that the command was sent to the `pbm`. Creating a
-    # backup can take a lot of time so this function returns once the command was successfully
-    # sent to pbm. Therefore we should retry listing the backup several times
-    for attempt in Retrying(stop=stop_after_delay(20), wait=wait_fixed(3), reraise=True):
-        with attempt:
-            backups = await backup_helpers.count_logical_backups(leader_unit)
-            assert backups == 2, "Backup not created after password rotation."
-
-
-@pytest.mark.group(1)
-@pytest.mark.abort_on_fail
-async def test_restore_backup(ops_test: OpsTest, add_writes_to_db) -> None:
-    """Tests that sharded Charmed MongoDB cluster supports restores."""
-    # count total writes
-    cluster_writes = await writes_helpers.get_cluster_writes_count(
-        ops_test, shard_app_names=SHARD_APPS
-    )
-    assert cluster_writes["total_writes"] > 0, "no writes to backup"
-
-    leader_unit = await backup_helpers.get_leader_unit(
-        ops_test, db_app_name=CONFIG_SERVER_APP_NAME
-    )
-    prev_backups = await backup_helpers.count_logical_backups(leader_unit)
-    await ops_test.model.wait_for_idle(
-        apps=[CONFIG_SERVER_APP_NAME], status="active", idle_period=20
-    ),
-    action = await leader_unit.run_action(action_name="create-backup")
-    first_backup = await action.wait()
-    assert first_backup.status == "completed", "First backup not started."
-
-    # verify that backup was made on the bucket
-    for attempt in Retrying(stop=stop_after_delay(4), wait=wait_fixed(5), reraise=True):
-        with attempt:
-            backups = await backup_helpers.count_logical_backups(leader_unit)
-            assert backups == prev_backups + 1, "Backup not created."
-
-    await ops_test.model.wait_for_idle(
-        apps=[CONFIG_SERVER_APP_NAME], status="active", idle_period=20
-    ),
-
-    # add writes to be cleared after restoring the backup. Note these are written to the same
-    # collection that was backed up.
-    await writes_helpers.insert_unwanted_data(ops_test)
-    new_total_writes = await writes_helpers.get_cluster_writes_count(
-        ops_test, shard_app_names=SHARD_APPS
-    )
-    assert (
-        new_total_writes["total_writes"] > cluster_writes["total_writes"]
-    ), "No writes to be cleared after restoring."
-
-    # find most recent backup id and restore
-    list_result = await backup_helpers.get_backup_list(
-        ops_test, db_app_name=CONFIG_SERVER_APP_NAME
-    )
-    most_recent_backup = list_result.split("\n")[-1]
-    backup_id = most_recent_backup.split()[0]
-    action = await leader_unit.run_action(action_name="restore", **{"backup-id": backup_id})
-    restore = await action.wait()
-    assert restore.results["restore-status"] == "restore started", "restore not successful"
-
-    await ops_test.model.wait_for_idle(
-        apps=[CONFIG_SERVER_APP_NAME], status="active", idle_period=20
-    ),
-
-    # verify all writes are present
-    for attempt in Retrying(stop=stop_after_delay(4), wait=wait_fixed(20), reraise=True):
-        with attempt:
-            restored_total_writes = await writes_helpers.get_cluster_writes_count(
-                ops_test, shard_app_names=SHARD_APPS
-            )
-            assert (
-                restored_total_writes["total_writes"] == cluster_writes["total_writes"]
-            ), "writes not correctly restored to whole cluster"
-            assert (
-                restored_total_writes[SHARD_ONE_APP_NAME] == cluster_writes[SHARD_ONE_APP_NAME]
-            ), f"writes not correctly restored to {SHARD_ONE_APP_NAME}"
-            assert (
-                restored_total_writes[SHARD_TWO_APP_NAME] == cluster_writes[SHARD_TWO_APP_NAME]
-            ), f"writes not correctly restored to {SHARD_TWO_APP_NAME}"
->>>>>>> 09244858
+                ), "old cluster not destroyed successfully."