#!/usr/bin/env python3
# Copyright 2024 Canonical Ltd.
# See LICENSE file for licensing details.

import secrets
import string
import time

import pytest
from pytest_operator.plugin import OpsTest
from tenacity import Retrying, stop_after_attempt, stop_after_delay, wait_fixed

from ..backup_tests import helpers as backup_helpers
from ..helpers import get_leader_id, get_password, set_password
from . import writes_helpers
from .helpers import generate_mongodb_client, write_data_to_mongodb

S3_APP_NAME = "s3-integrator"
SHARD_ONE_APP_NAME = "shard-one"
SHARD_TWO_APP_NAME = "shard-two"
CONFIG_SERVER_APP_NAME = "config-server"
SHARD_APPS = [SHARD_ONE_APP_NAME, SHARD_TWO_APP_NAME]
CLUSTER_APPS = [SHARD_ONE_APP_NAME, SHARD_TWO_APP_NAME, CONFIG_SERVER_APP_NAME]
SHARD_REL_NAME = "sharding"
CONFIG_SERVER_REL_NAME = "config-server"
S3_REL_NAME = "s3-credentials"
<<<<<<< HEAD
OPERATOR_PASSWORD = "operator-password"
=======
SHARD_ONE_DB_NAME = "new-db"
SHARD_ONE_COLL_NAME = "test_collection"
SHARD_TWO_DB_NAME = "new-db-2"
SHARD_TWO_COLL_NAME = "test_collection"
>>>>>>> a703f97d
TIMEOUT = 10 * 60


@pytest.fixture()
async def add_writes_to_shards(ops_test: OpsTest):
    """Adds writes to each shard before test starts and clears writes at the end of the test."""
    await writes_helpers.start_continous_writes(
        ops_test, 1, config_server_name=CONFIG_SERVER_APP_NAME
    )
    time.sleep(20)
    await writes_helpers.stop_continous_writes(ops_test, config_server_name=CONFIG_SERVER_APP_NAME)

    # move continuous writes to shard-one
    mongos_client = await generate_mongodb_client(
        ops_test, app_name=CONFIG_SERVER_APP_NAME, mongos=True
    )

    mongos_client.admin.command("movePrimary", SHARD_ONE_DB_NAME, to=SHARD_ONE_APP_NAME)

    # add writes to shard-two
    write_data_to_mongodb(
        mongos_client,
        db_name=SHARD_TWO_DB_NAME,
        coll_name=SHARD_TWO_COLL_NAME,
        content={"horse-breed": "unicorn", "real": True},
    )
    mongos_client.admin.command("movePrimary", SHARD_TWO_DB_NAME, to=SHARD_TWO_APP_NAME)

    yield
    await writes_helpers.remove_db_writes(
        ops_test, db_name=SHARD_ONE_DB_NAME, coll_name=SHARD_ONE_COLL_NAME
    )
    await writes_helpers.remove_db_writes(
        ops_test, db_name=SHARD_TWO_DB_NAME, coll_name=SHARD_TWO_COLL_NAME
    )


@pytest.mark.group(1)
@pytest.mark.abort_on_fail
async def test_build_and_deploy(ops_test: OpsTest) -> None:
    """Build and deploy a sharded cluster."""
    await deploy_cluster_backup_test(ops_test)


@pytest.mark.group(1)
@pytest.mark.abort_on_fail
async def test_set_credentials_in_cluster(ops_test: OpsTest, github_secrets) -> None:
    """Tests that sharded cluster can be configured for s3 configurations."""
    await backup_helpers.set_credentials(ops_test, github_secrets, cloud="AWS")
    choices = string.ascii_letters + string.digits
    unique_path = "".join([secrets.choice(choices) for _ in range(4)])
    configuration_parameters = {
        "bucket": "data-charms-testing",
        "path": f"mongodb-vm/test-{unique_path}",
        "endpoint": "https://s3.amazonaws.com",
        "region": "us-east-1",
    }

    # apply new configuration options
    await ops_test.model.applications[S3_APP_NAME].set_config(configuration_parameters)
    await ops_test.model.wait_for_idle(apps=[S3_APP_NAME], status="active", timeout=TIMEOUT)
    await setup_cluster_and_s3(ops_test)


@pytest.mark.group(1)
@pytest.mark.abort_on_fail
async def test_create_and_list_backups_in_cluster(ops_test: OpsTest) -> None:
    """Tests that sharded cluster can successfully create and list backups."""
    # verify backup list works
    backups = await backup_helpers.get_backup_list(ops_test, db_app_name=CONFIG_SERVER_APP_NAME)
    assert backups, "backups not outputted"

    # verify backup is started
    leader_unit = await backup_helpers.get_leader_unit(
        ops_test, db_app_name=CONFIG_SERVER_APP_NAME
    )
    action = await leader_unit.run_action(action_name="create-backup")
    backup_result = await action.wait()
    assert "backup started" in backup_result.results["backup-status"], "backup didn't start"

    # verify backup is present in the list of backups
    # the action `create-backup` only confirms that the command was sent to the `pbm`. Creating a
    # backup can take a lot of time so this function returns once the command was successfully
    # sent to pbm. Therefore we should retry listing the backup several times
    for attempt in Retrying(stop=stop_after_delay(TIMEOUT), wait=wait_fixed(3), reraise=True):
        with attempt:
            backups = await backup_helpers.count_logical_backups(leader_unit)
            assert backups == 1


@pytest.mark.group(1)
@pytest.mark.abort_on_fail
async def test_shards_cannot_run_backup_actions(ops_test: OpsTest) -> None:
    shard_unit = await backup_helpers.get_leader_unit(ops_test, db_app_name=SHARD_ONE_APP_NAME)
    action = await shard_unit.run_action(action_name="create-backup")
    attempted_backup = await action.wait()
    assert attempted_backup.status == "failed", "shard ran create-backup command."

    action = await shard_unit.run_action(action_name="list-backups")
    attempted_backup = await action.wait()
    assert attempted_backup.status == "failed", "shard ran list-backup command."

    action = await shard_unit.run_action(action_name="restore")
    attempted_backup = await action.wait()
    assert attempted_backup.status == "failed", "shard ran list-backup command."


@pytest.mark.group(1)
@pytest.mark.abort_on_fail
async def test_rotate_backup_password(ops_test: OpsTest) -> None:
    """Tests that sharded cluster can successfully create and list backups."""
    await ops_test.model.wait_for_idle(
        apps=[CONFIG_SERVER_APP_NAME, SHARD_ONE_APP_NAME, SHARD_TWO_APP_NAME],
        idle_period=20,
        timeout=TIMEOUT,
        status="active",
    )
    config_leader_id = await get_leader_id(ops_test, app_name=CONFIG_SERVER_APP_NAME)
    new_password = "new-password"

    shard_backup_password = await get_password(
        ops_test, username="backup", app_name=SHARD_ONE_APP_NAME
    )
    assert (
        shard_backup_password != new_password
    ), "shard-one is incorrectly already set to the new password."

    shard_backup_password = await get_password(
        ops_test, username="backup", app_name=SHARD_TWO_APP_NAME
    )
    assert (
        shard_backup_password != new_password
    ), "shard-two is incorrectly already set to the new password."

    await set_password(
        ops_test, unit_id=config_leader_id, username="backup", password=new_password
    )
    await ops_test.model.wait_for_idle(
        apps=[CONFIG_SERVER_APP_NAME, SHARD_ONE_APP_NAME, SHARD_TWO_APP_NAME],
        idle_period=20,
        timeout=TIMEOUT,
        status="active",
    )
    config_svr_backup_password = await get_password(
        ops_test, username="backup", app_name=CONFIG_SERVER_APP_NAME
    )

    assert (
        config_svr_backup_password == new_password
    ), "Application config-srver did not rotate password"

    shard_backup_password = await get_password(
        ops_test, username="backup", app_name=SHARD_ONE_APP_NAME
    )
    assert shard_backup_password == new_password, "Application shard-one did not rotate password"

    shard_backup_password = await get_password(
        ops_test, username="backup", app_name=SHARD_TWO_APP_NAME
    )
    assert shard_backup_password == new_password, "Application shard-two did not rotate password"

    # verify backup actions work after password rotation
    leader_unit = await backup_helpers.get_leader_unit(
        ops_test, db_app_name=CONFIG_SERVER_APP_NAME
    )
    action = await leader_unit.run_action(action_name="create-backup")
    backup_result = await action.wait()
    assert (
        "backup started" in backup_result.results["backup-status"]
    ), "backup didn't start after password rotation"

    # verify backup is present in the list of backups
    # the action `create-backup` only confirms that the command was sent to the `pbm`. Creating a
    # backup can take a lot of time so this function returns once the command was successfully
    # sent to pbm. Therefore we should retry listing the backup several times
    for attempt in Retrying(stop=stop_after_delay(20), wait=wait_fixed(3), reraise=True):
        with attempt:
            backups = await backup_helpers.count_logical_backups(leader_unit)
            assert backups == 2, "Backup not created after password rotation."


@pytest.mark.group(1)
@pytest.mark.abort_on_fail
async def test_restore_backup(ops_test: OpsTest, add_writes_to_shards) -> None:
    """Tests that sharded Charmed MongoDB cluster supports restores."""
    # count total writes
    cluster_writes = await writes_helpers.get_cluster_writes_count(
        ops_test, shard_app_names=SHARD_APPS, db_names=[SHARD_ONE_DB_NAME, SHARD_TWO_DB_NAME]
    )

    assert cluster_writes["total_writes"], "no writes to backup"
    assert cluster_writes[SHARD_ONE_APP_NAME], "no writes to backup for shard one"
    assert cluster_writes[SHARD_TWO_APP_NAME], "no writes to backup for shard two"
    assert (
        cluster_writes[SHARD_ONE_APP_NAME] + cluster_writes[SHARD_TWO_APP_NAME]
        == cluster_writes["total_writes"]
    ), "writes not synced"

    leader_unit = await backup_helpers.get_leader_unit(
        ops_test, db_app_name=CONFIG_SERVER_APP_NAME
    )
    prev_backups = await backup_helpers.count_logical_backups(leader_unit)
    await ops_test.model.wait_for_idle(
        apps=[CONFIG_SERVER_APP_NAME], status="active", idle_period=20
    ),
    action = await leader_unit.run_action(action_name="create-backup")
    first_backup = await action.wait()
    assert first_backup.status == "completed", "First backup not started."

    # verify that backup was made on the bucket
    for attempt in Retrying(stop=stop_after_delay(4), wait=wait_fixed(5), reraise=True):
        with attempt:
            backups = await backup_helpers.count_logical_backups(leader_unit)
            assert backups == prev_backups + 1, "Backup not created."

    await ops_test.model.wait_for_idle(
        apps=[CONFIG_SERVER_APP_NAME], status="active", idle_period=20
    ),

    # add writes to be cleared after restoring the backup. Note these are written to the same
    # collection that was backed up.
    await writes_helpers.insert_unwanted_data(ops_test)

    # new writes added to cluster in `insert_unwanted_data` get sent to shard-one - add more
    # writes to shard-two
    mongos_client = await generate_mongodb_client(
        ops_test, app_name=CONFIG_SERVER_APP_NAME, mongos=True
    )
    write_data_to_mongodb(
        mongos_client,
        db_name=SHARD_TWO_DB_NAME,
        coll_name=SHARD_TWO_COLL_NAME,
        content={"horse-breed": "pegasus", "real": True},
    )
    new_total_writes = await writes_helpers.get_cluster_writes_count(
        ops_test, shard_app_names=SHARD_APPS, db_names=[SHARD_ONE_DB_NAME, SHARD_TWO_DB_NAME]
    )

    assert (
        new_total_writes["total_writes"] > cluster_writes["total_writes"]
    ), "No writes to be cleared after restoring."
    assert (
        new_total_writes[SHARD_ONE_APP_NAME] > cluster_writes[SHARD_ONE_APP_NAME]
    ), "No writes to be cleared on shard-one after restoring."
    assert (
        new_total_writes[SHARD_TWO_APP_NAME] > cluster_writes[SHARD_TWO_APP_NAME]
    ), "No writes to be cleared on shard-two after restoring."

    # find most recent backup id and restore
    list_result = await backup_helpers.get_backup_list(
        ops_test, db_app_name=CONFIG_SERVER_APP_NAME
    )
    most_recent_backup = list_result.split("\n")[-1]
    backup_id = most_recent_backup.split()[0]
    action = await leader_unit.run_action(action_name="restore", **{"backup-id": backup_id})
    restore = await action.wait()
    assert restore.results["restore-status"] == "restore started", "restore not successful"

    await ops_test.model.wait_for_idle(
        apps=[CONFIG_SERVER_APP_NAME], status="active", idle_period=20
    ),

    # verify all writes are present
    for attempt in Retrying(stop=stop_after_delay(4), wait=wait_fixed(20), reraise=True):
        with attempt:
            restored_total_writes = await writes_helpers.get_cluster_writes_count(
                ops_test,
                shard_app_names=SHARD_APPS,
                db_names=[SHARD_ONE_DB_NAME, SHARD_TWO_DB_NAME],
            )
            assert (
                restored_total_writes["total_writes"] == cluster_writes["total_writes"]
            ), "writes not correctly restored to whole cluster"
            assert (
                restored_total_writes[SHARD_ONE_APP_NAME] == cluster_writes[SHARD_ONE_APP_NAME]
            ), f"writes not correctly restored to {SHARD_ONE_APP_NAME}"
            assert (
                restored_total_writes[SHARD_TWO_APP_NAME] == cluster_writes[SHARD_TWO_APP_NAME]
            ), f"writes not correctly restored to {SHARD_TWO_APP_NAME}"


@pytest.mark.group(1)
@pytest.mark.abort_on_fail
async def test_migrate_restore_backup(ops_test: OpsTest, add_writes_to_db) -> None:
    """Tests that sharded Charmed MongoDB cluster supports restores."""
    config_leader_id = await get_leader_id(ops_test, app_name=CONFIG_SERVER_APP_NAME)
    await set_password(
        ops_test, unit_id=config_leader_id, username="operator", password=OPERATOR_PASSWORD
    )
    await ops_test.model.wait_for_idle(apps=CLUSTER_APPS, status="active", idle_period=20),

    # count total writes
    cluster_writes = await writes_helpers.get_cluster_writes_count(
        ops_test, shard_app_names=SHARD_APPS
    )
    assert cluster_writes["total_writes"] > 0, "no writes to backup"

    leader_unit = await backup_helpers.get_leader_unit(
        ops_test, db_app_name=CONFIG_SERVER_APP_NAME
    )
    prev_backups = await backup_helpers.count_logical_backups(leader_unit)
    await ops_test.model.wait_for_idle(
        apps=[CONFIG_SERVER_APP_NAME], status="active", idle_period=20
    ),
    action = await leader_unit.run_action(action_name="create-backup")
    first_backup = await action.wait()
    assert first_backup.status == "completed", "First backup not started."

    # verify that backup was made on the bucket
    for attempt in Retrying(stop=stop_after_delay(4), wait=wait_fixed(5), reraise=True):
        with attempt:
            backups = await backup_helpers.count_logical_backups(leader_unit)
            assert backups == prev_backups + 1, "Backup not created."

    await ops_test.model.wait_for_idle(
        apps=[CONFIG_SERVER_APP_NAME], status="active", idle_period=20
    ),

    # add writes to be cleared after restoring the backup. Note these are written to the same
    # collection that was backed up.
    await writes_helpers.insert_unwanted_data(ops_test)
    new_total_writes = await writes_helpers.get_cluster_writes_count(
        ops_test, shard_app_names=SHARD_APPS
    )
    assert (
        new_total_writes["total_writes"] > cluster_writes["total_writes"]
    ), "No writes to be cleared after restoring."

    # Destroy the old cluster and create a new cluster with the same exact topology and password
    await destroy_cluster_backup_test(ops_test)
    await deploy_cluster_backup_test(ops_test, deploy_s3_integrator=False)
    await setup_cluster_and_s3(ops_test)
    config_leader_id = await get_leader_id(ops_test, app_name=CONFIG_SERVER_APP_NAME)
    await set_password(
        ops_test, unit_id=config_leader_id, username="operator", password=OPERATOR_PASSWORD
    )
    # TODO Future Work - determine the source of the temporary error state that occurs during this
    # check
    await ops_test.model.wait_for_idle(
        apps=CLUSTER_APPS, status="active", idle_period=20, timeout=TIMEOUT, raise_on_error=False
    ),

    # find most recent backup id and restore
    leader_unit = await backup_helpers.get_leader_unit(
        ops_test, db_app_name=CONFIG_SERVER_APP_NAME
    )

    # find most recent backup id and restore
    list_result = await backup_helpers.get_backup_list(
        ops_test, db_app_name=CONFIG_SERVER_APP_NAME
    )
    most_recent_backup = list_result.split("\n")[-1]
    backup_id = most_recent_backup.split()[0]
    action = await leader_unit.run_action(action_name="restore", **{"backup-id": backup_id})
    restore = await action.wait()
    assert restore.results["restore-status"] == "restore started", "restore not successful"

    await ops_test.model.wait_for_idle(
        apps=[CONFIG_SERVER_APP_NAME], status="active", idle_period=20
    ),

    # verify all writes are present
    for attempt in Retrying(stop=stop_after_delay(4), wait=wait_fixed(20), reraise=True):
        with attempt:
            restored_total_writes = await writes_helpers.get_cluster_writes_count(
                ops_test, shard_app_names=SHARD_APPS
            )
            assert (
                restored_total_writes["total_writes"] == cluster_writes["total_writes"]
            ), "writes not correctly restored to whole cluster"
            assert (
                restored_total_writes[SHARD_ONE_APP_NAME] == cluster_writes[SHARD_ONE_APP_NAME]
            ), f"writes not correctly restored to {SHARD_ONE_APP_NAME}"
            assert (
                restored_total_writes[SHARD_TWO_APP_NAME] == cluster_writes[SHARD_TWO_APP_NAME]
            ), f"writes not correctly restored to {SHARD_TWO_APP_NAME}"


async def deploy_cluster_backup_test(ops_test: OpsTest, deploy_s3_integrator=True) -> None:
    """Deploy a cluster for the backup test."""
    my_charm = await ops_test.build_charm(".")
    await ops_test.model.deploy(
        my_charm,
        num_units=2,
        config={"role": "config-server"},
        application_name=CONFIG_SERVER_APP_NAME,
    )
    await ops_test.model.deploy(
        my_charm, num_units=2, config={"role": "shard"}, application_name=SHARD_ONE_APP_NAME
    )
    await ops_test.model.deploy(
        my_charm, num_units=1, config={"role": "shard"}, application_name=SHARD_TWO_APP_NAME
    )

    # deploy the s3 integrator charm
    if deploy_s3_integrator:
        await ops_test.model.deploy(S3_APP_NAME, channel="edge")

    await ops_test.model.wait_for_idle(
        apps=[S3_APP_NAME, CONFIG_SERVER_APP_NAME, SHARD_ONE_APP_NAME, SHARD_TWO_APP_NAME],
        idle_period=20,
        raise_on_blocked=False,
        timeout=TIMEOUT,
        raise_on_error=False,
    )


async def setup_cluster_and_s3(ops_test: OpsTest) -> None:
    """Deploy a cluster for the backup test."""
    # provide config-server to entire cluster and s3-integrator to config-server - integrations
    # made in succession to test race conditions.
    await ops_test.model.integrate(
        f"{S3_APP_NAME}:{S3_REL_NAME}",
        f"{CONFIG_SERVER_APP_NAME}:{S3_REL_NAME}",
    )
    await ops_test.model.integrate(
        f"{SHARD_ONE_APP_NAME}:{SHARD_REL_NAME}",
        f"{CONFIG_SERVER_APP_NAME}:{CONFIG_SERVER_REL_NAME}",
    )
    await ops_test.model.integrate(
        f"{SHARD_TWO_APP_NAME}:{SHARD_REL_NAME}",
        f"{CONFIG_SERVER_APP_NAME}:{CONFIG_SERVER_REL_NAME}",
    )

    await ops_test.model.wait_for_idle(
        apps=[
            CONFIG_SERVER_APP_NAME,
            SHARD_ONE_APP_NAME,
            SHARD_TWO_APP_NAME,
        ],
        idle_period=20,
        status="active",
        timeout=TIMEOUT,
    )


async def destroy_cluster_backup_test(ops_test):
    """Destroy cluster in a forceful way."""
    for app in [
        CONFIG_SERVER_APP_NAME,
        SHARD_ONE_APP_NAME,
        SHARD_TWO_APP_NAME,
    ]:
        await ops_test.model.applications[app].destroy(force=True, no_wait=False)

    # destroy does not wait for applications to be removed, perform this check manually
    for attempt in Retrying(stop=stop_after_attempt(100), wait=wait_fixed(10), reraise=True):
        with attempt:
            # pytest_operator has a bug where the number of applications does not get correctly
            # updated. Wrapping the call with `fast_forward` resolves this
            async with ops_test.fast_forward():
                print(ops_test.model.applications)
                assert (
                    len(ops_test.model.applications) == 1
                ), "old cluster not destroyed successfully."<|MERGE_RESOLUTION|>--- conflicted
+++ resolved
@@ -5,6 +5,7 @@
 import secrets
 import string
 import time
+from typing import Dict
 
 import pytest
 from pytest_operator.plugin import OpsTest
@@ -24,14 +25,11 @@
 SHARD_REL_NAME = "sharding"
 CONFIG_SERVER_REL_NAME = "config-server"
 S3_REL_NAME = "s3-credentials"
-<<<<<<< HEAD
 OPERATOR_PASSWORD = "operator-password"
-=======
 SHARD_ONE_DB_NAME = "new-db"
 SHARD_ONE_COLL_NAME = "test_collection"
 SHARD_TWO_DB_NAME = "new-db-2"
 SHARD_TWO_COLL_NAME = "test_collection"
->>>>>>> a703f97d
 TIMEOUT = 10 * 60
 
 
@@ -251,34 +249,8 @@
         apps=[CONFIG_SERVER_APP_NAME], status="active", idle_period=20
     ),
 
-    # add writes to be cleared after restoring the backup. Note these are written to the same
-    # collection that was backed up.
-    await writes_helpers.insert_unwanted_data(ops_test)
-
-    # new writes added to cluster in `insert_unwanted_data` get sent to shard-one - add more
-    # writes to shard-two
-    mongos_client = await generate_mongodb_client(
-        ops_test, app_name=CONFIG_SERVER_APP_NAME, mongos=True
-    )
-    write_data_to_mongodb(
-        mongos_client,
-        db_name=SHARD_TWO_DB_NAME,
-        coll_name=SHARD_TWO_COLL_NAME,
-        content={"horse-breed": "pegasus", "real": True},
-    )
-    new_total_writes = await writes_helpers.get_cluster_writes_count(
-        ops_test, shard_app_names=SHARD_APPS, db_names=[SHARD_ONE_DB_NAME, SHARD_TWO_DB_NAME]
-    )
-
-    assert (
-        new_total_writes["total_writes"] > cluster_writes["total_writes"]
-    ), "No writes to be cleared after restoring."
-    assert (
-        new_total_writes[SHARD_ONE_APP_NAME] > cluster_writes[SHARD_ONE_APP_NAME]
-    ), "No writes to be cleared on shard-one after restoring."
-    assert (
-        new_total_writes[SHARD_TWO_APP_NAME] > cluster_writes[SHARD_TWO_APP_NAME]
-    ), "No writes to be cleared on shard-two after restoring."
+    # add writes to be cleared after restoring the backup.
+    await writes_helpers.add_and_verify_unwanted_writes(ops_test, cluster_writes)
 
     # find most recent backup id and restore
     list_result = await backup_helpers.get_backup_list(
@@ -294,23 +266,7 @@
         apps=[CONFIG_SERVER_APP_NAME], status="active", idle_period=20
     ),
 
-    # verify all writes are present
-    for attempt in Retrying(stop=stop_after_delay(4), wait=wait_fixed(20), reraise=True):
-        with attempt:
-            restored_total_writes = await writes_helpers.get_cluster_writes_count(
-                ops_test,
-                shard_app_names=SHARD_APPS,
-                db_names=[SHARD_ONE_DB_NAME, SHARD_TWO_DB_NAME],
-            )
-            assert (
-                restored_total_writes["total_writes"] == cluster_writes["total_writes"]
-            ), "writes not correctly restored to whole cluster"
-            assert (
-                restored_total_writes[SHARD_ONE_APP_NAME] == cluster_writes[SHARD_ONE_APP_NAME]
-            ), f"writes not correctly restored to {SHARD_ONE_APP_NAME}"
-            assert (
-                restored_total_writes[SHARD_TWO_APP_NAME] == cluster_writes[SHARD_TWO_APP_NAME]
-            ), f"writes not correctly restored to {SHARD_TWO_APP_NAME}"
+    await verify_writes_restored(ops_test, cluster_writes)
 
 
 @pytest.mark.group(1)
@@ -325,9 +281,17 @@
 
     # count total writes
     cluster_writes = await writes_helpers.get_cluster_writes_count(
-        ops_test, shard_app_names=SHARD_APPS
-    )
-    assert cluster_writes["total_writes"] > 0, "no writes to backup"
+        ops_test,
+        shard_app_names=SHARD_APPS,
+        db_names=[SHARD_ONE_DB_NAME, SHARD_TWO_DB_NAME],
+    )
+    assert cluster_writes["total_writes"], "no writes to backup"
+    assert cluster_writes[SHARD_ONE_APP_NAME], "no writes to backup for shard one"
+    assert cluster_writes[SHARD_TWO_APP_NAME], "no writes to backup for shard two"
+    assert (
+        cluster_writes[SHARD_ONE_APP_NAME] + cluster_writes[SHARD_TWO_APP_NAME]
+        == cluster_writes["total_writes"]
+    ), "writes not synced"
 
     leader_unit = await backup_helpers.get_leader_unit(
         ops_test, db_app_name=CONFIG_SERVER_APP_NAME
@@ -350,15 +314,8 @@
         apps=[CONFIG_SERVER_APP_NAME], status="active", idle_period=20
     ),
 
-    # add writes to be cleared after restoring the backup. Note these are written to the same
-    # collection that was backed up.
-    await writes_helpers.insert_unwanted_data(ops_test)
-    new_total_writes = await writes_helpers.get_cluster_writes_count(
-        ops_test, shard_app_names=SHARD_APPS
-    )
-    assert (
-        new_total_writes["total_writes"] > cluster_writes["total_writes"]
-    ), "No writes to be cleared after restoring."
+    # add writes to be cleared after restoring the backup.
+    await writes_helpers.add_and_verify_unwanted_writes(ops_test, cluster_writes)
 
     # Destroy the old cluster and create a new cluster with the same exact topology and password
     await destroy_cluster_backup_test(ops_test)
@@ -393,6 +350,120 @@
         apps=[CONFIG_SERVER_APP_NAME], status="active", idle_period=20
     ),
 
+    await verify_writes_restored(ops_test, cluster_writes)
+
+
+async def deploy_cluster_backup_test(ops_test: OpsTest, deploy_s3_integrator=True) -> None:
+    """Deploy a cluster for the backup test."""
+    my_charm = await ops_test.build_charm(".")
+    await ops_test.model.deploy(
+        my_charm,
+        num_units=2,
+        config={"role": "config-server"},
+        application_name=CONFIG_SERVER_APP_NAME,
+    )
+    await ops_test.model.deploy(
+        my_charm, num_units=2, config={"role": "shard"}, application_name=SHARD_ONE_APP_NAME
+    )
+    await ops_test.model.deploy(
+        my_charm, num_units=1, config={"role": "shard"}, application_name=SHARD_TWO_APP_NAME
+    )
+
+    # deploy the s3 integrator charm
+    if deploy_s3_integrator:
+        await ops_test.model.deploy(S3_APP_NAME, channel="edge")
+
+    await ops_test.model.wait_for_idle(
+        apps=[S3_APP_NAME, CONFIG_SERVER_APP_NAME, SHARD_ONE_APP_NAME, SHARD_TWO_APP_NAME],
+        idle_period=20,
+        raise_on_blocked=False,
+        timeout=TIMEOUT,
+        raise_on_error=False,
+    )
+
+
+async def setup_cluster_and_s3(ops_test: OpsTest) -> None:
+    """Deploy a cluster for the backup test."""
+    # provide config-server to entire cluster and s3-integrator to config-server - integrations
+    # made in succession to test race conditions.
+    await ops_test.model.integrate(
+        f"{S3_APP_NAME}:{S3_REL_NAME}",
+        f"{CONFIG_SERVER_APP_NAME}:{S3_REL_NAME}",
+    )
+    await ops_test.model.integrate(
+        f"{SHARD_ONE_APP_NAME}:{SHARD_REL_NAME}",
+        f"{CONFIG_SERVER_APP_NAME}:{CONFIG_SERVER_REL_NAME}",
+    )
+    await ops_test.model.integrate(
+        f"{SHARD_TWO_APP_NAME}:{SHARD_REL_NAME}",
+        f"{CONFIG_SERVER_APP_NAME}:{CONFIG_SERVER_REL_NAME}",
+    )
+
+    await ops_test.model.wait_for_idle(
+        apps=[
+            CONFIG_SERVER_APP_NAME,
+            SHARD_ONE_APP_NAME,
+            SHARD_TWO_APP_NAME,
+        ],
+        idle_period=20,
+        status="active",
+        timeout=TIMEOUT,
+    )
+
+
+async def destroy_cluster_backup_test(ops_test):
+    """Destroy cluster in a forceful way."""
+    for app in [
+        CONFIG_SERVER_APP_NAME,
+        SHARD_ONE_APP_NAME,
+        SHARD_TWO_APP_NAME,
+    ]:
+        await ops_test.model.applications[app].destroy(force=True, no_wait=False)
+
+    # destroy does not wait for applications to be removed, perform this check manually
+    for attempt in Retrying(stop=stop_after_attempt(100), wait=wait_fixed(10), reraise=True):
+        with attempt:
+            # pytest_operator has a bug where the number of applications does not get correctly
+            # updated. Wrapping the call with `fast_forward` resolves this
+            async with ops_test.fast_forward():
+                print(ops_test.model.applications)
+                assert (
+                    len(ops_test.model.applications) == 1
+                ), "old cluster not destroyed successfully."
+
+
+async def add_and_verify_unwanted_writes(ops_test, old_cluster_writes: Dict):
+    # add writes to be cleared after restoring the backup. Note these are written to the same
+    # collection that was backed up.
+    await writes_helpers.insert_unwanted_data(ops_test)
+
+    # new writes added to cluster in `insert_unwanted_data` get sent to shard-one - add more
+    # writes to shard-two
+    mongos_client = await generate_mongodb_client(
+        ops_test, app_name=CONFIG_SERVER_APP_NAME, mongos=True
+    )
+    write_data_to_mongodb(
+        mongos_client,
+        db_name=SHARD_TWO_DB_NAME,
+        coll_name=SHARD_TWO_COLL_NAME,
+        content={"horse-breed": "pegasus", "real": True},
+    )
+    new_total_writes = await writes_helpers.get_cluster_writes_count(
+        ops_test, shard_app_names=SHARD_APPS, db_names=[SHARD_ONE_DB_NAME, SHARD_TWO_DB_NAME]
+    )
+
+    assert (
+        new_total_writes["total_writes"] > old_cluster_writes["total_writes"]
+    ), "No writes to be cleared after restoring."
+    assert (
+        new_total_writes[SHARD_ONE_APP_NAME] > old_cluster_writes[SHARD_ONE_APP_NAME]
+    ), "No writes to be cleared on shard-one after restoring."
+    assert (
+        new_total_writes[SHARD_TWO_APP_NAME] > old_cluster_writes[SHARD_TWO_APP_NAME]
+    ), "No writes to be cleared on shard-two after restoring."
+
+
+async def verify_writes_restored(ops_test, cluster_writes: Dict):
     # verify all writes are present
     for attempt in Retrying(stop=stop_after_delay(4), wait=wait_fixed(20), reraise=True):
         with attempt:
@@ -407,83 +478,4 @@
             ), f"writes not correctly restored to {SHARD_ONE_APP_NAME}"
             assert (
                 restored_total_writes[SHARD_TWO_APP_NAME] == cluster_writes[SHARD_TWO_APP_NAME]
-            ), f"writes not correctly restored to {SHARD_TWO_APP_NAME}"
-
-
-async def deploy_cluster_backup_test(ops_test: OpsTest, deploy_s3_integrator=True) -> None:
-    """Deploy a cluster for the backup test."""
-    my_charm = await ops_test.build_charm(".")
-    await ops_test.model.deploy(
-        my_charm,
-        num_units=2,
-        config={"role": "config-server"},
-        application_name=CONFIG_SERVER_APP_NAME,
-    )
-    await ops_test.model.deploy(
-        my_charm, num_units=2, config={"role": "shard"}, application_name=SHARD_ONE_APP_NAME
-    )
-    await ops_test.model.deploy(
-        my_charm, num_units=1, config={"role": "shard"}, application_name=SHARD_TWO_APP_NAME
-    )
-
-    # deploy the s3 integrator charm
-    if deploy_s3_integrator:
-        await ops_test.model.deploy(S3_APP_NAME, channel="edge")
-
-    await ops_test.model.wait_for_idle(
-        apps=[S3_APP_NAME, CONFIG_SERVER_APP_NAME, SHARD_ONE_APP_NAME, SHARD_TWO_APP_NAME],
-        idle_period=20,
-        raise_on_blocked=False,
-        timeout=TIMEOUT,
-        raise_on_error=False,
-    )
-
-
-async def setup_cluster_and_s3(ops_test: OpsTest) -> None:
-    """Deploy a cluster for the backup test."""
-    # provide config-server to entire cluster and s3-integrator to config-server - integrations
-    # made in succession to test race conditions.
-    await ops_test.model.integrate(
-        f"{S3_APP_NAME}:{S3_REL_NAME}",
-        f"{CONFIG_SERVER_APP_NAME}:{S3_REL_NAME}",
-    )
-    await ops_test.model.integrate(
-        f"{SHARD_ONE_APP_NAME}:{SHARD_REL_NAME}",
-        f"{CONFIG_SERVER_APP_NAME}:{CONFIG_SERVER_REL_NAME}",
-    )
-    await ops_test.model.integrate(
-        f"{SHARD_TWO_APP_NAME}:{SHARD_REL_NAME}",
-        f"{CONFIG_SERVER_APP_NAME}:{CONFIG_SERVER_REL_NAME}",
-    )
-
-    await ops_test.model.wait_for_idle(
-        apps=[
-            CONFIG_SERVER_APP_NAME,
-            SHARD_ONE_APP_NAME,
-            SHARD_TWO_APP_NAME,
-        ],
-        idle_period=20,
-        status="active",
-        timeout=TIMEOUT,
-    )
-
-
-async def destroy_cluster_backup_test(ops_test):
-    """Destroy cluster in a forceful way."""
-    for app in [
-        CONFIG_SERVER_APP_NAME,
-        SHARD_ONE_APP_NAME,
-        SHARD_TWO_APP_NAME,
-    ]:
-        await ops_test.model.applications[app].destroy(force=True, no_wait=False)
-
-    # destroy does not wait for applications to be removed, perform this check manually
-    for attempt in Retrying(stop=stop_after_attempt(100), wait=wait_fixed(10), reraise=True):
-        with attempt:
-            # pytest_operator has a bug where the number of applications does not get correctly
-            # updated. Wrapping the call with `fast_forward` resolves this
-            async with ops_test.fast_forward():
-                print(ops_test.model.applications)
-                assert (
-                    len(ops_test.model.applications) == 1
-                ), "old cluster not destroyed successfully."+            ), f"writes not correctly restored to {SHARD_TWO_APP_NAME}"