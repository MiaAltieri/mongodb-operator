--- conflicted
+++ resolved
@@ -17,45 +17,18 @@
 
 logger = logging.getLogger(__name__)
 
-<<<<<<< HEAD
-# systemd gives files in /etc/systemd/system/ precedence over those in /lib/systemd/system/ hence
-# our changed file in /etc will be read while maintaining the original one in /lib.
-MONGOD_SERVICE_UPSTREAM_PATH = "/lib/systemd/system/snap.charmed-mongodb.mongod.service"
-MONGOD_SERVICE_DEFAULT_PATH = "/etc/systemd/system/snap.charmed-mongodb.mongod.service"
-=======
 ENV_VAR_PATH = "/etc/environment"
 DB_PROCESS = "/usr/bin/mongod"
 ROOT_USER_GID = 0
 MONGO_USER = "snap_daemon"
->>>>>>> 27af8ee8
 
 MONGODB_COMMON_DIR = "/var/snap/charmed-mongodb/common"
 MONGODB_SNAP_DATA_DIR = "/var/snap/charmed-mongodb/current"
 
-<<<<<<< HEAD
-ROOT_USER_GID = 0
-MONGO_USER = "snap_daemon"
-MONGO_COMMON_DIR = "/var/snap/charmed-mongodb/common"
-MONGO_DATA_DIR = f"{MONGO_COMMON_DIR}/db"
-
-
-def start_with_auth(path):
-    """Returns true is a mongod service file has the auth configuration."""
-    with open(path, "r") as mongodb_service_file:
-        mongodb_service = mongodb_service_file.readlines()
-
-    for _, line in enumerate(mongodb_service):
-        # ExecStart contains the line with the arguments to start mongod service.
-        if "ExecStart" in line and "--auth" in line:
-            return True
-
-    return False
-=======
 MONGOD_CONF_DIR = f"{MONGODB_SNAP_DATA_DIR}/etc/mongod"
 MONGOD_CONF_FILE_PATH = f"{MONGOD_CONF_DIR}/mongod.conf"
 
 MONGODB_DATA_DIR = f"{MONGODB_COMMON_DIR}/var/lib/mongodb"
->>>>>>> 27af8ee8
 
 
 def update_mongod_service(auth: bool, machine_ip: str, config: MongoDBConfiguration) -> None:
@@ -77,35 +50,8 @@
     if not args_added:
         env_vars.append(f"MONGOD_ARGS={mongod_start_args}")
 
-<<<<<<< HEAD
-    with open(MONGOD_SERVICE_DEFAULT_PATH, "w") as service_file:
-        service_file.writelines(mongodb_service)
-
-    # mongod requires permissions to /data/db
-    mongodb_user = pwd.getpwnam(MONGO_USER)
-    os.chown(MONGO_DATA_DIR, mongodb_user.pw_uid, mongodb_user.pw_gid)
-
-    # changes to service files are only applied after reloading, this is needed even for snaps
-    systemd.daemon_reload()
-
-
-def add_self_healing(service_lines):
-    """Updates the service file to auto-restart the DB service on service failure.
-
-    Options for restarting allow for auto-restart on crashed services, i.e. DB killed, DB frozen,
-    DB terminated.
-    """
-    for index, line in enumerate(service_lines):
-        if "[Unit]" in line:
-            service_lines.insert(index + 1, RESTARTING_LIMITS[0])
-            service_lines.insert(index + 1, RESTARTING_LIMITS[1])
-        if "[Service]" in line:
-            service_lines.insert(index + 1, RESTART_OPTIONS[0])
-            service_lines.insert(index + 1, RESTART_OPTIONS[1])
-=======
     with open(ENV_VAR_PATH, "w") as service_file:
         service_file.writelines(env_vars)
->>>>>>> 27af8ee8
 
 
 def generate_service_args(auth: bool, machine_ip: str, config: MongoDBConfiguration) -> str:
@@ -116,10 +62,6 @@
     options.
     """
     mongod_start_args = [
-<<<<<<< HEAD
-        "ExecStart=/usr/bin/snap run charmed-mongodb.mongod",
-=======
->>>>>>> 27af8ee8
         # bind to localhost and external interfaces
         "--bind_ip_all",
         # part of replicaset
@@ -134,13 +76,8 @@
         if config.tls_external:
             mongod_start_args.extend(
                 [
-<<<<<<< HEAD
-                    f"--tlsCAFile={MONGO_COMMON_DIR}/{TLS_EXT_CA_FILE}",
-                    f"--tlsCertificateKeyFile={MONGO_COMMON_DIR}/{TLS_EXT_PEM_FILE}",
-=======
                     f"--tlsCAFile={MONGOD_CONF_DIR}/{TLS_EXT_CA_FILE}",
                     f"--tlsCertificateKeyFile={MONGOD_CONF_DIR}/{TLS_EXT_PEM_FILE}",
->>>>>>> 27af8ee8
                     # allow non-TLS connections
                     "--tlsMode=preferTLS",
                 ]
@@ -152,13 +89,8 @@
                 [
                     "--clusterAuthMode=x509",
                     "--tlsAllowInvalidCertificates",
-<<<<<<< HEAD
-                    f"--tlsClusterCAFile={MONGO_COMMON_DIR}/{TLS_INT_CA_FILE}",
-                    f"--tlsClusterFile={MONGO_COMMON_DIR}/{TLS_INT_PEM_FILE}",
-=======
                     f"--tlsClusterCAFile={MONGOD_CONF_DIR}/{TLS_INT_CA_FILE}",
                     f"--tlsClusterFile={MONGOD_CONF_DIR}/{TLS_INT_PEM_FILE}",
->>>>>>> 27af8ee8
                 ]
             )
         else:
@@ -166,11 +98,7 @@
             mongod_start_args.extend(
                 [
                     "--clusterAuthMode=keyFile",
-<<<<<<< HEAD
-                    f"--keyFile={MONGO_COMMON_DIR}/{KEY_FILE}",
-=======
                     f"--keyFile={MONGOD_CONF_DIR}/{KEY_FILE}",
->>>>>>> 27af8ee8
                 ]
             )
 
@@ -187,19 +115,12 @@
     with open(file_name, "w") as write_file:
         write_file.write(file_contents)
 
-<<<<<<< HEAD
-=======
     # MongoDB limitation; it is needed 400 rights for keyfile and we need 440 rights on tls certs
     # to be able to connect via MongoDB shell
->>>>>>> 27af8ee8
     if "keyFile" in file_name:
         os.chmod(file_name, 0o400)
     else:
         os.chmod(file_name, 0o440)
-<<<<<<< HEAD
-=======
-
->>>>>>> 27af8ee8
     mongodb_user = pwd.getpwnam(MONGO_USER)
     os.chown(file_name, mongodb_user.pw_uid, ROOT_USER_GID)
 
