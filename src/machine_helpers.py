--- conflicted
+++ resolved
@@ -24,19 +24,11 @@
     """Updates the mongod service file with the new options for starting."""
     # write our arguments and write them to /etc/environment - the environment variable here is
     # read in in the charmed-mongob.mongod.service file.
-<<<<<<< HEAD
     mongod_start_args = get_mongod_args(config, auth, role=role, snap_install=True)
     add_args_to_env("MONGOD_ARGS", mongod_start_args)
 
-    if role == "config-server":
+    if role == Config.Role.CONFIG_SERVER:
         mongos_start_args = get_mongos_args(config, snap_install=True)
-=======
-    mongod_start_args = get_mongod_args(config, auth, snap_install=True)
-    add_args_to_env("MONGOD_ARGS", mongod_start_args)
-
-    if role == "config-server":
-        mongos_start_args = get_mongos_args(config)
->>>>>>> 6dd464e6
         add_args_to_env("MONGOS_ARGS", mongos_start_args)
 
 
