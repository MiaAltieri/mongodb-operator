#!/usr/bin/env python3
"""Charm code for MongoDB service."""
# Copyright 2021 Canonical Ltd.
# See LICENSE file for licensing details.
import json
import logging
import subprocess
from subprocess import check_call
from typing import List, Optional
from urllib.request import URLError, urlopen

import ops.charm
import yaml
from charms.operator_libs_linux.v0 import apt
from charms.operator_libs_linux.v0.systemd import service_resume, service_running
from ops.main import main
from ops.model import (
    ActiveStatus,
    BlockedStatus,
    MaintenanceStatus,
    Relation,
    WaitingStatus,
)

from mongod_helpers import (
    MONGODB_PORT,
    ConfigurationError,
    ConnectionFailure,
    MongoDB,
    OperationFailure,
)

logger = logging.getLogger(__name__)

PEER = "mongodb"


class MongodbOperatorCharm(ops.charm.CharmBase):
    """Charm the service."""

    def __init__(self, *args):
        super().__init__(*args)
        self._port = MONGODB_PORT

        self.framework.observe(self.on.install, self._on_install)
        self.framework.observe(self.on.config_changed, self._on_config_changed)
        self.framework.observe(self.on.start, self._on_start)
        self.framework.observe(self.on.mongodb_relation_joined, self._on_mongodb_relation_handler)
        self.framework.observe(self.on.mongodb_relation_changed, self._on_mongodb_relation_handler)
<<<<<<< HEAD
        self.framework.observe(self.on.mongodb_relation_departed,
                               self._on_mongodb_relation_departed)
        self.framework.observe(self.on.update_status, self._on_update_status)
        self.framework.observe(self.on.get_primary_action, self._on_get_primary_action)

    def _on_mongodb_relation_departed(self, event: ops.charm.RelationDepartedEvent) -> None:
        """Removes the unit from the MongoDB replica set.

        Args:
            event: The triggering relation departed event.
        """
        # only leader should configure replica set
        if not self.unit.is_leader():
            return

        self._reconfigure(event)

    def _on_mongodb_relation_handler(self, event: ops.charm.RelationEvent) -> None:
        """Adds the unit as a replica to the MongoDB replica set.
        Args:
            event: The triggering relation joined/changed event.
        """
        # only leader should configure replica set
        if not self.unit.is_leader():
            return

        # app-changed-events can trigger the relation changed hook resulting in no JUJU_REMOTE_UNIT
        if event.unit is None:
            return

=======
        self.framework.observe(self.on.update_status, self._on_update_status)
        self.framework.observe(self.on.get_primary_action, self._on_get_primary_action)

    def _on_mongodb_relation_handler(self, event: ops.charm.RelationEvent) -> None:
        """Adds the unit as a replica to the MongoDB replica set.

        Args:
            event: The triggering relation joined/changed event.
        """
        # only leader should configure replica set and app-changed-events can trigger the relation
        # changed hook resulting in no JUJU_REMOTE_UNIT if this is the case we should return
        if not (self.unit.is_leader() and event.unit):
            return

>>>>>>> 3b017801
        #  only add the calling unit to the replica set if it has mongod running
        calling_unit = event.unit
        calling_unit_ip = str(self._peers.data[calling_unit].get("private-address"))
        mongo_peer = self._single_mongo_replica(calling_unit_ip)
        if not mongo_peer.is_ready(standalone=True):
            logger.debug(
                "unit is not ready, cannot initialise replica set unit: %s is ready, deferring on relation-joined",
                calling_unit.name,
            )
            event.defer()
            return

        logger.debug("unit: %s is ready to join the replica set", calling_unit.name)
        self._reconfigure(event)

    def _reconfigure(self, event: ops.charm.RelationEvent) -> None:
        """Adds/removes RelationEvent triggering unit from the replica set.

        Note: Removal funcationality will be implemented in the following PR.

        Args:
            event: The triggering relation event.
        """
        # check if reconfiguration is necessary
        if self._need_replica_set_reconfiguration:
            try:
<<<<<<< HEAD
                # reconfigure replica set
=======
>>>>>>> 3b017801
                self._mongo.reconfigure_replica_set()
                # update the set of replica set hosts
                self._peers.data[self.app]["replica_set_hosts"] = json.dumps(self._unit_ips)
                logger.debug("Replica set successfully reconfigured")
            except (ConnectionFailure, ConfigurationError, OperationFailure) as e:
                logger.error("deferring reconfigure of replica set: %s", str(e))
                self.unit.status = WaitingStatus("waiting to reconfigure replica set")
                event.defer()

    def _on_install(self, _) -> None:
        """Handle the install event (fired on startup).

        Handles the startup install event -- installs updates the apt cache,
        installs MongoDB.
        """
        self.unit.status = MaintenanceStatus("installing MongoDB")
        self._add_mongodb_org_repository()
        self._install_apt_packages(["mongodb-org"])

    def _on_config_changed(self, _) -> None:
        """Event handler for configuration changed events."""
        # TODO
        # - update existing mongo configurations based on user preferences
        # - add additional configurations as according to spec doc
        with open("/etc/mongod.conf", "r") as mongo_config_file:
            mongo_config = yaml.safe_load(mongo_config_file)

        machine_ip = str(self.model.get_binding(PEER).network.bind_address)
        mongo_config["net"]["bindIp"] = "localhost,{}".format(machine_ip)
        if "replication" not in mongo_config:
            mongo_config["replication"] = {}

        mongo_config["replication"]["replSetName"] = "rs0"
        with open("/etc/mongod.conf", "w") as mongo_config_file:
            yaml.dump(mongo_config, mongo_config_file)

    def _on_start(self, event: ops.charm.StartEvent) -> None:
        """Enables MongoDB service and initialises replica set.

        Args:
            event: The triggering start event.
        """
        # start mongo service
        self.unit.status = MaintenanceStatus("starting MongoDB")
        if not service_running("mongod.service"):
            logger.debug("starting mongod.service")
            mongod_enabled = service_resume("mongod.service")
            if not mongod_enabled:
                logger.error("failed to enable mongod.service")
                self.unit.status = BlockedStatus("couldn't start MongoDB")
                return

        try:
            self._open_port_tcp(self._port)
        except subprocess.CalledProcessError:
            self.unit.status = BlockedStatus("failed to open TCP port for MongoDB")
            return

        # check if this unit's deployment of MongoDB is ready
        if not self._mongo.is_ready(standalone=True):
            logger.debug("mongoDB not ready, deferring on start event")
            self.unit.status = WaitingStatus("waiting for MongoDB to start")
            event.defer()
            return

        # mongod is now active
        self.unit.status = ActiveStatus()

        # only leader should initialise the replica set
        if not self.unit.is_leader():
            return

        # initialise replica set if not already a replica set
        if not self._mongo.is_replica_set():
            self._initialise_replica_set()

        # verify that leader is in replica set mode
        if not self._mongo.is_ready(standalone=True) or not self._mongo.is_replica_set():
            logger.debug("Replica set for leader is not ready")
            event.defer()
            return

        # replica set initialised properly and ready to go
        self.unit.status = ActiveStatus()

    def _on_update_status(self, _):
        # connect to client for this single unit
        mongod_unit = self._single_mongo_replica(
            str(self.model.get_binding(PEER).network.bind_address)
        )

        # if unit is primary then update status
        if mongod_unit._is_primary:
            self.unit.status = ActiveStatus("Replica set primary")

    def _on_get_primary_action(self, event: ops.charm.ActionEvent):
        # check if current unit is the primary unit
        mongod_unit = self._single_mongo_replica(
            str(self.model.get_binding(PEER).network.bind_address)
        )

        # if unit is primary display this information and exit
        if mongod_unit._is_primary:
            event.set_results({"replica-set-primary": self.unit.name})
            return

        # loop through peers and check if one is the primary
        for unit in self._peers.units:
            # set up a mongo client for this single replica
            mongod_unit = self._single_mongo_replica(
                str(self._peers.data[unit].get("private-address"))
            )

            # if unit is primary display this information and exit
            if mongod_unit._is_primary:
                event.set_results({"replica-set-primary": unit.name})
                return

    def _open_port_tcp(self, port: int) -> None:
        """Open the given port.

        Args:
            port: The port to open.
        """
        try:
            logger.debug("opening tcp port")
            check_call(["open-port", "{}/TCP".format(port)])
        except subprocess.CalledProcessError as e:
            logger.exception("failed opening port: %s", str(e))
            raise

    def _add_mongodb_org_repository(self) -> None:
        """Adds MongoDB repo to container."""
        repositories = apt.RepositoryMapping()

        # Get GPG key
        try:
            key = urlopen("https://www.mongodb.org/static/pgp/server-5.0.asc").read().decode()
        except URLError as e:
            logger.exception("failed to get GPG key, reason: %s", e)
            self.unit.status = BlockedStatus("couldn't install MongoDB")
            return

        # Add the repository if it doesn't already exist
        repo_name = "deb-https://repo.mongodb.org/apt/ubuntu-focal/mongodb-org/5.0"
        if repo_name not in repositories:
            try:
                line = "deb [ arch=amd64,arm64 ] https://repo.mongodb.org/apt/ubuntu focal/mongodb-org/5.0 multiverse"
                repo = apt.DebianRepository.from_repo_line(line)
                # Import the repository's key
                repo.import_key(key)
                repositories.add(repo)
            except apt.InvalidSourceError as e:
                logger.error("failed to add repository, invalid source: %s", str(e))
                self.unit.status = BlockedStatus("couldn't install MongoDB")
                return
            except ValueError as e:
                logger.exception("failed to add repository: %s", str(e))
                self.unit.status = BlockedStatus("couldn't install MongoDB")
                return

    def _install_apt_packages(self, packages: List[str]) -> None:
        """Installs package(s) to container.

        Args:
            packages: list of packages to install.
        """
        try:
            logger.debug("updating apt cache")
            apt.update()
        except subprocess.CalledProcessError as e:
            logger.exception("failed to update apt cache: %s", str(e))
            self.unit.status = BlockedStatus("couldn't install MongoDB")
            return

        try:
            logger.debug("installing apt packages: %s", ", ".join(packages))
            apt.add_package(packages)
        except apt.PackageNotFoundError:
            logger.error("a specified package not found in package cache or on system")
            self.unit.status = BlockedStatus("couldn't install MongoDB")
        except TypeError as e:
            logger.error("could not add package(s) to install: %s", str(e))
            self.unit.status = BlockedStatus("couldn't install MongoDB")

    def _initialise_replica_set(self) -> None:
        # initialise as a replica set with one replica
        self.unit.status = MaintenanceStatus("initialising MongoDB replica set")
        logger.debug("initialising replica set for leader")
        try:
            leader_ip = str(self.model.get_binding(PEER).network.bind_address)
            self._mongo.initialise_replica_set([leader_ip])
            self._peers.data[self.app]["replica_set_hosts"] = json.dumps([leader_ip])
        except (ConnectionFailure, ConfigurationError, OperationFailure) as e:
            logger.error("error initialising replica sets in _on_start: error: %s", str(e))
            self.unit.status = WaitingStatus("waiting to initialise replica set")

    def _single_mongo_replica(self, ip_address: str) -> MongoDB:
        """Fetch the MongoDB server interface object for a single replica.

        Args:
            ip_address: ip_address for the replica of interest.

        Returns:
            A MongoDB server object.
        """
        unit_config = self._config
        unit_config["calling_unit_ip"] = ip_address
        return MongoDB(unit_config)

    @property
    def _need_replica_set_reconfiguration(self) -> bool:
        """Does MongoDB replica set need reconfiguration.

        Returns:
            bool: that indicates if the replica set hosts should be reconfigured
        """
        # are the units for the application all assigned to a host
        return set(self._unit_ips) != set(self._replica_set_hosts)
<<<<<<< HEAD

    @property
    def _check_unit_count(self) -> bool:
        all_units_joined = self.app.planned_units() == len(self._peers.units) + 1
        logger.debug(
            "planned units does not match joined units: %s != %s",
            str(self.app.planned_units()),
            str(len(self._peers.units) + 1),
        )
        return all_units_joined
=======
>>>>>>> 3b017801

    @property
    def _unit_ips(self) -> List[str]:
        """Retrieve IP addresses associated with MongoDB application.

        Returns:
            a list of IP address associated with MongoDB application.
        """
        peer_addresses = [
            str(self._peers.data[unit].get("private-address")) for unit in self._peers.units
        ]

        logger.debug("peer addresses: %s", peer_addresses)
        self_address = str(self.model.get_binding(PEER).network.bind_address)
        logger.debug("unit address: %s", self_address)
        addresses = []
        if peer_addresses:
            addresses.extend(peer_addresses)
        addresses.append(self_address)
        return addresses

    @property
    def _replica_set_hosts(self):
        """Fetch current list of hosts in the replica set.

        Returns:
            A list of hosts addresses (strings).
        """
        return json.loads(self._peers.data[self.app].get("replica_set_hosts", "[]"))

    @property
    def _config(self) -> dict:
        """Retrieve config options for MongoDB.

        Returns:
            A dictionary representation of MongoDB config options.
        """
        # TODO parameterize remaining config options
        config = {
            "app_name": self.app.name,
            "replica_set_name": "rs0",
            "num_hosts": len(self._unit_ips),
            "port": self._port,
            "root_password": "password",
            "security_key": "",
            "unit_ips": self._unit_ips,
            "calling_unit_ip": str(self.model.get_binding(PEER).network.bind_address),
        }
        return config

    @property
    def _mongo(self) -> MongoDB:
        """Fetch the MongoDB server interface object.

        Returns:
            A MongoDB server object.
        """
        return MongoDB(self._config)

    @property
    def _peers(self) -> Optional[Relation]:
        """Fetch the peer relation.

        Returns:
             An `ops.model.Relation` object representing the peer relation.
        """
        return self.model.get_relation(PEER)


if __name__ == "__main__":
    main(MongodbOperatorCharm)<|MERGE_RESOLUTION|>--- conflicted
+++ resolved
@@ -47,7 +47,6 @@
         self.framework.observe(self.on.start, self._on_start)
         self.framework.observe(self.on.mongodb_relation_joined, self._on_mongodb_relation_handler)
         self.framework.observe(self.on.mongodb_relation_changed, self._on_mongodb_relation_handler)
-<<<<<<< HEAD
         self.framework.observe(self.on.mongodb_relation_departed,
                                self._on_mongodb_relation_departed)
         self.framework.observe(self.on.update_status, self._on_update_status)
@@ -59,28 +58,14 @@
         Args:
             event: The triggering relation departed event.
         """
-        # only leader should configure replica set
-        if not self.unit.is_leader():
+        # only leader should configure replica set and app-changed-events can trigger the relation
+        # changed hook resulting in no JUJU_REMOTE_UNIT if this is the case we should return
+        print("Before reconfig", self._replica_set_hosts)
+        if not (self.unit.is_leader() and event.unit):
             return
 
         self._reconfigure(event)
-
-    def _on_mongodb_relation_handler(self, event: ops.charm.RelationEvent) -> None:
-        """Adds the unit as a replica to the MongoDB replica set.
-        Args:
-            event: The triggering relation joined/changed event.
-        """
-        # only leader should configure replica set
-        if not self.unit.is_leader():
-            return
-
-        # app-changed-events can trigger the relation changed hook resulting in no JUJU_REMOTE_UNIT
-        if event.unit is None:
-            return
-
-=======
-        self.framework.observe(self.on.update_status, self._on_update_status)
-        self.framework.observe(self.on.get_primary_action, self._on_get_primary_action)
+        print("After reconfig", self._replica_set_hosts)
 
     def _on_mongodb_relation_handler(self, event: ops.charm.RelationEvent) -> None:
         """Adds the unit as a replica to the MongoDB replica set.
@@ -93,7 +78,6 @@
         if not (self.unit.is_leader() and event.unit):
             return
 
->>>>>>> 3b017801
         #  only add the calling unit to the replica set if it has mongod running
         calling_unit = event.unit
         calling_unit_ip = str(self._peers.data[calling_unit].get("private-address"))
@@ -120,10 +104,6 @@
         # check if reconfiguration is necessary
         if self._need_replica_set_reconfiguration:
             try:
-<<<<<<< HEAD
-                # reconfigure replica set
-=======
->>>>>>> 3b017801
                 self._mongo.reconfigure_replica_set()
                 # update the set of replica set hosts
                 self._peers.data[self.app]["replica_set_hosts"] = json.dumps(self._unit_ips)
@@ -343,19 +323,6 @@
         """
         # are the units for the application all assigned to a host
         return set(self._unit_ips) != set(self._replica_set_hosts)
-<<<<<<< HEAD
-
-    @property
-    def _check_unit_count(self) -> bool:
-        all_units_joined = self.app.planned_units() == len(self._peers.units) + 1
-        logger.debug(
-            "planned units does not match joined units: %s != %s",
-            str(self.app.planned_units()),
-            str(len(self._peers.units) + 1),
-        )
-        return all_units_joined
-=======
->>>>>>> 3b017801
 
     @property
     def _unit_ips(self) -> List[str]:
