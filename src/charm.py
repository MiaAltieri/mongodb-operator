--- conflicted
+++ resolved
@@ -349,47 +349,11 @@
         # cuts can lead to new IP addresses and therefore will require a reconfigure. Especially
         # in the case that the leader a change in IP address it will not receive a relation event.
         if self.unit.is_leader():
-<<<<<<< HEAD
-            # remove any IPs that are no longer juju hosts & update app data.
-            self._update_hosts(event)
-            # Add in any new IPs to the replica set. Relation handlers require a reference to
-            # a unit.
-            event.unit = self.unit
-            self._on_mongodb_relation_handler(event)
-
-            # app relations should be made aware of the new set of hosts
-            try:
-                self.update_app_relation_data()
-            except PyMongoError as e:
-                logger.error("Deferring on updating app relation data since: error: %r", e)
-                event.defer()
-                return
-=======
             self._handle_reconfigure(event)
->>>>>>> b3d9ebfc
 
         # update the units status based on it's replica set status.
         with MongoDBConnection(self.mongodb_config) as mongo:
             replset_status = mongo.get_replset_status()
-<<<<<<< HEAD
-
-            if self._unit_ip(self.unit) not in replset_status:
-                self.unit.status = WaitingStatus("Member being added..")
-                return
-
-            replica_status = replset_status[self._unit_ip(self.unit)]
-
-            if replica_status == "PRIMARY":
-                self.unit.status = ActiveStatus("Replica set primary")
-            elif replica_status == "SECONDARY":
-                self.unit.status = ActiveStatus("Replica set secondary")
-            elif replica_status in ["STARTUP", "STARTUP2", "ROLLBACK", "RECOVERING"]:
-                self.unit.status = WaitingStatus("Member is syncing..")
-            elif replica_status == "REMOVED":
-                self.unit.status = WaitingStatus("Member is removing..")
-            else:
-                self.unit.status = BlockedStatus(replica_status)
-=======
             self.unit.status = build_unit_status(replset_status, self._unit_ip(self.unit))
 
     def _handle_reconfigure(self, event):
@@ -417,7 +381,6 @@
             logger.error("Deferring on updating app relation data since: error: %r", e)
             event.defer()
             return
->>>>>>> b3d9ebfc
 
     def _on_get_primary_action(self, event: ops.charm.ActionEvent):
         event.set_results({"replica-set-primary": self._primary})
