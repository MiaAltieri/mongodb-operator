--- conflicted
+++ resolved
@@ -1119,7 +1119,6 @@
         scope_obj = self._scope_obj(scope)
         return self._peers.data[scope_obj]
 
-<<<<<<< HEAD
     @staticmethod
     def _compare_secret_ids(secret_id1: str, secret_id2: str) -> bool:
         """Reliable comparison on secret equality.
@@ -1289,8 +1288,6 @@
         """Generates the relation departed key for a specified relation id."""
         return f"relation_{rel_id}_departed"
 
-=======
->>>>>>> a1879c3e
     # END: helper functions
 
 
