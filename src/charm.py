#!/usr/bin/env python3
"""Charm code for MongoDB service."""
# Copyright 2023 Canonical Ltd.
# See LICENSE file for licensing details.
import json
import logging
import os
import pwd
import subprocess
import time
from pathlib import Path
from typing import Dict, List, Optional, Set, Tuple

from charms.grafana_agent.v0.cos_agent import COSAgentProvider
from charms.mongodb.v0.config_server_interface import ClusterProvider
from charms.mongodb.v0.mongodb import (
    MongoDBConfiguration,
    MongoDBConnection,
    NotReadyError,
    PyMongoError,
)
from charms.mongodb.v0.mongodb_secrets import SecretCache, generate_secret_label
from charms.mongodb.v0.mongodb_tls import MongoDBTLS
from charms.mongodb.v1.helpers import (
    KEY_FILE,
    TLS_EXT_CA_FILE,
    TLS_EXT_PEM_FILE,
    TLS_INT_CA_FILE,
    TLS_INT_PEM_FILE,
    build_unit_status,
    copy_licenses_to_unit,
    generate_keyfile,
    generate_password,
    get_create_user_cmd,
)
from charms.mongodb.v1.mongodb_backups import MongoDBBackups
from charms.mongodb.v1.mongodb_provider import MongoDBProvider
from charms.mongodb.v1.mongodb_vm_legacy_provider import MongoDBLegacyProvider
from charms.mongodb.v1.mongos import MongosConfiguration
from charms.mongodb.v1.shards_interface import ConfigServerRequirer, ShardingProvider
from charms.mongodb.v1.users import (
    CHARM_USERS,
    BackupUser,
    MongoDBUser,
    MonitorUser,
    OperatorUser,
)
from charms.operator_libs_linux.v1.systemd import service_running
from charms.operator_libs_linux.v2 import snap
from ops.charm import (
    ActionEvent,
    CharmBase,
    ConfigChangedEvent,
    InstallEvent,
    LeaderElectedEvent,
    RelationDepartedEvent,
    RelationEvent,
    RelationJoinedEvent,
    SecretChangedEvent,
    SecretRemoveEvent,
    StartEvent,
    StorageDetachingEvent,
    UpdateStatusEvent,
)
from ops.main import main
from ops.model import (
    ActiveStatus,
    BlockedStatus,
    MaintenanceStatus,
    Relation,
    StatusBase,
    Unit,
    WaitingStatus,
)
from pymongo.errors import OperationFailure, ServerSelectionTimeoutError
from tenacity import Retrying, before_log, retry, stop_after_attempt, wait_fixed

from config import Config, Package
from exceptions import AdminUserCreationError, ApplicationHostNotFoundError
<<<<<<< HEAD
from machine_helpers import MONGO_USER, ROOT_USER_GID, update_mongod_service
from upgrades.mongodb_upgrade import MongoDBUpgrade
=======
from machine_helpers import (
    MONGO_USER,
    ROOT_USER_GID,
    setup_logrotate_and_cron,
    update_mongod_service,
)
>>>>>>> 34dba612

AUTH_FAILED_CODE = 18
UNAUTHORISED_CODE = 13
TLS_CANNOT_FIND_PRIMARY = 133

logger = logging.getLogger(__name__)

APP_SCOPE = Config.Relations.APP_SCOPE
UNIT_SCOPE = Config.Relations.UNIT_SCOPE
Scopes = Config.Relations.Scopes


class MongodbOperatorCharm(CharmBase):
    """Charm the service."""

    def __init__(self, *args):
        super().__init__(*args)
        self._port = Config.MONGODB_PORT

        # lifecycle events
        self.framework.observe(self.on.config_changed, self._on_config_changed)
        self.framework.observe(self.on.install, self._on_install)
        self.framework.observe(self.on.start, self._on_start)
        self.framework.observe(self.on.update_status, self._on_update_status)
        self.framework.observe(
            self.on[Config.Relations.PEERS].relation_joined, self._on_relation_joined
        )
        self.framework.observe(
            self.on[Config.Relations.PEERS].relation_changed, self._on_relation_handler
        )
        self.framework.observe(
            self.on[Config.Relations.PEERS].relation_departed, self._on_relation_departed
        )

        # if a new leader has been elected update hosts of MongoDB
        self.framework.observe(self.on.leader_elected, self._on_leader_elected)
        self.framework.observe(self.on.mongodb_storage_detaching, self._on_storage_detaching)

        # actions
        self.framework.observe(self.on.get_primary_action, self._on_get_primary_action)
        self.framework.observe(self.on.get_password_action, self._on_get_password)
        self.framework.observe(self.on.set_password_action, self._on_set_password)

        # secrets
        self.framework.observe(self.on.secret_remove, self._on_secret_remove)
        self.framework.observe(self.on.secret_changed, self._on_secret_changed)

        # handle provider side of relations
        self.client_relations = MongoDBProvider(self, substrate=Config.SUBSTRATE)
        self.legacy_client_relations = MongoDBLegacyProvider(self)
        self.tls = MongoDBTLS(self, Config.Relations.PEERS, substrate=Config.SUBSTRATE)
        self.backups = MongoDBBackups(self)
        self.upgrade = MongoDBUpgrade(self)
        self.config_server = ShardingProvider(self)
        self.cluster = ClusterProvider(self)
        self.shard = ConfigServerRequirer(self)

        # relation events for Prometheus metrics are handled in the MetricsEndpointProvider
        self._grafana_agent = COSAgentProvider(
            self,
            metrics_rules_dir=Config.Monitoring.METRICS_RULES_DIR,
            logs_rules_dir=Config.Monitoring.LOGS_RULES_DIR,
            log_slots=Config.Monitoring.LOG_SLOTS,
            scrape_configs=self._mongo_scrape_config,
        )

        self.secrets = SecretCache(self)

    # BEGIN: properties
    def _mongo_scrape_config(self) -> List[Dict]:
        """Generates scrape config for the mongo metrics endpoint."""
        return [
            {
                "metrics_path": "/metrics",
                "static_configs": [
                    {
                        "targets": [
                            f"{self._unit_ip(self.unit)}:{Config.Monitoring.MONGODB_EXPORTER_PORT}"
                        ],
                        "labels": {"cluster": self.app.name, "replication_set": self.app.name},
                    }
                ],
            }
        ]

    @property
    def primary(self) -> str:
        """Retrieves the unit with the primary replica."""
        try:
            with MongoDBConnection(self.mongodb_config) as mongo:
                primary_ip = mongo.primary()
        except PyMongoError as e:
            logger.error("Unable to access primary due to: %s", e)
            return None

        # check if current unit matches primary ip
        if primary_ip == self._unit_ip(self.unit):
            return self.unit.name

        # check if peer unit matches primary ip
        for unit in self.peers.units:
            if primary_ip == self._unit_ip(unit):
                return unit.name

        return None

    @property
    def drained(self) -> bool:
        """Returns whether the shard has been drained."""
        if not self.is_role(Config.Role.SHARD):
            logger.info("Component %s is not a shard, cannot check draining status.", self.role)
            return False

        return self.unit_peer_data.get("drained", False)

    @property
    def _unit_ips(self) -> List[str]:
        """Retrieve IP addresses associated with MongoDB application.

        Returns:
            a list of IP address associated with MongoDB application.
        """
        peer_addresses = []
        if self.peers:
            peer_addresses = [self._unit_ip(unit) for unit in self.peers.units]

        logger.debug("peer addresses: %s", peer_addresses)
        self_address = self._unit_ip(self.unit)
        logger.debug("unit address: %s", self_address)
        addresses = []
        if peer_addresses:
            addresses.extend(peer_addresses)
        addresses.append(self_address)
        return addresses

    @property
    def _replica_set_hosts(self):
        """Fetch current list of hosts in the replica set.

        Returns:
            A list of hosts addresses (strings).
        """
        return json.loads(self.app_peer_data.get("replica_set_hosts", "[]"))

    @property
    def mongos_config(self) -> MongoDBConfiguration:
        """Generates a MongoDBConfiguration object for mongos in the deployment of MongoDB."""
        return self._get_mongos_config_for_user(OperatorUser, set(self._unit_ips))

    def remote_mongos_config(self, hosts) -> MongoDBConfiguration:
        """Generates a MongoDBConfiguration object for mongos in the deployment of MongoDB."""
        # mongos that are part of the cluster have the same username and password, but different
        # hosts
        return self._get_mongos_config_for_user(OperatorUser, hosts)

    @property
    def mongodb_config(self) -> MongoDBConfiguration:
        """Generates a MongoDBConfiguration object for this deployment of MongoDB."""
        return self._get_mongodb_config_for_user(OperatorUser, set(self._unit_ips))

    @property
    def monitor_config(self) -> MongoDBConfiguration:
        """Generates a MongoDBConfiguration object for monitoring."""
        return self._get_mongodb_config_for_user(MonitorUser, MonitorUser.get_hosts())

    @property
    def backup_config(self) -> MongoDBConfiguration:
        """Generates a MongoDBConfiguration object for backup."""
        self._check_or_set_user_password(BackupUser)
        return self._get_mongodb_config_for_user(
            BackupUser, BackupUser.get_hosts(), standalone=True
        )

    @property
    def unit_peer_data(self) -> Dict:
        """Peer relation data object."""
        if not self.peers:
            return {}

        return self.peers.data[self.unit]

    @property
    def app_peer_data(self) -> Dict:
        """Peer relation data object."""
        if not self.peers:
            return {}

        return self.peers.data[self.app]

    @property
    def peers(self) -> Optional[Relation]:
        """Fetch the peer relation.

        Returns:
             An `ops.model.Relation` object representing the peer relation.
        """
        return self.model.get_relation(Config.Relations.PEERS)

    @property
    def db_initialised(self) -> bool:
        """Check if MongoDB is initialised."""
        return "db_initialised" in self.app_peer_data

    @property
    def role(self) -> str:
        """Returns role of MongoDB deployment."""
        if (
            "role" not in self.app_peer_data
            and self.unit.is_leader()
            and self.model.config["role"]
        ):
            self.app_peer_data["role"] = self.model.config["role"]
            # app data bag isn't set until function completes
            return self.model.config["role"]
        elif "role" not in self.app_peer_data:
            # if leader hasn't set the role yet, use the one set by model
            return self.model.config["role"]

        return self.app_peer_data.get("role")

    def is_role_changed(self) -> bool:
        """Checks if application is running in provided role."""
        return self.role != self.model.config["role"]

    def is_role(self, role_name: str) -> bool:
        """Checks if application is running in provided role."""
        return self.role == role_name

    @db_initialised.setter
    def db_initialised(self, value):
        """Set the db_initialised flag."""
        if isinstance(value, bool):
            self.app_peer_data["db_initialised"] = str(value)
        else:
            raise ValueError(
                f"'db_initialised' must be a boolean value. Proivded: {value} is of type {type(value)}"
            )

    # END: properties

    # BEGIN: charm event handlers

    def _on_install(self, event: InstallEvent) -> None:
        """Handle the install event (fired on startup)."""
        self.unit.status = MaintenanceStatus("installing MongoDB")
        try:
            self.install_snap_packages(packages=Config.SNAP_PACKAGES)

        except snap.SnapError:
            self.unit.status = BlockedStatus("couldn't install MongoDB")
            return

        # if a new unit is joining a cluster with a legacy relation it should start without auth
        auth = not self.client_relations._get_users_from_relations(
            None, rel=Config.Relations.OBSOLETE_RELATIONS_NAME
        )

        # clear the default config file - user provided config files will be added in the config
        # changed hook
        try:
            with open(Config.MONGOD_CONF_FILE_PATH, "r+") as f:
                f.truncate(0)
        except IOError:
            self.unit.status = BlockedStatus("Could not install MongoDB")
            return

        # Construct the mongod startup commandline args for systemd and reload the daemon.
        update_mongod_service(
            auth=auth,
            machine_ip=self._unit_ip(self.unit),
            config=self.mongodb_config,
            role=self.role,
        )
        setup_logrotate_and_cron()
        # add licenses
        copy_licenses_to_unit()

    def _on_config_changed(self, event: ConfigChangedEvent) -> None:
        """Listen to changes in application configuration.

        To prevent a user from migrating a cluster, and causing the component to become
        unresponsive therefore causing a cluster failure, error the component. This prevents it
        from executing other hooks with a new role.
        """
        if self.is_role_changed():
            # TODO in the future (24.04) support migration of components
            logger.error(
                f"cluster migration currently not supported, cannot change from { self.model.config['role']} to {self.role}"
            )
            raise ShardingMigrationError(
                f"Migration of sharding components not permitted, revert config role to {self.role}"
            )

    def _on_start(self, event: StartEvent) -> None:
        """Enables MongoDB service and initialises replica set.

        Args:
            event: The triggering start event.
        """
        # mongod requires keyFile and TLS certificates on the file system
        self._instatiate_keyfile(event)
        self.push_tls_certificate_to_workload()

        try:
            logger.debug("starting MongoDB.")
            self.unit.status = MaintenanceStatus("starting MongoDB")
            self.start_charm_services()
            self.unit.status = ActiveStatus()
        except snap.SnapError as e:
            logger.error("An exception occurred when starting mongod agent, error: %s.", str(e))
            self.unit.status = BlockedStatus("couldn't start MongoDB")
            return

        try:
            ports = [self._port]
            if self.is_role(Config.Role.CONFIG_SERVER):
                ports.append(Config.MONGOS_PORT)

            self._open_ports_tcp(ports)
        except subprocess.CalledProcessError:
            self.unit.status = BlockedStatus("failed to open TCP port for MongoDB")
            return

        # check if this unit's deployment of MongoDB is ready
        with MongoDBConnection(self.mongodb_config, "localhost", direct=True) as direct_mongo:
            if not direct_mongo.is_ready:
                logger.debug("mongodb service is not ready yet.")
                self.unit.status = WaitingStatus("waiting for MongoDB to start")
                event.defer()
                return

        # mongod is now active
        self.unit.status = ActiveStatus()

        try:
            self._connect_mongodb_exporter()
        except snap.SnapError as e:
            logger.error(
                "An exception occurred when starting mongodb exporter, error: %s.", str(e)
            )
            self.unit.status = BlockedStatus("couldn't start mongodb exporter")
            return

        # only leader should initialise the replica set
        if not self.unit.is_leader():
            return

        self._initialise_replica_set(event)

    def _on_relation_joined(self, event: RelationJoinedEvent) -> None:
        """Add peer to replica set.

        Args:
            event: The triggering relation joined event.
        """
        if not self.unit.is_leader():
            return

        self._on_relation_handler(event)

        self._update_related_hosts(event)

    def _on_relation_handler(self, event: RelationEvent) -> None:
        """Adds the unit as a replica to the MongoDB replica set.

        Args:
            event: The triggering relation joined/changed event.
        """
        # changing the monitor password will lead to non-leader units receiving a relation changed
        # event. We must update the monitor and pbm URI if the password changes so that COS/pbm
        # can continue to work
        self._connect_mongodb_exporter()
        self._connect_pbm_agent()

        # only leader should configure replica set and app-changed-events can trigger the relation
        # changed hook resulting in no JUJU_REMOTE_UNIT if this is the case we should return
        # further reconfiguration can be successful only if a replica set is initialised.
        if not (self.unit.is_leader() and event.unit) or not self.db_initialised:
            return

        with MongoDBConnection(self.mongodb_config) as mongo:
            try:
                replset_members = mongo.get_replset_members()
                # compare set of mongod replica set members and juju hosts to avoid the unnecessary
                # reconfiguration.
                if replset_members == self.mongodb_config.hosts:
                    return

                for member in self.mongodb_config.hosts - replset_members:
                    logger.debug("Adding %s to replica set", member)
                    with MongoDBConnection(
                        self.mongodb_config, member, direct=True
                    ) as direct_mongo:
                        if not direct_mongo.is_ready:
                            self.unit.status = WaitingStatus("waiting to reconfigure replica set")
                            logger.debug("Deferring reconfigure: %s is not ready yet.", member)
                            event.defer()
                            return
                    mongo.add_replset_member(member)
                    self.unit.status = ActiveStatus()
            except NotReadyError:
                self.unit.status = WaitingStatus("waiting to reconfigure replica set")
                logger.error("Deferring reconfigure: another member doing sync right now")
                event.defer()
            except PyMongoError as e:
                self.unit.status = WaitingStatus("waiting to reconfigure replica set")
                logger.error("Deferring reconfigure: error=%r", e)
                event.defer()

    def _on_leader_elected(self, event: LeaderElectedEvent) -> None:
        """Generates necessary keyfile and updates replica hosts."""
        if not self.get_secret(APP_SCOPE, Config.Secrets.SECRET_KEYFILE_NAME):
            self._generate_secrets()

        self._update_hosts(event)

    def _on_relation_departed(self, event: RelationDepartedEvent) -> None:
        """Remove peer from replica set if it wasn't able to remove itself.

        Args:
            event: The triggering relation departed event.
        """
        # allow leader to update relation data and hosts if it isn't leaving
        if not self.unit.is_leader() or event.departing_unit == self.unit:
            return

        self._update_hosts(event)

    def _on_storage_detaching(self, event: StorageDetachingEvent) -> None:
        """Before storage detaches, allow removing unit to remove itself from the set.

        If the removing unit is primary also allow it to step down and elect another unit as
        primary while it still has access to its storage.
        """
        # A single replica cannot step down as primary and we cannot reconfigure the replica set to
        # have 0 members.
        if self._is_removing_last_replica:
            # removing config-server from a sharded cluster can be disaterous.
            if self.is_role(Config.Role.CONFIG_SERVER) and self.config_server.has_shards():
                current_shards = self.config_server.get_related_shards()
                early_removal_message = f"Cannot remove config-server, still related to shards {', '.join(current_shards)}"
                logger.error(early_removal_message)
                raise EarlyRemovalOfConfigServerError(early_removal_message)

            # cannot drain shard after storage detached.
            if self.is_role(Config.Role.SHARD) and self.shard.has_config_server():
                logger.info("Wait for shard to drain before detaching storage.")
                self.unit.status = MaintenanceStatus("Draining shard from cluster")
                mongos_hosts = self.shard.get_mongos_hosts()
                self.shard.wait_for_draining(mongos_hosts)
                logger.info("Shard successfully drained storage.")

            return

        try:
            # retries over a period of 10 minutes in an attempt to resolve race conditions it is
            # not possible to defer in storage detached.
            logger.debug("Removing %s from replica set", self._unit_ip(self.unit))
            for attempt in Retrying(
                stop=stop_after_attempt(10),
                wait=wait_fixed(1),
                reraise=True,
            ):
                with attempt:
                    # remove_replset_member retries for 60 seconds
                    with MongoDBConnection(self.mongodb_config) as mongo:
                        mongo.remove_replset_member(self._unit_ip(self.unit))
        except NotReadyError:
            logger.info(
                "Failed to remove %s from replica set, another member is syncing", self.unit.name
            )
        except PyMongoError as e:
            logger.error("Failed to remove %s from replica set, error=%r", self.unit.name, e)

    def _on_update_status(self, event: UpdateStatusEvent):
        # user-made mistakes might result in other incorrect statues. Prioritise informing users of
        # their mistake.
        invalid_integration_status = self.get_invalid_integration_status()
        if invalid_integration_status:
            self.unit.status = invalid_integration_status
            return

        # no need to report on replica set status until initialised
        if not self.db_initialised:
            return

        # Cannot check more advanced MongoDB statuses if mongod hasn't started.
        with MongoDBConnection(self.mongodb_config, "localhost", direct=True) as direct_mongo:
            if not direct_mongo.is_ready:
                # edge case: mongod will fail to run if 1. they are running as shard and 2. they
                # have already been added to the cluster with internal membership via TLS and 3.
                # they remove support for TLS
                if self.is_role(Config.Role.SHARD) and self.shard.is_shard_tls_missing():
                    self.unit.status = BlockedStatus("Shard requires TLS to be enabled.")
                    return
                else:
                    self.unit.status = WaitingStatus("Waiting for MongoDB to start")
                    return

        # leader should periodically handle configuring the replica set. Incidents such as network
        # cuts can lead to new IP addresses and therefore will require a reconfigure. Especially
        # in the case that the leader a change in IP address it will not receive a relation event.
        if self.unit.is_leader():
            self._handle_reconfigure(event)

        self.unit.status = self.process_statuses()

    def _on_get_primary_action(self, event: ActionEvent):
        event.set_results({"replica-set-primary": self.primary})

    def _on_get_password(self, event: ActionEvent) -> None:
        """Returns the password for the user as an action response."""
        username = self._get_user_or_fail_event(
            event, default_username=OperatorUser.get_username()
        )
        if not username:
            return
        key_name = MongoDBUser.get_password_key_name_for_user(username)
        event.set_results(
            {Config.Actions.PASSWORD_PARAM_NAME: self.get_secret(APP_SCOPE, key_name)}
        )

    def _on_set_password(self, event: ActionEvent) -> None:
        """Set the password for the admin user."""
        # check conditions for setting the password and fail if necessary
        if not self.pass_pre_set_password_checks(event):
            return

        username = self._get_user_or_fail_event(
            event, default_username=OperatorUser.get_username()
        )
        if not username:
            return

        new_password = event.params.get(Config.Actions.PASSWORD_PARAM_NAME, generate_password())
        if len(new_password) > Config.Secrets.MAX_PASSWORD_LENGTH:
            event.fail(
                f"Password cannot be longer than {Config.Secrets.MAX_PASSWORD_LENGTH} characters."
            )
            return

        try:
            secret_id = self.set_password(username, new_password)
        except SetPasswordError as e:
            event.fail(e)
            return

        if username == BackupUser.get_username():
            self._connect_pbm_agent()

        if username == MonitorUser.get_username():
            self._connect_mongodb_exporter()

        # rotate password to shards
        # TODO in the future support rotating passwords of pbm across shards
        if username in [OperatorUser.get_username(), BackupUser.get_username()]:
            self.config_server.update_credentials(
                MongoDBUser.get_password_key_name_for_user(username),
                new_password,
            )

        event.set_results(
            {Config.Actions.PASSWORD_PARAM_NAME: new_password, "secret-id": secret_id}
        )

    def set_password(self, username, password) -> int:
        """Sets the password for a given username and return the secret id.

        Raises:
            SetPasswordError
        """
        with MongoDBConnection(self.mongodb_config) as mongo:
            try:
                mongo.set_user_password(username, password)
            except NotReadyError:
                raise SetPasswordError(
                    "Failed changing the password: Not all members healthy or finished initial sync."
                )
            except PyMongoError as e:
                raise SetPasswordError(f"Failed changing the password: {e}")

        return self.set_secret(
            APP_SCOPE, MongoDBUser.get_password_key_name_for_user(username), password
        )

    def _on_secret_remove(self, event: SecretRemoveEvent):
        # We are keeping this function empty on purpose until the issue with secrets
        # is not fixed. The issue is: https://bugs.launchpad.net/juju/+bug/2023364
        logging.error(
            f"_on_secret_remove: Secret {event._id} seems to have no observers, could be removed"
        )

    def _on_secret_changed(self, event: SecretChangedEvent):
        """Handles secrets changes event.

        When user run set-password action, juju leader changes the password inside the database
        and inside the secret object. This action runs the restart for monitoring tool and
        for backup tool on non-leader units to keep them working with MongoDB. The same workflow
        occurs on TLS certs change.
        """
        label = None
        if generate_secret_label(self, Config.Relations.APP_SCOPE) == event.secret.label:
            label = generate_secret_label(self, Config.Relations.APP_SCOPE)
            scope = APP_SCOPE
        elif generate_secret_label(self, Config.Relations.UNIT_SCOPE) == event.secret.label:
            label = generate_secret_label(self, Config.Relations.UNIT_SCOPE)
            scope = UNIT_SCOPE
        else:
            logging.debug("Secret %s changed, but it's unknown", event.secret.id)
            return
        logging.debug("Secret %s for scope %s changed, refreshing", event.secret.id, scope)

        # Refreshing cache
        self.secrets.get(label)

        # changed secrets means that the URIs used for PBM and mongodb_exporter are now out of date
        self._connect_mongodb_exporter()
        self._connect_pbm_agent()

    # END: charm event handlers

    # BEGIN: users management

    @retry(
        stop=stop_after_attempt(3),
        wait=wait_fixed(5),
        reraise=True,
        before=before_log(logger, logging.DEBUG),
    )
    def _init_operator_user(self) -> None:
        """Creates initial admin user for MongoDB.

        Initial admin user can be created only through localhost connection.
        see https://www.mongodb.com/docs/manual/core/localhost-exception/
        unfortunately, pymongo unable to create connection that considered
        as local connection by MongoDB, even if socket connection used.
        As a result, where are only hackish ways to create initial user.
        It is needed to install mongodb-clients inside charm container to make
        this function work correctly.
        """
        if self._is_user_created(OperatorUser) or not self.unit.is_leader():
            return

        out = subprocess.run(
            get_create_user_cmd(self.mongodb_config),
            input=self.mongodb_config.password.encode(),
        )
        if out.returncode == 0:
            raise AdminUserCreationError

        logger.debug(f"{OperatorUser.get_username()} user created")
        self._set_user_created(OperatorUser)

    @retry(
        stop=stop_after_attempt(3),
        wait=wait_fixed(5),
        reraise=True,
        before=before_log(logger, logging.DEBUG),
    )
    def _init_monitor_user(self):
        """Creates the monitor user on the MongoDB database."""
        if self._is_user_created(MonitorUser):
            return

        with MongoDBConnection(self.mongodb_config) as mongo:
            logger.debug("creating the monitor user roles...")
            mongo.create_role(
                role_name=MonitorUser.get_mongodb_role(), privileges=MonitorUser.get_privileges()
            )
            logger.debug("creating the monitor user...")
            mongo.create_user(self.monitor_config)
            self._set_user_created(MonitorUser)

        # leader should reconnect to exporter after creating the monitor user - since the snap
        # will have an authorisation error until the the user has been created and the daemon
        # has been restarted
        self._connect_mongodb_exporter()

    @retry(
        stop=stop_after_attempt(3),
        wait=wait_fixed(5),
        reraise=True,
        before=before_log(logger, logging.DEBUG),
    )
    def _init_backup_user(self):
        """Creates the backup user on the MongoDB database."""
        if self._is_user_created(BackupUser):
            return

        with MongoDBConnection(self.mongodb_config) as mongo:
            # first we must create the necessary roles for the PBM tool
            logger.debug("creating the backup user roles...")
            mongo.create_role(
                role_name=BackupUser.get_mongodb_role(), privileges=BackupUser.get_privileges()
            )
            logger.debug("creating the backup user...")
            mongo.create_user(self.backup_config)
            self._set_user_created(BackupUser)

    # END: users management

    # BEGIN: helper functions
    def _is_user_created(self, user: MongoDBUser) -> bool:
        return f"{user.get_username()}-user-created" in self.app_peer_data

    def _set_user_created(self, user: MongoDBUser) -> None:
        self.app_peer_data[f"{user.get_username()}-user-created"] = "True"

    def _get_mongos_config_for_user(
        self, user: MongoDBUser, hosts: Set[str]
    ) -> MongosConfiguration:
        external_ca, _ = self.tls.get_tls_files(internal=False)
        internal_ca, _ = self.tls.get_tls_files(internal=True)

        return MongosConfiguration(
            database=user.get_database_name(),
            username=user.get_username(),
            password=self.get_secret(APP_SCOPE, user.get_password_key_name()),
            hosts=hosts,
            port=Config.MONGOS_PORT,
            roles=user.get_roles(),
            tls_external=external_ca is not None,
            tls_internal=internal_ca is not None,
        )

    def _get_mongodb_config_for_user(
        self, user: MongoDBUser, hosts: Set[str], standalone: bool = False
    ) -> MongoDBConfiguration:
        external_ca, _ = self.tls.get_tls_files(internal=False)
        internal_ca, _ = self.tls.get_tls_files(internal=True)

        return MongoDBConfiguration(
            replset=self.app.name,
            database=user.get_database_name(),
            username=user.get_username(),
            password=self.get_secret(APP_SCOPE, user.get_password_key_name()),
            hosts=hosts,
            roles=user.get_roles(),
            tls_external=external_ca is not None,
            tls_internal=internal_ca is not None,
            standalone=standalone,
        )

    def _get_user_or_fail_event(self, event: ActionEvent, default_username: str) -> Optional[str]:
        """Returns MongoDBUser object or raises ActionFail if user doesn't exist."""
        username = event.params.get(Config.Actions.USERNAME_PARAM_NAME, default_username)
        if username not in CHARM_USERS:
            event.fail(
                f"The action can be run only for users used by the charm:"
                f" {', '.join(CHARM_USERS)} not {username}"
            )
            return
        return username

    def pass_pre_set_password_checks(self, event: ActionEvent) -> bool:
        """Checks conditions for setting the password and fail if necessary."""
        if self.is_role(Config.Role.SHARD):
            event.fail("Cannot set password on shard, please set password on config-server.")
            return

        # changing the backup password while a backup/restore is in progress can be disastrous
        pbm_status = self.backups.get_pbm_status()
        if isinstance(pbm_status, MaintenanceStatus):
            event.fail("Cannot change password while a backup/restore is in progress.")
            return

        # only leader can write the new password into peer relation.
        if not self.unit.is_leader():
            event.fail("The action can be run only on leader unit.")
            return

        return True

    def _check_or_set_user_password(self, user: MongoDBUser) -> None:
        key = user.get_password_key_name()
        if not self.get_secret(APP_SCOPE, key):
            self.set_secret(APP_SCOPE, key, generate_password())

    def _generate_secrets(self) -> None:
        """Generate secrets and put them into peer relation.

        The same keyFile and admin password on all members needed, hence it is generated once and
        share between members via the app data.
        """
        self._check_or_set_user_password(OperatorUser)
        self._check_or_set_user_password(MonitorUser)

        if not self.get_secret(APP_SCOPE, Config.Secrets.SECRET_KEYFILE_NAME):
            self.set_secret(APP_SCOPE, Config.Secrets.SECRET_KEYFILE_NAME, generate_keyfile())

    def _update_hosts(self, event: LeaderElectedEvent) -> None:
        """Update replica set hosts and remove any unremoved replicas from the config."""
        if not self.db_initialised:
            return

        self.process_unremoved_units(event)
        self.app_peer_data["replica_set_hosts"] = json.dumps(self._unit_ips)

        self._update_related_hosts(event)

    def _update_related_hosts(self, event) -> None:
        # app relations should be made aware of the new set of hosts
        try:
            self.client_relations.update_app_relation_data()
            self.config_server.update_mongos_hosts()
            self.cluster.update_config_server_db(event)
        except PyMongoError as e:
            logger.error("Deferring on updating app relation data since: error: %r", e)
            event.defer()
            return

    def process_unremoved_units(self, event: LeaderElectedEvent) -> None:
        """Removes replica set members that are no longer running as a juju hosts."""
        with MongoDBConnection(self.mongodb_config) as mongo:
            try:
                replset_members = mongo.get_replset_members()
                for member in replset_members - self.mongodb_config.hosts:
                    logger.debug("Removing %s from replica set", member)
                    mongo.remove_replset_member(member)
            except NotReadyError:
                logger.info("Deferring process_unremoved_units: another member is syncing")
                event.defer()
            except PyMongoError as e:
                logger.error("Deferring process_unremoved_units: error=%r", e)
                event.defer()

    def _handle_reconfigure(self, event: UpdateStatusEvent):
        """Reconfigures the replica set if necessary.

        Removes any mongod hosts that are no longer present in the replica set or adds hosts that
        should exist in the replica set. This function is meant to be called periodically by the
        leader in the update status hook to perform any necessary cluster healing.
        """
        if not self.unit.is_leader():
            logger.debug("only the leader can perform reconfigurations to the replica set.")
            return

        # remove any IPs that are no longer juju hosts & update app data.
        self._update_hosts(event)

        # Add in any new IPs to the replica set. Relation handlers require a reference to
        # a unit.
        event.unit = self.unit
        self._on_relation_handler(event)

    def _open_ports_tcp(self, ports: int) -> None:
        """Open the given port.

        Args:
            ports: The ports to open.
        """
        for port in ports:
            try:
                logger.debug("opening tcp port")
                subprocess.check_call(["open-port", "{}/TCP".format(port)])
            except subprocess.CalledProcessError as e:
                logger.exception("failed opening port: %s", str(e))
                raise

    def install_snap_packages(self, packages: List[Package]) -> None:
        """Installs package(s) to container.

        Args:
            packages: list of packages to install.
        """
        for snap_name, snap_channel, snap_revision in packages:
            try:
                snap_cache = snap.SnapCache()
                snap_package = snap_cache[snap_name]
                snap_package.ensure(
                    snap.SnapState.Latest, channel=snap_channel, revision=snap_revision
                )
                # snaps will auto refresh so it is necessary to hold the current revision
                snap_package.hold()

            except snap.SnapError as e:
                logger.error(
                    "An exception occurred when installing %s. Reason: %s", snap_name, str(e)
                )
                raise

    def _instatiate_keyfile(self, event: StartEvent) -> None:
        # wait for keyFile to be created by leader unit
        if not self.get_secret(APP_SCOPE, Config.Secrets.SECRET_KEYFILE_NAME):
            logger.debug("waiting for leader unit to generate keyfile contents")
            event.defer()
            return

        # put keyfile on the machine with appropriate permissions
        self.push_file_to_unit(
            parent_dir=Config.MONGOD_CONF_DIR,
            file_name=KEY_FILE,
            file_contents=self.get_secret(APP_SCOPE, Config.Secrets.SECRET_KEYFILE_NAME),
        )

    def get_keyfile_contents(self) -> str:
        """Retrieves the contents of the keyfile on host machine."""
        # wait for keyFile to be created by leader unit
        if not self.get_secret(APP_SCOPE, Config.Secrets.SECRET_KEYFILE_NAME):
            logger.debug("waiting for leader unit to generate keyfile contents")
            return

        key_file_path = f"{Config.MONGOD_CONF_DIR}/{KEY_FILE}"
        key_file = Path(key_file_path)
        if not key_file.is_file():
            logger.info("no keyfile present")
            return

        with open(key_file_path, "r") as file:
            key = file.read()

        return key

    def push_file_to_unit(self, parent_dir, file_name, file_contents) -> None:
        """K8s charms can push files to their containers easily, this is a vm charm workaround."""
        Path(parent_dir).mkdir(parents=True, exist_ok=True)
        file_name = f"{parent_dir}/{file_name}"
        with open(file_name, "w") as write_file:
            write_file.write(file_contents)

        # MongoDB limitation; it is needed 400 rights for keyfile and we need 440 rights on tls
        # certs to be able to connect via MongoDB shell
        if Config.TLS.KEY_FILE_NAME in file_name:
            os.chmod(file_name, 0o400)
        else:
            os.chmod(file_name, 0o440)
        mongodb_user = pwd.getpwnam(MONGO_USER)
        os.chown(file_name, mongodb_user.pw_uid, ROOT_USER_GID)

    def remove_file_from_unit(self, parent_dir, file_name) -> None:
        """Remove file from vm unit."""
        if os.path.exists(f"{parent_dir}/{file_name}"):
            os.remove(f"{parent_dir}/{file_name}")

    def push_tls_certificate_to_workload(self) -> None:
        """Uploads certificate to the workload container."""
        external_ca, external_pem = self.tls.get_tls_files(internal=False)
        if external_ca is not None:
            self.push_file_to_unit(
                parent_dir=Config.MONGOD_CONF_DIR,
                file_name=TLS_EXT_CA_FILE,
                file_contents=external_ca,
            )

        if external_pem is not None:
            self.push_file_to_unit(
                parent_dir=Config.MONGOD_CONF_DIR,
                file_name=TLS_EXT_PEM_FILE,
                file_contents=external_pem,
            )

        internal_ca, internal_pem = self.tls.get_tls_files(internal=True)
        if internal_ca is not None:
            self.push_file_to_unit(
                parent_dir=Config.MONGOD_CONF_DIR,
                file_name=TLS_INT_CA_FILE,
                file_contents=internal_ca,
            )

        if internal_pem is not None:
            self.push_file_to_unit(
                parent_dir=Config.MONGOD_CONF_DIR,
                file_name=TLS_INT_PEM_FILE,
                file_contents=internal_pem,
            )

    def delete_tls_certificate_from_workload(self) -> None:
        """Deletes certificate from VM."""
        logger.info("Deleting TLS certificate from VM")

        for file in [
            Config.TLS.EXT_CA_FILE,
            Config.TLS.EXT_PEM_FILE,
            Config.TLS.INT_CA_FILE,
            Config.TLS.INT_PEM_FILE,
        ]:
            self.remove_file_from_unit(Config.MONGOD_CONF_DIR, file)

    def _connect_mongodb_exporter(self) -> None:
        """Exposes the endpoint to mongodb_exporter."""
        if not self.db_initialised:
            return

        # must wait for leader to set URI before connecting
        if not self.get_secret(APP_SCOPE, MonitorUser.get_password_key_name()):
            return

        snap_cache = snap.SnapCache()
        mongodb_snap = snap_cache["charmed-mongodb"]
        mongodb_snap.set({Config.Monitoring.URI_PARAM_NAME: self.monitor_config.uri})
        mongodb_snap.restart(services=[Config.Monitoring.SERVICE_NAME])

    def _connect_pbm_agent(self) -> None:
        """Updates URI for pbm-agent."""
        if not self.db_initialised:
            return

        # must wait for leader to set URI before any attempts to update are made
        if not self.get_secret(APP_SCOPE, BackupUser.get_password_key_name()):
            return

        snap_cache = snap.SnapCache()
        pbm_snap = snap_cache["charmed-mongodb"]

        try:
            current_pbm_uri = pbm_snap.get(Config.Backup.URI_PARAM_NAME)
        except snap.SnapError:
            # if a snap variable has not been set, the retrieve of it fails
            current_pbm_uri = ""

        if current_pbm_uri == self.backup_config.uri and service_running(
            "snap.charmed-mongodb.pbm-agent.service"
        ):
            return

        logger.debug("PBM uri needs to be updated, resetting the URI and restarting the daemon")

        pbm_snap.stop(services=[Config.Backup.SERVICE_NAME])
        pbm_snap.set({Config.Backup.URI_PARAM_NAME: self.backup_config.uri})
        try:
            # Added to avoid systemd error:
            # 'snap.charmed-mongodb.pbm-agent.service: Start request repeated too quickly'
            time.sleep(1)
            pbm_snap.start(services=[Config.Backup.SERVICE_NAME], enable=True)
        except snap.SnapError as e:
            logger.error(f"Failed to restart {Config.Backup.SERVICE_NAME}: {str(e)}")
            self._get_service_status(Config.Backup.SERVICE_NAME)
            raise e

    def _get_service_status(self, service_name) -> None:
        logger.error(f"Getting status of {service_name} service:")
        self._run_diagnostic_command(
            f"systemctl status snap.charmed-mongodb.{service_name}.service"
        )
        self._run_diagnostic_command(
            f"journalctl -xeu snap.charmed-mongodb.{service_name}.service"
        )

    def _run_diagnostic_command(self, cmd) -> None:
        logger.error("Running diagnostic command: %s", cmd)
        try:
            output = subprocess.check_output(cmd, shell=True, text=True)
            logger.error(output)
        except subprocess.CalledProcessError as e:
            logger.error(f"Exception occurred running '{cmd}'\n {e}")

    def _initialise_replica_set(self, event: StartEvent) -> None:
        if self.db_initialised:
            # The replica set should be initialised only once. Check should be
            # external (e.g., check initialisation inside peer relation). We
            # shouldn't rely on MongoDB response because the data directory
            # can be corrupted.
            return

        with MongoDBConnection(self.mongodb_config, "localhost", direct=True) as direct_mongo:
            try:
                logger.info("Replica Set initialization")
                direct_mongo.init_replset()
                self.peers.data[self.app]["replica_set_hosts"] = json.dumps(
                    [self._unit_ip(self.unit)]
                )

                logger.info("User initialization")
                self._init_operator_user()
                self._init_backup_user()
                self._init_monitor_user()

                # Bare replicas can create users or config-servers for related mongos apps
                if not self.is_role(Config.Role.SHARD):
                    logger.info("Manage user")
                    self.client_relations.oversee_users(None, None)

            except subprocess.CalledProcessError as e:
                logger.error(
                    "Deferring on_start: exit code: %i, stderr: %s", e.exit_code, e.stderr
                )
                event.defer()
                self.unit.status = WaitingStatus("waiting to initialise replica set")
                return
            except PyMongoError as e:
                logger.error("Deferring on_start since: error=%r", e)
                event.defer()
                self.unit.status = WaitingStatus("waiting to initialise replica set")
                return

            # replica set initialised properly and ready to go
            self.db_initialised = True
            self.unit.status = ActiveStatus()

    def _unit_ip(self, unit: Unit) -> str:
        """Returns the ip address of a given unit."""
        # check if host is current host
        if unit == self.unit:
            return str(self.model.get_binding(Config.Relations.PEERS).network.bind_address)
        # check if host is a peer
        elif unit in self.peers.data:
            return str(self.peers.data[unit].get("private-address"))
        # raise exception if host not found
        else:
            raise ApplicationHostNotFoundError

    def get_secret(self, scope: str, key: str) -> Optional[str]:
        """Get secret from the secret storage."""
        label = generate_secret_label(self, scope)
        secret = self.secrets.get(label)
        if not secret:
            return

        value = secret.get_content().get(key)
        if value != Config.Secrets.SECRET_DELETED_LABEL:
            return value

    def set_secret(self, scope: str, key: str, value: Optional[str]) -> Optional[str]:
        """Set secret in the secret storage.

        Juju versions > 3.0 use `juju secrets`, this function first checks
          which secret store is being used before setting the secret.
        """
        if not value:
            return self.remove_secret(scope, key)

        label = generate_secret_label(self, scope)
        secret = self.secrets.get(label)
        if not secret:
            self.secrets.add(label, {key: value}, scope)
        else:
            content = secret.get_content()
            content.update({key: value})
            secret.set_content(content)
        return label

    def remove_secret(self, scope, key) -> None:
        """Removing a secret."""
        label = generate_secret_label(self, scope)
        secret = self.secrets.get(label)

        if not secret:
            return

        content = secret.get_content()

        if not content.get(key) or content[key] == Config.Secrets.SECRET_DELETED_LABEL:
            logger.error(f"Non-existing secret {scope}:{key} was attempted to be removed.")
            return

        content[key] = Config.Secrets.SECRET_DELETED_LABEL
        secret.set_content(content)

    def start_charm_services(self):
        """Starts the mongod service and if necessary starts mongos.

        Raises:
            snap.SnapError
        """
        snap_cache = snap.SnapCache()
        mongodb_snap = snap_cache["charmed-mongodb"]
        mongodb_snap.start(services=["mongod"], enable=True)

        # charms running as config server are responsible for maintaining a server side mongos
        if self.is_role(Config.Role.CONFIG_SERVER):
            mongodb_snap.start(services=["mongos"], enable=True)

    def stop_charm_services(self):
        """Stops the mongod service and if necessary stops mongos.

        Raises:
            snap.SnapError
        """
        snap_cache = snap.SnapCache()
        mongodb_snap = snap_cache["charmed-mongodb"]
        mongodb_snap.stop(services=["mongod"])

        # charms running as config server are responsible for maintaining a server side mongos
        if self.is_role(Config.Role.CONFIG_SERVER):
            mongodb_snap.stop(services=["mongos"])

    def restart_charm_services(self, auth=None):
        """Restarts the mongod service with its associated configuration."""
        if auth is None:
            auth = self.auth_enabled()

        try:
            self.stop_charm_services()
            update_mongod_service(
                auth,
                self._unit_ip(self.unit),
                config=self.mongodb_config,
                role=self.role,
            )
            self.start_charm_services()
        except snap.SnapError as e:
            logger.error("An exception occurred when starting mongod agent, error: %s.", str(e))
            self.unit.status = BlockedStatus("couldn't start MongoDB")
            return

    def auth_enabled(self) -> bool:
        """Returns true is a mongod service has the auth configuration."""
        with open(Config.ENV_VAR_PATH, "r") as env_vars_file:
            env_vars = env_vars_file.readlines()

        return any("MONGOD_ARGS" in line and "--auth" in line for line in env_vars)

    def has_backup_service(self):
        """Verifies the backup service is available."""
        snap_cache = snap.SnapCache()
        mongodb_snap = snap_cache["charmed-mongodb"]
        if mongodb_snap.present:
            return True

        return False

    def clear_pbm_config_file(self) -> None:
        """Overwrites existing config file with the default file provided by snap."""
        subprocess.check_output(
            f"charmed-mongodb.pbm config --file {Config.MONGODB_SNAP_DATA_DIR}/etc/pbm/pbm_config.yaml",
            shell=True,
        )

    def run_pbm_command(self, cmd: List[str]) -> str:
        """Executes the provided pbm command.

        Raises:
            subprocess.CalledProcessError
        """
        pbm_response = subprocess.check_output(f"charmed-mongodb.pbm {' '.join(cmd)}", shell=True)
        return pbm_response.decode("utf-8")

    def start_backup_service(self) -> None:
        """Starts the pbm agent.

        Raises:
            snap.SnapError
        """
        snap_cache = snap.SnapCache()
        charmed_mongodb_snap = snap_cache["charmed-mongodb"]
        charmed_mongodb_snap.start(services=["pbm-agent"], enable=True)

    def restart_backup_service(self) -> None:
        """Restarts the pbm agent.

        Raises:
            snap.SnapError
        """
        snap_cache = snap.SnapCache()
        charmed_mongodb_snap = snap_cache["charmed-mongodb"]
        charmed_mongodb_snap.restart(services=["pbm-agent"])

    def _scope_obj(self, scope: Scopes):
        if scope == APP_SCOPE:
            return self.app
        if scope == UNIT_SCOPE:
            return self.unit

    def _peer_data(self, scope: Scopes):
        if not self.peers:
            return {}.setdefault(scope, {})
        scope_obj = self._scope_obj(scope)
        return self.peers.data[scope_obj]

    def check_relation_broken_or_scale_down(self, event: RelationDepartedEvent) -> None:
        """Checks relation departed event is the result of removed relation or scale down.

        Relation departed and relation broken events occur during scaling down or during relation
        removal, only relation departed events have access to metadata to determine which case.
        """
        scaling_down = self.set_scaling_down(event)

        if scaling_down:
            logger.info(
                "Scaling down the application, no need to process removed relation in broken hook."
            )

    def is_scaling_down(self, rel_id: int) -> bool:
        """Returns True if the application is scaling down."""
        rel_departed_key = self._generate_relation_departed_key(rel_id)
        return json.loads(self.unit_peer_data[rel_departed_key])

    def has_departed_run(self, rel_id: int) -> bool:
        """Returns True if the relation departed event has run."""
        rel_departed_key = self._generate_relation_departed_key(rel_id)
        return rel_departed_key in self.unit_peer_data

    def set_scaling_down(self, event: RelationDepartedEvent) -> bool:
        """Sets whether or not the current unit is scaling down."""
        # check if relation departed is due to current unit being removed. (i.e. scaling down the
        # application.)
        rel_departed_key = self._generate_relation_departed_key(event.relation.id)
        scaling_down = event.departing_unit == self.unit
        self.unit_peer_data[rel_departed_key] = json.dumps(scaling_down)
        return scaling_down

    def proceed_on_broken_event(self, event) -> bool:
        """Returns relation_id if relation broken event occurred due to a removed relation."""
        # Only relation_deparated events can check if scaling down
        departed_relation_id = event.relation.id
        if not self.has_departed_run(departed_relation_id):
            logger.info(
                "Deferring, must wait for relation departed hook to decide if relation should be removed."
            )
            event.defer()
            return False

        # check if were scaling down and add a log message
        if self.is_scaling_down(departed_relation_id):
            logger.info(
                "Relation broken event occurring due to scale down, do not proceed to remove users."
            )
            return False

        return True

    @staticmethod
    def _generate_relation_departed_key(rel_id: int) -> str:
        """Generates the relation departed key for a specified relation id."""
        return f"relation_{rel_id}_departed"

    @property
    def _is_removing_last_replica(self) -> bool:
        """Returns True if the last replica (juju unit) is getting removed."""
        return self.app.planned_units() == 0 and len(self.peers.units) == 0

    def get_invalid_integration_status(self) -> Optional[StatusBase]:
        """Returns a status if an invalid integration is present."""
        if self.client_relations._get_users_from_relations(
            None, rel="obsolete"
        ) and self.client_relations._get_users_from_relations(None):
            return BlockedStatus("cannot have both legacy and new relations")

        if not self.cluster.is_valid_mongos_integration():
            return BlockedStatus(
                "Relation to mongos not supported, config role must be config-server"
            )

        if not self.backups.is_valid_s3_integration():
            return BlockedStatus(
                "Relation to s3-integrator is not supported, config role must be config-server"
            )

    def get_statuses(self) -> Tuple:
        """Retrieves statuses for the different processes running inside the unit."""
        mongodb_status = build_unit_status(self.mongodb_config, self._unit_ip(self.unit))
        shard_status = self.shard.get_shard_status()
        config_server_status = self.config_server.get_config_server_status()
        pbm_status = self.backups.get_pbm_status()
        return (mongodb_status, shard_status, config_server_status, pbm_status)

    def prioritize_statuses(self, statuses: Tuple) -> StatusBase:
        """Returns the status with the highest priority from backups, sharding, and mongod."""
        mongodb_status, shard_status, config_server_status, pbm_status = statuses
        # failure in mongodb takes precedence over sharding and config server
        if not isinstance(mongodb_status, ActiveStatus):
            return mongodb_status

        if shard_status and not isinstance(shard_status, ActiveStatus):
            return shard_status

        if config_server_status and not isinstance(config_server_status, ActiveStatus):
            return config_server_status

        if pbm_status and not isinstance(pbm_status, ActiveStatus):
            return pbm_status

        # if all statuses are active report mongodb status over sharding status
        return mongodb_status

    def process_statuses(self) -> StatusBase:
        """Retrieves statuses from processes inside charm and returns the highest priority status.

        When a non-fatal error occurs while processing statuses, the error is processed and
        returned as a statuses.
        """
        # retrieve statuses of different services running on Charmed MongoDB
        deployment_mode = "replica set" if self.is_role(Config.Role.REPLICATION) else "cluster"
        waiting_status = None
        try:
            statuses = self.get_statuses()
        except OperationFailure as e:
            if e.code in [UNAUTHORISED_CODE, AUTH_FAILED_CODE]:
                waiting_status = f"Waiting to sync passwords across the {deployment_mode}"
            elif e.code == TLS_CANNOT_FIND_PRIMARY:
                waiting_status = (
                    f"Waiting to sync internal membership across the {deployment_mode}"
                )
            else:
                raise
        except ServerSelectionTimeoutError:
            waiting_status = f"Waiting to sync internal membership across the {deployment_mode}"

        if waiting_status:
            return WaitingStatus(waiting_status)

        return self.prioritize_statuses(statuses)

    def is_relation_feasible(self, rel_interface) -> bool:
        """Returns true if the proposed relation is feasible."""
        if self.is_sharding_component() and rel_interface in Config.Relations.DB_RELATIONS:
            self.unit.status = BlockedStatus(
                f"Sharding roles do not support {rel_interface} interface."
            )
            logger.error(
                "Charm is in sharding role: %s. Does not support %s interface.",
                rel_interface,
                self.role,
            )
            return False

        if (
            not self.is_sharding_component()
            and rel_interface == Config.Relations.SHARDING_RELATIONS_NAME
        ):
            self.unit.status = BlockedStatus("sharding interface cannot be used by replicas")
            logger.error(
                "Charm is in sharding role: %s. Does not support %s interface.",
                self.role,
                rel_interface,
            )
            return False

        return True

    def is_sharding_component(self) -> bool:
        """Returns true if charm is running as a sharded component."""
        return self.is_role(Config.Role.SHARD) or self.is_role(Config.Role.CONFIG_SERVER)

    def get_config_server_name(self) -> Optional[str]:
        """Returns the name of the Juju Application that the shard is using as a config server."""
        if not self.is_role(Config.Role.SHARD):
            logger.info(
                "Component %s is not a shard, cannot be integrated to a config-server.", self.role
            )
            return None

        return self.shard.get_config_server_name()

    def is_db_service_ready(self) -> bool:
        """Returns True if the underlying database service is ready."""
        with MongoDBConnection(self.mongodb_config) as mongod:
            mongod_ready = mongod.is_ready

        if not self.is_role(Config.Role.CONFIG_SERVER):
            return mongod_ready

        with MongoDBConnection(self.mongos_config) as mongos:
            return mongod_ready and mongos.is_ready

    # END: helper functions


class ShardingMigrationError(Exception):
    """Raised when there is an attempt to change the role of a sharding component."""


class SetPasswordError(Exception):
    """Raised on failure to set password for MongoDB user."""


class EarlyRemovalOfConfigServerError(Exception):
    """Raised when there is an attempt to remove a config-server, while related to a shard."""


if __name__ == "__main__":
    main(MongodbOperatorCharm)<|MERGE_RESOLUTION|>--- conflicted
+++ resolved
@@ -77,17 +77,13 @@
 
 from config import Config, Package
 from exceptions import AdminUserCreationError, ApplicationHostNotFoundError
-<<<<<<< HEAD
-from machine_helpers import MONGO_USER, ROOT_USER_GID, update_mongod_service
-from upgrades.mongodb_upgrade import MongoDBUpgrade
-=======
 from machine_helpers import (
     MONGO_USER,
     ROOT_USER_GID,
     setup_logrotate_and_cron,
     update_mongod_service,
 )
->>>>>>> 34dba612
+from upgrades.mongodb_upgrade import MongoDBUpgrade
 
 AUTH_FAILED_CODE = 18
 UNAUTHORISED_CODE = 13
