#!/usr/bin/env python3
"""Charm code for MongoDB service."""
# Copyright 2023 Canonical Ltd.
# See LICENSE file for licensing details.
import json
import logging
import os
import pwd
import subprocess
import time
from pathlib import Path
from typing import Dict, List, Optional, Set

from charms.grafana_agent.v0.cos_agent import COSAgentProvider
from charms.mongodb.v0.mongodb import (
    MongoDBConfiguration,
    MongoDBConnection,
    NotReadyError,
    PyMongoError,
)
from charms.mongodb.v0.mongodb_secrets import SecretCache, generate_secret_label
from charms.mongodb.v0.mongodb_tls import MongoDBTLS
from charms.mongodb.v1.helpers import (
    KEY_FILE,
    TLS_EXT_CA_FILE,
    TLS_EXT_PEM_FILE,
    TLS_INT_CA_FILE,
    TLS_INT_PEM_FILE,
    build_unit_status,
    copy_licenses_to_unit,
    generate_keyfile,
    generate_password,
    get_create_user_cmd,
)
from charms.mongodb.v1.mongodb_backups import MongoDBBackups
from charms.mongodb.v1.mongodb_provider import MongoDBProvider
from charms.mongodb.v1.mongodb_vm_legacy_provider import MongoDBLegacyProvider
from charms.mongodb.v1.mongos import MongosConfiguration
from charms.mongodb.v1.shards_interface import ConfigServerRequirer, ShardingProvider
from charms.mongodb.v1.users import (
    CHARM_USERS,
    BackupUser,
    MongoDBUser,
    MonitorUser,
    OperatorUser,
)
from charms.operator_libs_linux.v1 import snap
from ops.charm import (
    ActionEvent,
    CharmBase,
    ConfigChangedEvent,
    InstallEvent,
    LeaderElectedEvent,
    RelationDepartedEvent,
    RelationEvent,
    RelationJoinedEvent,
    SecretChangedEvent,
    SecretRemoveEvent,
    StartEvent,
    StorageDetachingEvent,
    UpdateStatusEvent,
)
from ops.main import main
from ops.model import (
    ActiveStatus,
    BlockedStatus,
    MaintenanceStatus,
    Relation,
    StatusBase,
    Unit,
    WaitingStatus,
)
from tenacity import Retrying, before_log, retry, stop_after_attempt, wait_fixed

from config import Config
from exceptions import AdminUserCreationError, ApplicationHostNotFoundError
from machine_helpers import MONGO_USER, ROOT_USER_GID, update_mongod_service

logger = logging.getLogger(__name__)

APP_SCOPE = Config.Relations.APP_SCOPE
UNIT_SCOPE = Config.Relations.UNIT_SCOPE
Scopes = Config.Relations.Scopes


class MongodbOperatorCharm(CharmBase):
    """Charm the service."""

    def __init__(self, *args):
        super().__init__(*args)
        self._port = Config.MONGODB_PORT

        # lifecycle events
        self.framework.observe(self.on.config_changed, self._on_config_changed)
        self.framework.observe(self.on.install, self._on_install)
        self.framework.observe(self.on.start, self._on_start)
        self.framework.observe(self.on.update_status, self._on_update_status)
        self.framework.observe(
            self.on[Config.Relations.PEERS].relation_joined, self._on_relation_joined
        )
        self.framework.observe(
            self.on[Config.Relations.PEERS].relation_changed, self._on_relation_handler
        )
        self.framework.observe(
            self.on[Config.Relations.PEERS].relation_departed, self._on_relation_departed
        )

        # if a new leader has been elected update hosts of MongoDB
        self.framework.observe(self.on.leader_elected, self._on_leader_elected)
        self.framework.observe(self.on.mongodb_storage_detaching, self._on_storage_detaching)

        # actions
        self.framework.observe(self.on.get_primary_action, self._on_get_primary_action)
        self.framework.observe(self.on.get_password_action, self._on_get_password)
        self.framework.observe(self.on.set_password_action, self._on_set_password)

        # secrets
        self.framework.observe(self.on.secret_remove, self._on_secret_remove)
        self.framework.observe(self.on.secret_changed, self._on_secret_changed)

        # handle provider side of relations
        self.client_relations = MongoDBProvider(self, substrate=Config.SUBSTRATE)
        self.legacy_client_relations = MongoDBLegacyProvider(self)
        self.tls = MongoDBTLS(self, Config.Relations.PEERS, substrate=Config.SUBSTRATE)
        self.backups = MongoDBBackups(self)
        self.config_server = ShardingProvider(self)
        self.shard = ConfigServerRequirer(self)

        # relation events for Prometheus metrics are handled in the MetricsEndpointProvider
        self._grafana_agent = COSAgentProvider(
            self,
            metrics_endpoints=Config.Monitoring.METRICS_ENDPOINTS,
            metrics_rules_dir=Config.Monitoring.METRICS_RULES_DIR,
            logs_rules_dir=Config.Monitoring.LOGS_RULES_DIR,
            log_slots=Config.Monitoring.LOG_SLOTS,
        )

        self.secrets = SecretCache(self)

    # BEGIN: properties

    @property
    def _primary(self) -> str:
        """Retrieves the unit with the primary replica."""
        try:
            with MongoDBConnection(self.mongodb_config) as mongo:
                primary_ip = mongo.primary()
        except PyMongoError as e:
            logger.error("Unable to access primary due to: %s", e)
            return None

        # check if current unit matches primary ip
        if primary_ip == self._unit_ip(self.unit):
            return self.unit.name

        # check if peer unit matches primary ip
        for unit in self._peers.units:
            if primary_ip == self._unit_ip(unit):
                return unit.name

        return None

    @property
    def drained(self) -> bool:
        """Returns whether the shard has been drained."""
        if not self.is_role(Config.Role.SHARD):
            logger.info("Component %s is not a shard, cannot check draining status.", self.role)
            return False

        return self.unit_peer_data.get("drained", False)

    @property
    def _unit_ips(self) -> List[str]:
        """Retrieve IP addresses associated with MongoDB application.

        Returns:
            a list of IP address associated with MongoDB application.
        """
        peer_addresses = []
        if self._peers:
            peer_addresses = [self._unit_ip(unit) for unit in self._peers.units]

        logger.debug("peer addresses: %s", peer_addresses)
        self_address = self._unit_ip(self.unit)
        logger.debug("unit address: %s", self_address)
        addresses = []
        if peer_addresses:
            addresses.extend(peer_addresses)
        addresses.append(self_address)
        return addresses

    @property
    def _replica_set_hosts(self):
        """Fetch current list of hosts in the replica set.

        Returns:
            A list of hosts addresses (strings).
        """
        return json.loads(self.app_peer_data.get("replica_set_hosts", "[]"))

    @property
    def mongos_config(self) -> MongoDBConfiguration:
        """Generates a MongoDBConfiguration object for mongos in the deployment of MongoDB."""
        return self._get_mongos_config_for_user(OperatorUser, set(self._unit_ips))

    def remote_mongos_config(self, hosts) -> MongoDBConfiguration:
        """Generates a MongoDBConfiguration object for mongos in the deployment of MongoDB."""
        # mongos that are part of the cluster have the same username and password, but different
        # hosts
        return self._get_mongos_config_for_user(OperatorUser, hosts)

    @property
    def mongodb_config(self) -> MongoDBConfiguration:
        """Generates a MongoDBConfiguration object for this deployment of MongoDB."""
        return self._get_mongodb_config_for_user(OperatorUser, set(self._unit_ips))

    @property
    def monitor_config(self) -> MongoDBConfiguration:
        """Generates a MongoDBConfiguration object for monitoring."""
        return self._get_mongodb_config_for_user(MonitorUser, MonitorUser.get_hosts())

    @property
    def backup_config(self) -> MongoDBConfiguration:
        """Generates a MongoDBConfiguration object for backup."""
        self._check_or_set_user_password(BackupUser)
        return self._get_mongodb_config_for_user(BackupUser, BackupUser.get_hosts())

    @property
    def unit_peer_data(self) -> Dict:
        """Peer relation data object."""
        if not self._peers:
            return {}

        return self._peers.data[self.unit]

    @property
    def app_peer_data(self) -> Dict:
        """Peer relation data object."""
        if not self._peers:
            return {}

        return self._peers.data[self.app]

    @property
    def _peers(self) -> Optional[Relation]:
        """Fetch the peer relation.

        Returns:
             An `ops.model.Relation` object representing the peer relation.
        """
        return self.model.get_relation(Config.Relations.PEERS)

    @property
    def db_initialised(self) -> bool:
        """Check if MongoDB is initialised."""
        return "db_initialised" in self.app_peer_data

    @property
    def role(self) -> str:
        """Returns role of MongoDB deployment."""
        if (
            "role" not in self.app_peer_data
            and self.unit.is_leader()
            and self.model.config["role"]
        ):
            self.app_peer_data["role"] = self.model.config["role"]
            # app data bag isn't set until function completes
            return self.model.config["role"]
        elif "role" not in self.app_peer_data:
            # if leader hasn't set the role yet, use the one set by model
            return self.model.config["role"]

        return self.app_peer_data.get("role")

    def is_role_changed(self) -> bool:
        """Checks if application is running in provided role."""
        return self.role != self.model.config["role"]

    def is_role(self, role_name: str) -> bool:
        """Checks if application is running in provided role."""
        return self.role == role_name

    @db_initialised.setter
    def db_initialised(self, value):
        """Set the db_initialised flag."""
        if isinstance(value, bool):
            self.app_peer_data["db_initialised"] = str(value)
        else:
            raise ValueError(
                f"'db_initialised' must be a boolean value. Proivded: {value} is of type {type(value)}"
            )

    # END: properties

    # BEGIN: charm event handlers

    def _on_install(self, event: InstallEvent) -> None:
        """Handle the install event (fired on startup)."""
        self.unit.status = MaintenanceStatus("installing MongoDB")
        try:
            self._install_snap_packages(packages=Config.SNAP_PACKAGES)

        except snap.SnapError:
            self.unit.status = BlockedStatus("couldn't install MongoDB")
            return

        # if a new unit is joining a cluster with a legacy relation it should start without auth
        auth = not self.client_relations._get_users_from_relations(
            None, rel=Config.Relations.OBSOLETE_RELATIONS_NAME
        )

        # clear the default config file - user provided config files will be added in the config
        # changed hook
        try:
            with open(Config.MONGOD_CONF_FILE_PATH, "r+") as f:
                f.truncate(0)
        except IOError:
            self.unit.status = BlockedStatus("Could not install MongoDB")
            return

        # Construct the mongod startup commandline args for systemd and reload the daemon.
        update_mongod_service(
            auth=auth,
            machine_ip=self._unit_ip(self.unit),
            config=self.mongodb_config,
            role=self.role,
        )

        # add licenses
        copy_licenses_to_unit()

    def _on_config_changed(self, event: ConfigChangedEvent) -> None:
        """Listen to changes in application configuration.

        To prevent a user from migrating a cluster, and causing the component to become
        unresponsive therefore causing a cluster failure, error the component. This prevents it
        from executing other hooks with a new role.
        """
        # TODO in the future (24.04) support migration of components
        if self.is_role_changed():
            logger.error(
                f"cluster migration currently not supported, cannot change from { self.model.config['role']} to {self.role}"
            )
            raise ShardingMigrationError(
                f"Migration of sharding components not permitted, revert config role to {self.role}"
            )

    def _on_start(self, event: StartEvent) -> None:
        """Enables MongoDB service and initialises replica set.

        Args:
            event: The triggering start event.
        """
        # mongod requires keyFile and TLS certificates on the file system
        self._instatiate_keyfile(event)
        self.push_tls_certificate_to_workload()

        try:
            logger.debug("starting MongoDB.")
            self.unit.status = MaintenanceStatus("starting MongoDB")
            self.start_mongod_service()
            self.unit.status = ActiveStatus()
        except snap.SnapError as e:
            logger.error("An exception occurred when starting mongod agent, error: %s.", str(e))
            self.unit.status = BlockedStatus("couldn't start MongoDB")
            return

        try:
            ports = [self._port]
            if self.is_role(Config.Role.CONFIG_SERVER):
                ports.append(Config.MONGOS_PORT)

            self._open_ports_tcp(ports)
        except subprocess.CalledProcessError:
            self.unit.status = BlockedStatus("failed to open TCP port for MongoDB")
            return

        # check if this unit's deployment of MongoDB is ready
        with MongoDBConnection(self.mongodb_config, "localhost", direct=True) as direct_mongo:
            if not direct_mongo.is_ready:
                logger.debug("mongodb service is not ready yet.")
                self.unit.status = WaitingStatus("waiting for MongoDB to start")
                event.defer()
                return

        # mongod is now active
        self.unit.status = ActiveStatus()

        try:
            self._connect_mongodb_exporter()
        except snap.SnapError as e:
            logger.error(
                "An exception occurred when starting mongodb exporter, error: %s.", str(e)
            )
            self.unit.status = BlockedStatus("couldn't start mongodb exporter")
            return

        # only leader should initialise the replica set
        if not self.unit.is_leader():
            return

        self._initialise_replica_set(event)

    def _on_relation_joined(self, event: RelationJoinedEvent) -> None:
        """Add peer to replica set.

        Args:
            event: The triggering relation joined event.
        """
        if not self.unit.is_leader():
            return

        self._on_relation_handler(event)

        # app relations should be made aware of the new set of hosts
        try:
            self.client_relations.update_app_relation_data()
            self.config_server.update_mongos_hosts()
        except PyMongoError as e:
            logger.error("Deferring on updating app relation data since: error: %r", e)
            event.defer()
            return

    def _on_relation_handler(self, event: RelationEvent) -> None:
        """Adds the unit as a replica to the MongoDB replica set.

        Args:
            event: The triggering relation joined/changed event.
        """
        # changing the monitor password will lead to non-leader units receiving a relation changed
        # event. We must update the monitor and pbm URI if the password changes so that COS/pbm
        # can continue to work
        self._connect_mongodb_exporter()
        self._connect_pbm_agent()

        # only leader should configure replica set and app-changed-events can trigger the relation
        # changed hook resulting in no JUJU_REMOTE_UNIT if this is the case we should return
        # further reconfiguration can be successful only if a replica set is initialised.
        if not (self.unit.is_leader() and event.unit) or not self.db_initialised:
            return

        with MongoDBConnection(self.mongodb_config) as mongo:
            try:
                replset_members = mongo.get_replset_members()
                # compare set of mongod replica set members and juju hosts to avoid the unnecessary
                # reconfiguration.
                if replset_members == self.mongodb_config.hosts:
                    return

                for member in self.mongodb_config.hosts - replset_members:
                    logger.debug("Adding %s to replica set", member)
                    with MongoDBConnection(
                        self.mongodb_config, member, direct=True
                    ) as direct_mongo:
                        if not direct_mongo.is_ready:
                            self.unit.status = WaitingStatus("waiting to reconfigure replica set")
                            logger.debug("Deferring reconfigure: %s is not ready yet.", member)
                            event.defer()
                            return
                    mongo.add_replset_member(member)
                    self.unit.status = ActiveStatus()
            except NotReadyError:
                self.unit.status = WaitingStatus("waiting to reconfigure replica set")
                logger.error("Deferring reconfigure: another member doing sync right now")
                event.defer()
            except PyMongoError as e:
                self.unit.status = WaitingStatus("waiting to reconfigure replica set")
                logger.error("Deferring reconfigure: error=%r", e)
                event.defer()

    def _on_leader_elected(self, event: LeaderElectedEvent) -> None:
        """Generates necessary keyfile and updates replica hosts."""
        if not self.get_secret(APP_SCOPE, Config.Secrets.SECRET_KEYFILE_NAME):
            self._generate_secrets()

        self._update_hosts(event)

        # app relations should be made aware of the new set of hosts
        try:
            self.client_relations.update_app_relation_data()
            self.config_server.update_mongos_hosts()
        except PyMongoError as e:
            logger.error("Deferring on updating app relation data since: error: %r", e)
            event.defer()
            return

    def _on_relation_departed(self, event: RelationDepartedEvent) -> None:
        """Remove peer from replica set if it wasn't able to remove itself.

        Args:
            event: The triggering relation departed event.
        """
        # allow leader to update relation data and hosts if it isn't leaving
        if not self.unit.is_leader() or event.departing_unit == self.unit:
            return

        self._update_hosts(event)

        # app relations should be made aware of the new set of hosts
        try:
            self.client_relations.update_app_relation_data()
            self.config_server.update_mongos_hosts()
        except PyMongoError as e:
            logger.error("Deferring on updating app relation data since: error: %r", e)
            event.defer()
            return

    def _on_storage_detaching(self, event: StorageDetachingEvent) -> None:
        """Before storage detaches, allow removing unit to remove itself from the set.

        If the removing unit is primary also allow it to step down and elect another unit as
        primary while it still has access to its storage.
        """
        # A single replica cannot step down as primary and we cannot reconfigure the replica set to
        # have 0 members.
        if self._is_removing_last_replica:
            # removing config-server from a sharded cluster can be disaterous.
            if self.is_role(Config.Role.CONFIG_SERVER) and self.config_server.has_shards():
                current_shards = self.config_server.get_related_shards()
                early_removal_message = f"Cannot remove config-server, still related to shards {', '.join(current_shards)}"
                logger.error(early_removal_message)
                raise EarlyRemovalOfConfigServerError(early_removal_message)

            # cannot drain shard after storage detached.
            if self.is_role(Config.Role.SHARD) and self.shard.has_config_server():
                logger.info("Wait for shard to drain before detaching storage.")
                self.unit.status = MaintenanceStatus("Draining shard from cluster")
                mongos_hosts = self.shard.get_mongos_hosts()
                self.shard.wait_for_draining(mongos_hosts)
                logger.info("Shard successfully drained storage.")

            return

        try:
            # retries over a period of 10 minutes in an attempt to resolve race conditions it is
            # not possible to defer in storage detached.
            logger.debug("Removing %s from replica set", self._unit_ip(self.unit))
            for attempt in Retrying(
                stop=stop_after_attempt(10),
                wait=wait_fixed(1),
                reraise=True,
            ):
                with attempt:
                    # remove_replset_member retries for 60 seconds
                    with MongoDBConnection(self.mongodb_config) as mongo:
                        mongo.remove_replset_member(self._unit_ip(self.unit))
        except NotReadyError:
            logger.info(
                "Failed to remove %s from replica set, another member is syncing", self.unit.name
            )
        except PyMongoError as e:
            logger.error("Failed to remove %s from replica set, error=%r", self.unit.name, e)

    def _on_update_status(self, event: UpdateStatusEvent):
        # cannot have both legacy and new relations since they have different auth requirements
        if self.client_relations._get_users_from_relations(
            None, rel="obsolete"
        ) and self.client_relations._get_users_from_relations(None):
            self.unit.status = BlockedStatus("cannot have both legacy and new relations")
            return

        # no need to report on replica set status until initialised
        if not self.db_initialised:
            return

        # Cannot check more advanced MongoDB statuses if mongod hasn't started.
        with MongoDBConnection(self.mongodb_config, "localhost", direct=True) as direct_mongo:
            if not direct_mongo.is_ready:
                self.unit.status = WaitingStatus("Waiting for MongoDB to start")
                return

        # leader should periodically handle configuring the replica set. Incidents such as network
        # cuts can lead to new IP addresses and therefore will require a reconfigure. Especially
        # in the case that the leader a change in IP address it will not receive a relation event.
        if self.unit.is_leader():
            self._handle_reconfigure(event)

        self.unit.status = self.get_status()

    def _on_get_primary_action(self, event: ActionEvent):
        event.set_results({"replica-set-primary": self._primary})

    def _on_get_password(self, event: ActionEvent) -> None:
        """Returns the password for the user as an action response."""
        username = self._get_user_or_fail_event(
            event, default_username=OperatorUser.get_username()
        )
        if not username:
            return
        key_name = MongoDBUser.get_password_key_name_for_user(username)
        event.set_results(
            {Config.Actions.PASSWORD_PARAM_NAME: self.get_secret(APP_SCOPE, key_name)}
        )

    def _on_set_password(self, event: ActionEvent) -> None:
        """Set the password for the admin user."""
        # check conditions for setting the password and fail if necessary
        if not self.pass_pre_set_password_checks(event):
            return

        username = self._get_user_or_fail_event(
            event, default_username=OperatorUser.get_username()
        )
        if not username:
            return

        new_password = event.params.get(Config.Actions.PASSWORD_PARAM_NAME, generate_password())
        if len(new_password) > Config.Secrets.MAX_PASSWORD_LENGTH:
            event.fail(
                f"Password cannot be longer than {Config.Secrets.MAX_PASSWORD_LENGTH} characters."
            )
            return

        try:
            secret_id = self.set_password(username, new_password)
        except SetPasswordError as e:
            event.fail(e)
            return

        if username == BackupUser.get_username():
            self._connect_pbm_agent()

        if username == MonitorUser.get_username():
            self._connect_mongodb_exporter()

        # rotate password to shards
        # TODO in the future support rotating passwords of pbm across shards
        if username == OperatorUser.get_username():
            self.config_server.update_credentials(
                MongoDBUser.get_password_key_name_for_user(username),
                new_password,
            )

        event.set_results(
            {Config.Actions.PASSWORD_PARAM_NAME: new_password, "secret-id": secret_id}
        )

    def set_password(self, username, password) -> int:
        """Sets the password for a given username and return the secret id.

        Raises:
            SetPasswordError
        """
        with MongoDBConnection(self.mongodb_config) as mongo:
            try:
                mongo.set_user_password(username, password)
            except NotReadyError:
                raise SetPasswordError(
                    "Failed changing the password: Not all members healthy or finished initial sync."
                )
            except PyMongoError as e:
                raise SetPasswordError(f"Failed changing the password: {e}")

        return self.set_secret(
            APP_SCOPE, MongoDBUser.get_password_key_name_for_user(username), password
        )

    def _on_secret_remove(self, event: SecretRemoveEvent):
        # We are keeping this function empty on purpose until the issue with secrets
        # is not fixed. The issue is: https://bugs.launchpad.net/juju/+bug/2023364
        logging.error(
            f"_on_secret_remove: Secret {event._id} seems to have no observers, could be removed"
        )

    def _on_secret_changed(self, event: SecretChangedEvent):
        """Handles secrets changes event.

        When user run set-password action, juju leader changes the password inside the database
        and inside the secret object. This action runs the restart for monitoring tool and
        for backup tool on non-leader units to keep them working with MongoDB. The same workflow
        occurs on TLS certs change.
        """
        label = None
        if generate_secret_label(self, Config.Relations.APP_SCOPE) == event.secret.label:
            label = generate_secret_label(self, Config.Relations.APP_SCOPE)
            scope = APP_SCOPE
        elif generate_secret_label(self, Config.Relations.UNIT_SCOPE) == event.secret.label:
            label = generate_secret_label(self, Config.Relations.UNIT_SCOPE)
            scope = UNIT_SCOPE
        else:
            logging.debug("Secret %s changed, but it's unknown", event.secret.id)
            return
        logging.debug("Secret %s for scope %s changed, refreshing", event.secret.id, scope)

        # Refreshing cache
        self.secrets.get(label)

        # changed secrets means that the URIs used for PBM and mongodb_exporter are now out of date
        self._connect_mongodb_exporter()
        self._connect_pbm_agent()

    # END: charm event handlers

    # BEGIN: users management

    @retry(
        stop=stop_after_attempt(3),
        wait=wait_fixed(5),
        reraise=True,
        before=before_log(logger, logging.DEBUG),
    )
    def _init_operator_user(self) -> None:
        """Creates initial admin user for MongoDB.

        Initial admin user can be created only through localhost connection.
        see https://www.mongodb.com/docs/manual/core/localhost-exception/
        unfortunately, pymongo unable to create connection that considered
        as local connection by MongoDB, even if socket connection used.
        As a result, where are only hackish ways to create initial user.
        It is needed to install mongodb-clients inside charm container to make
        this function work correctly.
        """
        if self._is_user_created(OperatorUser) or not self.unit.is_leader():
            return

        out = subprocess.run(
            get_create_user_cmd(self.mongodb_config),
            input=self.mongodb_config.password.encode(),
        )
        if out.returncode == 0:
            raise AdminUserCreationError

        logger.debug(f"{OperatorUser.get_username()} user created")
        self._set_user_created(OperatorUser)

    @retry(
        stop=stop_after_attempt(3),
        wait=wait_fixed(5),
        reraise=True,
        before=before_log(logger, logging.DEBUG),
    )
    def _init_monitor_user(self):
        """Creates the monitor user on the MongoDB database."""
        if self._is_user_created(MonitorUser):
            return

        with MongoDBConnection(self.mongodb_config) as mongo:
            logger.debug("creating the monitor user roles...")
            mongo.create_role(
                role_name=MonitorUser.get_mongodb_role(), privileges=MonitorUser.get_privileges()
            )
            logger.debug("creating the monitor user...")
            mongo.create_user(self.monitor_config)
            self._set_user_created(MonitorUser)

        # leader should reconnect to exporter after creating the monitor user - since the snap
        # will have an authorisation error until the the user has been created and the daemon
        # has been restarted
        self._connect_mongodb_exporter()

    @retry(
        stop=stop_after_attempt(3),
        wait=wait_fixed(5),
        reraise=True,
        before=before_log(logger, logging.DEBUG),
    )
    def _init_backup_user(self):
        """Creates the backup user on the MongoDB database."""
        if self._is_user_created(BackupUser):
            return

        with MongoDBConnection(self.mongodb_config) as mongo:
            # first we must create the necessary roles for the PBM tool
            logger.debug("creating the backup user roles...")
            mongo.create_role(
                role_name=BackupUser.get_mongodb_role(), privileges=BackupUser.get_privileges()
            )
            logger.debug("creating the backup user...")
            mongo.create_user(self.backup_config)
            self._set_user_created(BackupUser)

    # END: users management

    # BEGIN: helper functions
    def _is_user_created(self, user: MongoDBUser) -> bool:
        return f"{user.get_username()}-user-created" in self.app_peer_data

    def _set_user_created(self, user: MongoDBUser) -> None:
        self.app_peer_data[f"{user.get_username()}-user-created"] = "True"

    def _get_mongos_config_for_user(
        self, user: MongoDBUser, hosts: Set[str]
    ) -> MongosConfiguration:
        external_ca, _ = self.tls.get_tls_files(UNIT_SCOPE)
        internal_ca, _ = self.tls.get_tls_files(APP_SCOPE)

        return MongosConfiguration(
            database=user.get_database_name(),
            username=user.get_username(),
            password=self.get_secret(APP_SCOPE, user.get_password_key_name()),
            hosts=hosts,
            port=Config.MONGOS_PORT,
            roles=user.get_roles(),
            tls_external=external_ca is not None,
            tls_internal=internal_ca is not None,
        )

    def _get_mongodb_config_for_user(
        self, user: MongoDBUser, hosts: Set[str]
    ) -> MongoDBConfiguration:
        external_ca, _ = self.tls.get_tls_files(UNIT_SCOPE)
        internal_ca, _ = self.tls.get_tls_files(APP_SCOPE)

        return MongoDBConfiguration(
            replset=self.app.name,
            database=user.get_database_name(),
            username=user.get_username(),
            password=self.get_secret(APP_SCOPE, user.get_password_key_name()),
            hosts=hosts,
            roles=user.get_roles(),
            tls_external=external_ca is not None,
            tls_internal=internal_ca is not None,
        )

    def _get_user_or_fail_event(self, event: ActionEvent, default_username: str) -> Optional[str]:
        """Returns MongoDBUser object or raises ActionFail if user doesn't exist."""
        username = event.params.get(Config.Actions.USERNAME_PARAM_NAME, default_username)
        if username not in CHARM_USERS:
            event.fail(
                f"The action can be run only for users used by the charm:"
                f" {', '.join(CHARM_USERS)} not {username}"
            )
            return
        return username

    def pass_pre_set_password_checks(self, event: ActionEvent) -> bool:
        """Checks conditions for setting the password and fail if necessary."""
        if self.is_role(Config.Role.SHARD):
            event.fail("Cannot set password on shard, please set password on config-server.")
            return

        # changing the backup password while a backup/restore is in progress can be disastrous
        pbm_status = self.backups.get_pbm_status()
        if isinstance(pbm_status, MaintenanceStatus):
            event.fail("Cannot change password while a backup/restore is in progress.")
            return

        # only leader can write the new password into peer relation.
        if not self.unit.is_leader():
            event.fail("The action can be run only on leader unit.")
            return

        return True

    def _check_or_set_user_password(self, user: MongoDBUser) -> None:
        key = user.get_password_key_name()
        if not self.get_secret(APP_SCOPE, key):
            self.set_secret(APP_SCOPE, key, generate_password())

    def _generate_secrets(self) -> None:
        """Generate secrets and put them into peer relation.

        The same keyFile and admin password on all members needed, hence it is generated once and
        share between members via the app data.
        """
        self._check_or_set_user_password(OperatorUser)
        self._check_or_set_user_password(MonitorUser)

        if not self.get_secret(APP_SCOPE, Config.Secrets.SECRET_KEYFILE_NAME):
            self.set_secret(APP_SCOPE, Config.Secrets.SECRET_KEYFILE_NAME, generate_keyfile())

    def _update_hosts(self, event: LeaderElectedEvent) -> None:
        """Update replica set hosts and remove any unremoved replicas from the config."""
        if not self.db_initialised:
            return

        self.process_unremoved_units(event)
        self.app_peer_data["replica_set_hosts"] = json.dumps(self._unit_ips)

    def process_unremoved_units(self, event: LeaderElectedEvent) -> None:
        """Removes replica set members that are no longer running as a juju hosts."""
        with MongoDBConnection(self.mongodb_config) as mongo:
            try:
                replset_members = mongo.get_replset_members()
                for member in replset_members - self.mongodb_config.hosts:
                    logger.debug("Removing %s from replica set", member)
                    mongo.remove_replset_member(member)
            except NotReadyError:
                logger.info("Deferring process_unremoved_units: another member is syncing")
                event.defer()
            except PyMongoError as e:
                logger.error("Deferring process_unremoved_units: error=%r", e)
                event.defer()

    def _handle_reconfigure(self, event: UpdateStatusEvent):
        """Reconfigures the replica set if necessary.

        Removes any mongod hosts that are no longer present in the replica set or adds hosts that
        should exist in the replica set. This function is meant to be called periodically by the
        leader in the update status hook to perform any necessary cluster healing.
        """
        if not self.unit.is_leader():
            logger.debug("only the leader can perform reconfigurations to the replica set.")
            return

        # remove any IPs that are no longer juju hosts & update app data.
        self._update_hosts(event)
        # Add in any new IPs to the replica set. Relation handlers require a reference to
        # a unit.
        event.unit = self.unit
        self._on_relation_handler(event)

        # app relations should be made aware of the new set of hosts
        try:
            self.client_relations.update_app_relation_data()
            self.config_server.update_mongos_hosts()
        except PyMongoError as e:
            logger.error("Deferring on updating app relation data since: error: %r", e)
            event.defer()
            return

    def _open_ports_tcp(self, ports: int) -> None:
        """Open the given port.

        Args:
            ports: The ports to open.
        """
        for port in ports:
            try:
                logger.debug("opening tcp port")
                subprocess.check_call(["open-port", "{}/TCP".format(port)])
            except subprocess.CalledProcessError as e:
                logger.exception("failed opening port: %s", str(e))
                raise

    def _install_snap_packages(self, packages: List[str]) -> None:
        """Installs package(s) to container.

        Args:
            packages: list of packages to install.
        """
        for snap_name, snap_channel, snap_revision in packages:
            try:
                snap_cache = snap.SnapCache()
                snap_package = snap_cache[snap_name]
                snap_package.ensure(
                    snap.SnapState.Latest, channel=snap_channel, revision=snap_revision
                )
                # snaps will auto refresh so it is necessary to hold the current revision
                snap_package.hold()

            except snap.SnapError as e:
                logger.error(
                    "An exception occurred when installing %s. Reason: %s", snap_name, str(e)
                )
                raise

    def _instatiate_keyfile(self, event: StartEvent) -> None:
        # wait for keyFile to be created by leader unit
        if not self.get_secret(APP_SCOPE, Config.Secrets.SECRET_KEYFILE_NAME):
            logger.debug("waiting for leader unit to generate keyfile contents")
            event.defer()
            return

        # put keyfile on the machine with appropriate permissions
        self.push_file_to_unit(
            parent_dir=Config.MONGOD_CONF_DIR,
            file_name=KEY_FILE,
            file_contents=self.get_secret(APP_SCOPE, Config.Secrets.SECRET_KEYFILE_NAME),
        )

    def get_keyfile_contents(self) -> str:
        """Retrieves the contents of the keyfile on host machine."""
        # wait for keyFile to be created by leader unit
        if not self.get_secret(APP_SCOPE, Config.Secrets.SECRET_KEYFILE_NAME):
            logger.debug("waiting for leader unit to generate keyfile contents")
            return

        key_file_path = f"{Config.MONGOD_CONF_DIR}/{KEY_FILE}"
        key_file = Path(key_file_path)
        if not key_file.is_file():
            logger.info("no keyfile present")
            return

        with open(key_file_path, "r") as file:
            key = file.read()

        return key

    def push_file_to_unit(self, parent_dir, file_name, file_contents) -> None:
        """K8s charms can push files to their containers easily, this is a vm charm workaround."""
        Path(parent_dir).mkdir(parents=True, exist_ok=True)
        file_name = f"{parent_dir}/{file_name}"
        with open(file_name, "w") as write_file:
            write_file.write(file_contents)

        # MongoDB limitation; it is needed 400 rights for keyfile and we need 440 rights on tls
        # certs to be able to connect via MongoDB shell
        if Config.TLS.KEY_FILE_NAME in file_name:
            os.chmod(file_name, 0o400)
        else:
            os.chmod(file_name, 0o440)
        mongodb_user = pwd.getpwnam(MONGO_USER)
        os.chown(file_name, mongodb_user.pw_uid, ROOT_USER_GID)

    def remove_file_from_unit(self, parent_dir, file_name) -> None:
        """Remove file from vm unit."""
        if os.path.exists(f"{parent_dir}/{file_name}"):
            os.remove(f"{parent_dir}/{file_name}")

    def push_tls_certificate_to_workload(self) -> None:
        """Uploads certificate to the workload container."""
        external_ca, external_pem = self.tls.get_tls_files(UNIT_SCOPE)
        if external_ca is not None:
            self.push_file_to_unit(
                parent_dir=Config.MONGOD_CONF_DIR,
                file_name=TLS_EXT_CA_FILE,
                file_contents=external_ca,
            )

        if external_pem is not None:
            self.push_file_to_unit(
                parent_dir=Config.MONGOD_CONF_DIR,
                file_name=TLS_EXT_PEM_FILE,
                file_contents=external_pem,
            )

        internal_ca, internal_pem = self.tls.get_tls_files(APP_SCOPE)
        if internal_ca is not None:
            self.push_file_to_unit(
                parent_dir=Config.MONGOD_CONF_DIR,
                file_name=TLS_INT_CA_FILE,
                file_contents=internal_ca,
            )

        if internal_pem is not None:
            self.push_file_to_unit(
                parent_dir=Config.MONGOD_CONF_DIR,
                file_name=TLS_INT_PEM_FILE,
                file_contents=internal_pem,
            )

    def delete_tls_certificate_from_workload(self) -> None:
        """Deletes certificate from VM."""
        logger.info("Deleting TLS certificate from VM")

        for file in [
            Config.TLS.EXT_CA_FILE,
            Config.TLS.EXT_PEM_FILE,
            Config.TLS.INT_CA_FILE,
            Config.TLS.INT_PEM_FILE,
        ]:
            self.remove_file_from_unit(Config.MONGOD_CONF_DIR, file)

    def _connect_mongodb_exporter(self) -> None:
        """Exposes the endpoint to mongodb_exporter."""
        if not self.db_initialised:
            return

        # must wait for leader to set URI before connecting
        if not self.get_secret(APP_SCOPE, MonitorUser.get_password_key_name()):
            return

        snap_cache = snap.SnapCache()
        mongodb_snap = snap_cache["charmed-mongodb"]
        mongodb_snap.set({Config.Monitoring.URI_PARAM_NAME: self.monitor_config.uri})
        mongodb_snap.restart(services=[Config.Monitoring.SERVICE_NAME])

    def _connect_pbm_agent(self) -> None:
        """Updates URI for pbm-agent."""
        if not self.db_initialised:
            return

        # must wait for leader to set URI before any attempts to update are made
        if not self.get_secret(APP_SCOPE, BackupUser.get_password_key_name()):
            return

        snap_cache = snap.SnapCache()
        pbm_snap = snap_cache["charmed-mongodb"]
        pbm_snap.stop(services=[Config.Backup.SERVICE_NAME])
        pbm_snap.set({Config.Backup.URI_PARAM_NAME: self.backup_config.uri})
        try:
            # Added to avoid systemd error:
            # 'snap.charmed-mongodb.pbm-agent.service: Start request repeated too quickly'
            time.sleep(1)
            pbm_snap.start(services=[Config.Backup.SERVICE_NAME], enable=True)
        except snap.SnapError as e:
            logger.error(f"Failed to restart {Config.Backup.SERVICE_NAME}: {str(e)}")
            self._get_service_status(Config.Backup.SERVICE_NAME)
            raise e

    def _get_service_status(self, service_name) -> None:
        logger.error(f"Getting status of {service_name} service:")
        self._run_diagnostic_command(
            f"systemctl status snap.charmed-mongodb.{service_name}.service"
        )
        self._run_diagnostic_command(
            f"journalctl -xeu snap.charmed-mongodb.{service_name}.service"
        )

    def _run_diagnostic_command(self, cmd) -> None:
        logger.error("Running diagnostic command: %s", cmd)
        try:
            output = subprocess.check_output(cmd, shell=True, text=True)
            logger.error(output)
        except subprocess.CalledProcessError as e:
            logger.error(f"Exception occurred running '{cmd}'\n {e}")

    def _initialise_replica_set(self, event: StartEvent) -> None:
        if self.db_initialised:
            # The replica set should be initialised only once. Check should be
            # external (e.g., check initialisation inside peer relation). We
            # shouldn't rely on MongoDB response because the data directory
            # can be corrupted.
            return

        with MongoDBConnection(self.mongodb_config, "localhost", direct=True) as direct_mongo:
            try:
                logger.info("Replica Set initialization")
                direct_mongo.init_replset()
                self._peers.data[self.app]["replica_set_hosts"] = json.dumps(
                    [self._unit_ip(self.unit)]
                )

                logger.info("User initialization")
                self._init_operator_user()
                self._init_backup_user()
                self._init_monitor_user()

                # in sharding, user management is handled by mongos subordinate charm
                if self.is_role(Config.Role.REPLICATION):
                    logger.info("Manage user")
                    self.client_relations.oversee_users(None, None)

            except subprocess.CalledProcessError as e:
                logger.error(
                    "Deferring on_start: exit code: %i, stderr: %s", e.exit_code, e.stderr
                )
                event.defer()
                self.unit.status = WaitingStatus("waiting to initialise replica set")
                return
            except PyMongoError as e:
                logger.error("Deferring on_start since: error=%r", e)
                event.defer()
                self.unit.status = WaitingStatus("waiting to initialise replica set")
                return

            # replica set initialised properly and ready to go
            self.db_initialised = True
            self.unit.status = ActiveStatus()

    def _unit_ip(self, unit: Unit) -> str:
        """Returns the ip address of a given unit."""
        # check if host is current host
        if unit == self.unit:
            return str(self.model.get_binding(Config.Relations.PEERS).network.bind_address)
        # check if host is a peer
        elif unit in self._peers.data:
            return str(self._peers.data[unit].get("private-address"))
        # raise exception if host not found
        else:
            raise ApplicationHostNotFoundError

    def get_secret(self, scope: str, key: str) -> Optional[str]:
        """Get secret from the secret storage."""
        label = generate_secret_label(self, scope)
        secret = self.secrets.get(label)
        if not secret:
            return

        value = secret.get_content().get(key)
        if value != Config.Secrets.SECRET_DELETED_LABEL:
            return value

    def set_secret(self, scope: str, key: str, value: Optional[str]) -> Optional[str]:
        """Set secret in the secret storage.

        Juju versions > 3.0 use `juju secrets`, this function first checks
          which secret store is being used before setting the secret.
        """
        if not value:
            return self.remove_secret(scope, key)

        label = generate_secret_label(self, scope)
        secret = self.secrets.get(label)
        if not secret:
            self.secrets.add(label, {key: value}, scope)
        else:
            content = secret.get_content()
            content.update({key: value})
            secret.set_content(content)
        return label

    def remove_secret(self, scope, key) -> None:
        """Removing a secret."""
        label = generate_secret_label(self, scope)
        secret = self.secrets.get(label)

        if not secret:
            return

        content = secret.get_content()

        if not content.get(key) or content[key] == Config.Secrets.SECRET_DELETED_LABEL:
            logger.error(f"Non-existing secret {scope}:{key} was attempted to be removed.")
            return

        content[key] = Config.Secrets.SECRET_DELETED_LABEL
        secret.set_content(content)

    def start_mongod_service(self):
        """Starts the mongod service and if necessary starts mongos.

        Raises:
            snap.SnapError
        """
        snap_cache = snap.SnapCache()
        mongodb_snap = snap_cache["charmed-mongodb"]
        mongodb_snap.start(services=["mongod"], enable=True)

        # charms running as config server are responsible for maintaining a server side mongos
        if self.is_role(Config.Role.CONFIG_SERVER):
            mongodb_snap.start(services=["mongos"], enable=True)

    def stop_mongod_service(self):
        """Stops the mongod service and if necessary stops mongos.

        Raises:
            snap.SnapError
        """
        snap_cache = snap.SnapCache()
        mongodb_snap = snap_cache["charmed-mongodb"]
        mongodb_snap.stop(services=["mongod"])

        # charms running as config server are responsible for maintaining a server side mongos
        if self.is_role(Config.Role.CONFIG_SERVER):
            mongodb_snap.stop(services=["mongos"])

    def restart_mongod_service(self, auth=None):
        """Restarts the mongod service with its associated configuration."""
        if auth is None:
            auth = self.auth_enabled()

        try:
            self.stop_mongod_service()
            update_mongod_service(
                auth,
                self._unit_ip(self.unit),
                config=self.mongodb_config,
                role=self.role,
            )
            self.start_mongod_service()
        except snap.SnapError as e:
            logger.error("An exception occurred when starting mongod agent, error: %s.", str(e))
            self.unit.status = BlockedStatus("couldn't start MongoDB")
            return

    def auth_enabled(self) -> bool:
        """Returns true is a mongod service has the auth configuration."""
        with open(Config.ENV_VAR_PATH, "r") as env_vars_file:
            env_vars = env_vars_file.readlines()

        return any("MONGOD_ARGS" in line and "--auth" in line for line in env_vars)

    def has_backup_service(self):
        """Verifies the backup service is available."""
        snap_cache = snap.SnapCache()
        mongodb_snap = snap_cache["charmed-mongodb"]
        if mongodb_snap.present:
            return True

        return False

    def clear_pbm_config_file(self) -> None:
        """Overwrites existing config file with the default file provided by snap."""
        subprocess.check_output(
            f"charmed-mongodb.pbm config --file {Config.MONGODB_SNAP_DATA_DIR}/etc/pbm/pbm_config.yaml",
            shell=True,
        )

    def run_pbm_command(self, cmd: List[str]) -> str:
        """Executes the provided pbm command.

        Raises:
            subprocess.CalledProcessError
        """
        pbm_response = subprocess.check_output(f"charmed-mongodb.pbm {' '.join(cmd)}", shell=True)
        return pbm_response.decode("utf-8")

    def start_backup_service(self) -> None:
        """Starts the pbm agent.

        Raises:
            snap.SnapError
        """
        snap_cache = snap.SnapCache()
        charmed_mongodb_snap = snap_cache["charmed-mongodb"]
        charmed_mongodb_snap.start(services=["pbm-agent"], enable=True)

    def restart_backup_service(self) -> None:
        """Restarts the pbm agent.

        Raises:
            snap.SnapError
        """
        snap_cache = snap.SnapCache()
        charmed_mongodb_snap = snap_cache["charmed-mongodb"]
        charmed_mongodb_snap.restart(services=["pbm-agent"])

    def _scope_obj(self, scope: Scopes):
        if scope == APP_SCOPE:
            return self.app
        if scope == UNIT_SCOPE:
            return self.unit

    def _peer_data(self, scope: Scopes):
        if not self._peers:
            return {}.setdefault(scope, {})
        scope_obj = self._scope_obj(scope)
        return self._peers.data[scope_obj]

    def check_relation_broken_or_scale_down(self, event: RelationDepartedEvent) -> None:
        """Checks relation departed event is the result of removed relation or scale down.

        Relation departed and relation broken events occur during scaling down or during relation
        removal, only relation departed events have access to metadata to determine which case.
        """
        self.set_scaling_down(event)

        if self.is_scaling_down(event.relation.id):
            logger.info(
                "Scaling down the application, no need to process removed relation in broken hook."
            )

    def is_scaling_down(self, rel_id: int) -> bool:
        """Returns True if the application is scaling down."""
        rel_departed_key = self._generate_relation_departed_key(rel_id)
        return json.loads(self.unit_peer_data[rel_departed_key])

    def has_departed_run(self, rel_id: int) -> bool:
        """Returns True if the relation departed event has run."""
        rel_departed_key = self._generate_relation_departed_key(rel_id)
        return rel_departed_key in self.unit_peer_data

    def set_scaling_down(self, event: RelationDepartedEvent) -> None:
        """Sets whether or not the current unit is scaling down."""
        # check if relation departed is due to current unit being removed. (i.e. scaling down the
        # application.)
        rel_departed_key = self._generate_relation_departed_key(event.relation.id)
        self.unit_peer_data[rel_departed_key] = json.dumps(event.departing_unit == self.unit)

    @staticmethod
    def _generate_relation_departed_key(rel_id: int) -> str:
        """Generates the relation departed key for a specified relation id."""
        return f"relation_{rel_id}_departed"

    @property
    def _is_removing_last_replica(self) -> bool:
        """Returns True if the last replica (juju unit) is getting removed."""
        return self.app.planned_units() == 0 and len(self._peers.units) == 0

    def get_status(self) -> StatusBase:
        """Returns the status with the highest priority from backups, sharding, and mongod.

        Note: it will never be the case that shard_status and config_server_status are both present
        since the mongodb app can either be a shard or a config server, but not both.
        """
        # retrieve statuses of different services running on Charmed MongoDB
        mongodb_status = build_unit_status(self.mongodb_config, self._unit_ip(self.unit))
<<<<<<< HEAD
        shard_status = self.shard.get_shard_status()
        config_server_status = self.config_server.get_config_server_status()
        pbm_status = (
            self.backups.get_pbm_status() if self.model.get_relation(S3_RELATION) else None
        )
=======
        shard_status = self.shard.get_shard_status() if self.is_role(Config.Role.SHARD) else None
        config_server_status = (
            self.config_server.get_config_server_status()
            if self.is_role(Config.Role.CONFIG_SERVER)
            else None
        )
        pbm_status = self.backups.get_pbm_status()
>>>>>>> 228344ed

        # failure in mongodb takes precedence over sharding and config server
        if not isinstance(mongodb_status, ActiveStatus):
            return mongodb_status

        if shard_status and not isinstance(shard_status, ActiveStatus):
            return shard_status

        if config_server_status and not isinstance(config_server_status, ActiveStatus):
            return config_server_status

        if pbm_status and not isinstance(pbm_status, ActiveStatus):
            return pbm_status

        # if all statuses are active report mongodb status over sharding status
        return mongodb_status

    def is_relation_feasible(self, rel_interface) -> bool:
        """Returns true if the proposed relation is feasible."""
        if self.is_sharding_component() and rel_interface in Config.Relations.DB_RELATIONS:
            self.unit.status = BlockedStatus(
                f"Sharding roles do not support {rel_interface} interface."
            )
            logger.error(
                "Charm is in sharding role: %s. Does not support %s interface.",
                rel_interface,
                self.role,
            )
            return False

        if (
            not self.is_sharding_component()
            and rel_interface == Config.Relations.SHARDING_RELATIONS_NAME
        ):
            self.unit.status = BlockedStatus("sharding interface cannot be used by replicas")
            logger.error(
                "Charm is in sharding role: %s. Does not support %s interface.",
                self.role,
                rel_interface,
            )
            return False

        return True

    def is_sharding_component(self) -> bool:
        """Returns true if charm is running as a sharded component."""
        return self.is_role(Config.Role.SHARD) or self.is_role(Config.Role.CONFIG_SERVER)

    # END: helper functions


class ShardingMigrationError(Exception):
    """Raised when there is an attempt to change the role of a sharding component."""


class SetPasswordError(Exception):
    """Raised on failure to set password for MongoDB user."""


class EarlyRemovalOfConfigServerError(Exception):
    """Raised when there is an attempt to remove a config-server, while related to a shard."""


if __name__ == "__main__":
    main(MongodbOperatorCharm)<|MERGE_RESOLUTION|>--- conflicted
+++ resolved
@@ -1357,21 +1357,12 @@
         """
         # retrieve statuses of different services running on Charmed MongoDB
         mongodb_status = build_unit_status(self.mongodb_config, self._unit_ip(self.unit))
-<<<<<<< HEAD
         shard_status = self.shard.get_shard_status()
         config_server_status = self.config_server.get_config_server_status()
         pbm_status = (
-            self.backups.get_pbm_status() if self.model.get_relation(S3_RELATION) else None
-        )
-=======
-        shard_status = self.shard.get_shard_status() if self.is_role(Config.Role.SHARD) else None
-        config_server_status = (
-            self.config_server.get_config_server_status()
-            if self.is_role(Config.Role.CONFIG_SERVER)
-            else None
-        )
-        pbm_status = self.backups.get_pbm_status()
->>>>>>> 228344ed
+            self.backups.get_pbm_status()
+        )
+
 
         # failure in mongodb takes precedence over sharding and config server
         if not isinstance(mongodb_status, ActiveStatus):
