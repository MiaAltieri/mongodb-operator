--- conflicted
+++ resolved
@@ -1363,14 +1363,7 @@
         ) and self.client_relations._get_users_from_relations(None):
             return BlockedStatus("cannot have both legacy and new relations")
 
-<<<<<<< HEAD
-        is_integrated_to_mongos = len(
-            self.model.relations[Config.Relations.CLUSTER_RELATIONS_NAME]
-        )
-        if not self.is_role(Config.Role.CONFIG_SERVER) and is_integrated_to_mongos:
-=======
         if not self.cluster.is_valid_mongos_integration():
->>>>>>> cfa3ade4
             return BlockedStatus(
                 "Relation to mongos not supported, config role must be config-server"
             )
