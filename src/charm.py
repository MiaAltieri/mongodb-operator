--- conflicted
+++ resolved
@@ -59,7 +59,6 @@
         self.framework.observe(self.on.update_status, self._on_update_status)
         self.framework.observe(self.on.get_primary_action, self._on_get_primary_action)
 
-<<<<<<< HEAD
         # if a new leader has been elected, reconfigure the replica set
         self.framework.observe(self.on.leader_elected, self._on_leader_elected)
 
@@ -80,15 +79,12 @@
         # reset need for new leader to reconfigure
         self._peers.data[self.app]["_new_leader_must_reconfigure"] = "False"
 
-=======
->>>>>>> 5d5e7c1b
     def _on_mongodb_relation_departed(self, event: ops.charm.RelationDepartedEvent) -> None:
         """Removes the unit from the MongoDB replica set.
 
         Args:
             event: The triggering relation departed event.
         """
-<<<<<<< HEAD
         # acquire removed unit
         # TODO update this to use ops framework after this issue is addressed:
         # https://github.com/canonical/operator/issues/707
@@ -105,21 +101,16 @@
                 event.defer()
                 return
 
-=======
->>>>>>> 5d5e7c1b
         # only leader should configure replica set
         if not self.unit.is_leader():
             return
 
-<<<<<<< HEAD
         # do not allow leader to reconfigure the set if leader is getting removed
         if departing_unit == self.unit.name:
             # make note that that the new leader must reconfigure
             self._peers.data[self.app]["_new_leader_must_reconfigure"] = "True"
             return
 
-=======
->>>>>>> 5d5e7c1b
         self._reconfigure(event)
 
     def _on_mongodb_relation_handler(self, event: ops.charm.RelationEvent) -> None:
