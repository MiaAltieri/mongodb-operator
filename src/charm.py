#!/usr/bin/env python3
"""Charm code for MongoDB service."""
# Copyright 2023 Canonical Ltd.
# See LICENSE file for licensing details.
import json
import logging
import os
import pwd
import re
import subprocess
import time
from pathlib import Path
from typing import Dict, List, Optional, Set

from charms.grafana_agent.v0.cos_agent import COSAgentProvider
from charms.mongodb.v0.helpers import (
    KEY_FILE,
    TLS_EXT_CA_FILE,
    TLS_EXT_PEM_FILE,
    TLS_INT_CA_FILE,
    TLS_INT_PEM_FILE,
    build_unit_status,
    copy_licenses_to_unit,
    generate_keyfile,
    generate_password,
    get_create_user_cmd,
)
from charms.mongodb.v0.mongodb import (
    MongoDBConfiguration,
    MongoDBConnection,
    NotReadyError,
    PyMongoError,
)
from charms.mongodb.v0.mongodb_backups import S3_RELATION, MongoDBBackups
from charms.mongodb.v0.mongodb_provider import MongoDBProvider
from charms.mongodb.v0.mongodb_tls import MongoDBTLS
from charms.mongodb.v0.mongodb_vm_legacy_provider import MongoDBLegacyProvider
<<<<<<< HEAD
from charms.mongodb.v0.shards_interface import ShardingProvider, ShardingRequirer
=======
from charms.mongodb.v0.shards_interface import ConfigServerRequirer, ShardingProvider
>>>>>>> 0e75a6f4
from charms.mongodb.v0.users import (
    CHARM_USERS,
    BackupUser,
    MongoDBUser,
    MonitorUser,
    OperatorUser,
)
from charms.operator_libs_linux.v1 import snap
from ops.charm import (
    ActionEvent,
    CharmBase,
    ConfigChangedEvent,
    InstallEvent,
    LeaderElectedEvent,
    RelationDepartedEvent,
    RelationEvent,
    RelationJoinedEvent,
    SecretChangedEvent,
    SecretRemoveEvent,
    StartEvent,
    StorageDetachingEvent,
    UpdateStatusEvent,
)
from ops.main import main
from ops.model import (
    ActiveStatus,
    BlockedStatus,
    MaintenanceStatus,
    Relation,
    SecretNotFoundError,
    Unit,
    WaitingStatus,
)
from tenacity import Retrying, before_log, retry, stop_after_attempt, wait_fixed

from config import Config
from exceptions import (
    AdminUserCreationError,
    ApplicationHostNotFoundError,
    SecretNotAddedError,
)
from machine_helpers import MONGO_USER, ROOT_USER_GID, update_mongod_service

logger = logging.getLogger(__name__)

APP_SCOPE = Config.Relations.APP_SCOPE
UNIT_SCOPE = Config.Relations.UNIT_SCOPE
Scopes = Config.Relations.Scopes


class MongodbOperatorCharm(CharmBase):
    """Charm the service."""

    def __init__(self, *args):
        super().__init__(*args)
        self._port = Config.MONGODB_PORT

        # lifecycle events
        self.framework.observe(self.on.config_changed, self._on_config_changed)
        self.framework.observe(self.on.install, self._on_install)
        self.framework.observe(self.on.start, self._on_start)
        self.framework.observe(self.on.update_status, self._on_update_status)
        self.framework.observe(
            self.on[Config.Relations.PEERS].relation_joined, self._on_relation_joined
        )
        self.framework.observe(
            self.on[Config.Relations.PEERS].relation_changed, self._on_relation_handler
        )
        self.framework.observe(
            self.on[Config.Relations.PEERS].relation_departed, self._on_relation_departed
        )

        # if a new leader has been elected update hosts of MongoDB
        self.framework.observe(self.on.leader_elected, self._on_leader_elected)
        self.framework.observe(self.on.mongodb_storage_detaching, self._on_storage_detaching)

        # actions
        self.framework.observe(self.on.get_primary_action, self._on_get_primary_action)
        self.framework.observe(self.on.get_password_action, self._on_get_password)
        self.framework.observe(self.on.set_password_action, self._on_set_password)

        # secrets
        self.framework.observe(self.on.secret_remove, self._on_secret_remove)
        self.framework.observe(self.on.secret_changed, self._on_secret_changed)

        # handle provider side of relations
        self.client_relations = MongoDBProvider(self, substrate=Config.SUBSTRATE)
        self.legacy_client_relations = MongoDBLegacyProvider(self)
        self.tls = MongoDBTLS(self, Config.Relations.PEERS, substrate=Config.SUBSTRATE)
        self.backups = MongoDBBackups(self)
<<<<<<< HEAD
        self.shard_relations = ShardingRequirer(self)
        self.config_server_relations = ShardingProvider(self)
=======
        self.shard_relations = ShardingProvider(self)
        self.config_server_relations = ConfigServerRequirer(self)
>>>>>>> 0e75a6f4

        # relation events for Prometheus metrics are handled in the MetricsEndpointProvider
        self._grafana_agent = COSAgentProvider(
            self,
            metrics_endpoints=Config.Monitoring.METRICS_ENDPOINTS,
            metrics_rules_dir=Config.Monitoring.METRICS_RULES_DIR,
            logs_rules_dir=Config.Monitoring.LOGS_RULES_DIR,
            log_slots=Config.Monitoring.LOG_SLOTS,
        )

        self.secrets = {APP_SCOPE: {}, UNIT_SCOPE: {}}

    # BEGIN: properties

    @property
    def _primary(self) -> str:
        """Retrieves the unit with the primary replica."""
        try:
            with MongoDBConnection(self.mongodb_config) as mongo:
                primary_ip = mongo.primary()
        except PyMongoError as e:
            logger.error("Unable to access primary due to: %s", e)
            return None

        # check if current unit matches primary ip
        if primary_ip == self._unit_ip(self.unit):
            return self.unit.name

        # check if peer unit matches primary ip
        for unit in self._peers.units:
            if primary_ip == self._unit_ip(unit):
                return unit.name

        return None

    @property
    def _unit_ips(self) -> List[str]:
        """Retrieve IP addresses associated with MongoDB application.

        Returns:
            a list of IP address associated with MongoDB application.
        """
        peer_addresses = []
        if self._peers:
            peer_addresses = [self._unit_ip(unit) for unit in self._peers.units]

        logger.debug("peer addresses: %s", peer_addresses)
        self_address = self._unit_ip(self.unit)
        logger.debug("unit address: %s", self_address)
        addresses = []
        if peer_addresses:
            addresses.extend(peer_addresses)
        addresses.append(self_address)
        return addresses

    @property
    def _replica_set_hosts(self):
        """Fetch current list of hosts in the replica set.

        Returns:
            A list of hosts addresses (strings).
        """
        return json.loads(self.app_peer_data.get("replica_set_hosts", "[]"))

    @property
    def mongodb_config(self) -> MongoDBConfiguration:
        """Generates a MongoDBConfiguration object for this deployment of MongoDB."""
        return self._get_mongodb_config_for_user(OperatorUser, set(self._unit_ips))

    @property
    def monitor_config(self) -> MongoDBConfiguration:
        """Generates a MongoDBConfiguration object for monitoring."""
        return self._get_mongodb_config_for_user(MonitorUser, MonitorUser.get_hosts())

    @property
    def backup_config(self) -> MongoDBConfiguration:
        """Generates a MongoDBConfiguration object for backup."""
        self._check_or_set_user_password(BackupUser)
        return self._get_mongodb_config_for_user(BackupUser, BackupUser.get_hosts())

    @property
    def unit_peer_data(self) -> Dict:
        """Peer relation data object."""
        if not self._peers:
            return {}

        return self._peers.data[self.unit]

    @property
    def app_peer_data(self) -> Dict:
        """Peer relation data object."""
        if not self._peers:
            return {}

        return self._peers.data[self.app]

    @property
    def _peers(self) -> Optional[Relation]:
        """Fetch the peer relation.

        Returns:
             An `ops.model.Relation` object representing the peer relation.
        """
        return self.model.get_relation(Config.Relations.PEERS)

    @property
    def db_initialised(self) -> bool:
        """Check if MongoDB is initialised."""
        return "db_initialised" in self.app_peer_data

    @property
    def role(self) -> str:
        """Returns role of MongoDB deployment."""
        if (
            "role" not in self.app_peer_data
            and self.unit.is_leader()
            and self.model.config["role"]
        ):
            self.app_peer_data["role"] = self.model.config["role"]
            # app data bag isn't set until function completes
            return self.model.config["role"]
        elif "role" not in self.app_peer_data:
            # if leader hasn't set the role yet, use the one set by model
            return self.model.config["role"]

        return self.app_peer_data.get("role")

    def is_role_changed(self) -> bool:
        """Checks if application is running in provided role."""
        return self.role != self.model.config["role"]

    def is_role(self, role_name: str) -> bool:
        """Checks if application is running in provided role."""
        return self.role == role_name

    @db_initialised.setter
    def db_initialised(self, value):
        """Set the db_initialised flag."""
        if isinstance(value, bool):
            self.app_peer_data["db_initialised"] = str(value)
        else:
            raise ValueError(
                f"'db_initialised' must be a boolean value. Proivded: {value} is of type {type(value)}"
            )

    # END: properties

    # BEGIN: charm event handlers

    def _on_install(self, event: InstallEvent) -> None:
        """Handle the install event (fired on startup)."""
        self.unit.status = MaintenanceStatus("installing MongoDB")
        try:
            self._install_snap_packages(packages=Config.SNAP_PACKAGES)

        except snap.SnapError:
            self.unit.status = BlockedStatus("couldn't install MongoDB")
            return

        # if a new unit is joining a cluster with a legacy relation it should start without auth
        auth = not self.client_relations._get_users_from_relations(
            None, rel=Config.Relations.OBSOLETE_RELATIONS_NAME
        )

        # clear the default config file - user provided config files will be added in the config
        # changed hook
        try:
            with open(Config.MONGOD_CONF_FILE_PATH, "r+") as f:
                f.truncate(0)
        except IOError:
            self.unit.status = BlockedStatus("Could not install MongoDB")
            return

        # Construct the mongod startup commandline args for systemd and reload the daemon.
        update_mongod_service(
            auth=auth,
            machine_ip=self._unit_ip(self.unit),
            config=self.mongodb_config,
            role=self.role,
        )

        # add licenses
        copy_licenses_to_unit()

    def _on_config_changed(self, event: ConfigChangedEvent) -> None:
        """Listen to changes in application configuration.

        To prevent a user from migrating a cluster, and causing the component to become
        unresponsive therefore causing a cluster failure, error the component. This prevents it
        from executing other hooks with a new role.
        """
        # TODO in the future (24.04) support migration of components
        if self.is_role_changed():
            logger.error(
                f"cluster migration currently not supported, cannot change from { self.model.config['role']} to {self.role}"
            )
            raise ShardingMigrationError(
                f"Migration of sharding components not permitted, revert config role to {self.role}"
            )

    def _on_start(self, event: StartEvent) -> None:
        """Enables MongoDB service and initialises replica set.

        Args:
            event: The triggering start event.
        """
        # mongod requires keyFile and TLS certificates on the file system
        self._instatiate_keyfile(event)
        self.push_tls_certificate_to_workload()

        try:
            logger.debug("starting MongoDB.")
            self.unit.status = MaintenanceStatus("starting MongoDB")
            self.start_mongod_service()
            self.unit.status = ActiveStatus()
        except snap.SnapError as e:
            logger.error("An exception occurred when starting mongod agent, error: %s.", str(e))
            self.unit.status = BlockedStatus("couldn't start MongoDB")
            return

        try:
            ports = [self._port]
            if self.is_role(Config.Role.CONFIG_SERVER):
                ports.append(Config.MONGOS_PORT)

            self._open_ports_tcp(ports)
        except subprocess.CalledProcessError:
            self.unit.status = BlockedStatus("failed to open TCP port for MongoDB")
            return

        # check if this unit's deployment of MongoDB is ready
        with MongoDBConnection(self.mongodb_config, "localhost", direct=True) as direct_mongo:
            if not direct_mongo.is_ready:
                logger.debug("mongodb service is not ready yet.")
                self.unit.status = WaitingStatus("waiting for MongoDB to start")
                event.defer()
                return

        # mongod is now active
        self.unit.status = ActiveStatus()

        try:
            self._connect_mongodb_exporter()
        except snap.SnapError as e:
            logger.error(
                "An exception occurred when starting mongodb exporter, error: %s.", str(e)
            )
            self.unit.status = BlockedStatus("couldn't start mongodb exporter")
            return

        # only leader should initialise the replica set
        if not self.unit.is_leader():
            return

        self._initialise_replica_set(event)

    def _on_relation_joined(self, event: RelationJoinedEvent) -> None:
        """Add peer to replica set.

        Args:
            event: The triggering relation joined event.
        """
        if not self.unit.is_leader():
            return

        self._on_relation_handler(event)

        # app relations should be made aware of the new set of hosts
        try:
            self.client_relations.update_app_relation_data()
        except PyMongoError as e:
            logger.error("Deferring on updating app relation data since: error: %r", e)
            event.defer()
            return

    def _on_relation_handler(self, event: RelationEvent) -> None:
        """Adds the unit as a replica to the MongoDB replica set.

        Args:
            event: The triggering relation joined/changed event.
        """
        # changing the monitor password will lead to non-leader units receiving a relation changed
        # event. We must update the monitor and pbm URI if the password changes so that COS/pbm
        # can continue to work
        self._connect_mongodb_exporter()
        self._connect_pbm_agent()

        # only leader should configure replica set and app-changed-events can trigger the relation
        # changed hook resulting in no JUJU_REMOTE_UNIT if this is the case we should return
        # further reconfiguration can be successful only if a replica set is initialised.
        if not (self.unit.is_leader() and event.unit) or not self.db_initialised:
            return

        with MongoDBConnection(self.mongodb_config) as mongo:
            try:
                replset_members = mongo.get_replset_members()
                # compare set of mongod replica set members and juju hosts to avoid the unnecessary
                # reconfiguration.
                if replset_members == self.mongodb_config.hosts:
                    return

                for member in self.mongodb_config.hosts - replset_members:
                    logger.debug("Adding %s to replica set", member)
                    with MongoDBConnection(
                        self.mongodb_config, member, direct=True
                    ) as direct_mongo:
                        if not direct_mongo.is_ready:
                            self.unit.status = WaitingStatus("waiting to reconfigure replica set")
                            logger.debug("Deferring reconfigure: %s is not ready yet.", member)
                            event.defer()
                            return
                    mongo.add_replset_member(member)
                    self.unit.status = ActiveStatus()
            except NotReadyError:
                self.unit.status = WaitingStatus("waiting to reconfigure replica set")
                logger.error("Deferring reconfigure: another member doing sync right now")
                event.defer()
            except PyMongoError as e:
                self.unit.status = WaitingStatus("waiting to reconfigure replica set")
                logger.error("Deferring reconfigure: error=%r", e)
                event.defer()

    def _on_leader_elected(self, event: LeaderElectedEvent) -> None:
        """Generates necessary keyfile and updates replica hosts."""
        if not self.get_secret(APP_SCOPE, Config.Secrets.SECRET_KEYFILE_NAME):
            self._generate_secrets()

        self._update_hosts(event)

        # app relations should be made aware of the new set of hosts
        try:
            self.client_relations.update_app_relation_data()
        except PyMongoError as e:
            logger.error("Deferring on updating app relation data since: error: %r", e)
            event.defer()
            return

    def _on_relation_departed(self, event: RelationDepartedEvent) -> None:
        """Remove peer from replica set if it wasn't able to remove itself.

        Args:
            event: The triggering relation departed event.
        """
        # allow leader to update relation data and hosts if it isn't leaving
        if not self.unit.is_leader() or event.departing_unit == self.unit:
            return

        self._update_hosts(event)

        # app relations should be made aware of the new set of hosts
        try:
            self.client_relations.update_app_relation_data()
        except PyMongoError as e:
            logger.error("Deferring on updating app relation data since: error: %r", e)
            event.defer()
            return

    def _on_storage_detaching(self, event: StorageDetachingEvent) -> None:
        """Before storage detaches, allow removing unit to remove itself from the set.

        If the removing unit is primary also allow it to step down and elect another unit as
        primary while it still has access to its storage.
        """
        # if we are removing the last replica it will not be able to step down as primary and we
        # cannot reconfigure the replica set to have 0 members. To prevent retrying for 10 minutes
        # set this flag to True. please note that planned_units will always be >=1. When planned
        # units is 1 that means there are no other peers expected.
        single_node_replica_set = self.app.planned_units() == 1 and len(self._peers.units) == 0
        if single_node_replica_set:
            return

        try:
            # retries over a period of 10 minutes in an attempt to resolve race conditions it is
            # not possible to defer in storage detached.
            logger.debug("Removing %s from replica set", self._unit_ip(self.unit))
            for attempt in Retrying(
                stop=stop_after_attempt(10),
                wait=wait_fixed(1),
                reraise=True,
            ):
                with attempt:
                    # remove_replset_member retries for 60 seconds
                    with MongoDBConnection(self.mongodb_config) as mongo:
                        mongo.remove_replset_member(self._unit_ip(self.unit))
        except NotReadyError:
            logger.info(
                "Failed to remove %s from replica set, another member is syncing", self.unit.name
            )
        except PyMongoError as e:
            logger.error("Failed to remove %s from replica set, error=%r", self.unit.name, e)

    def _on_update_status(self, event: UpdateStatusEvent):
        # cannot have both legacy and new relations since they have different auth requirements
        if self.client_relations._get_users_from_relations(
            None, rel="obsolete"
        ) and self.client_relations._get_users_from_relations(None):
            self.unit.status = BlockedStatus("cannot have both legacy and new relations")
            return

        # no need to report on replica set status until initialised
        if not self.db_initialised:
            return

        # Cannot check more advanced MongoDB statuses if mongod hasn't started.
        with MongoDBConnection(self.mongodb_config, "localhost", direct=True) as direct_mongo:
            if not direct_mongo.is_ready:
                self.unit.status = WaitingStatus("Waiting for MongoDB to start")
                return

        # leader should periodically handle configuring the replica set. Incidents such as network
        # cuts can lead to new IP addresses and therefore will require a reconfigure. Especially
        # in the case that the leader a change in IP address it will not receive a relation event.
        if self.unit.is_leader():
            self._handle_reconfigure(event)

        # update the units status based on it's replica set config and backup status. An error in
        # the status of MongoDB takes precedence over pbm status.
        mongodb_status = build_unit_status(self.mongodb_config, self._unit_ip(self.unit))
        pbm_status = self.backups._get_pbm_status()
        if (
            not isinstance(mongodb_status, ActiveStatus)
            or not self.model.get_relation(
                S3_RELATION
            )  # if s3 relation doesn't exist only report MongoDB status
            or isinstance(pbm_status, ActiveStatus)  # pbm is ready then report the MongoDB status
        ):
            self.unit.status = mongodb_status
        else:
            self.unit.status = pbm_status

    def _on_get_primary_action(self, event: ActionEvent):
        event.set_results({"replica-set-primary": self._primary})

    def _on_get_password(self, event: ActionEvent) -> None:
        """Returns the password for the user as an action response."""
        username = self._get_user_or_fail_event(
            event, default_username=OperatorUser.get_username()
        )
        if not username:
            return
        key_name = MongoDBUser.get_password_key_name_for_user(username)
        event.set_results(
            {Config.Actions.PASSWORD_PARAM_NAME: self.get_secret(APP_SCOPE, key_name)}
        )

    def _on_set_password(self, event: ActionEvent) -> None:
        """Set the password for the admin user."""
        if self.is_role(Config.Role.SHARD):
            event.fail("Cannot set password on shard, please set password on config-server.")
            return

        # changing the backup password while a backup/restore is in progress can be disastrous
        pbm_status = self.backups._get_pbm_status()
        if isinstance(pbm_status, MaintenanceStatus):
            event.fail("Cannot change password while a backup/restore is in progress.")
            return

        # only leader can write the new password into peer relation.
        if not self.unit.is_leader():
            event.fail("The action can be run only on leader unit.")
            return

        username = self._get_user_or_fail_event(
            event, default_username=OperatorUser.get_username()
        )
        if not username:
            return

        new_password = event.params.get(Config.Actions.PASSWORD_PARAM_NAME, generate_password())
        if len(new_password) > Config.Secrets.MAX_PASSWORD_LENGTH:
            event.fail(
                f"Password cannot be longer than {Config.Secrets.MAX_PASSWORD_LENGTH} characters."
            )
            return

        try:
            secret_id = self.set_password(username, new_password)
        except SetPasswordError as e:
            event.fail(e)
            return

        if username == BackupUser.get_username():
            self._connect_pbm_agent()

        if username == MonitorUser.get_username():
            self._connect_mongodb_exporter()

        # rotate password to shards
        # TODO in the future support rotating passwords of pbm
        if username == OperatorUser.get_username():
            self.shard_relations.update_credentials(username, new_password)

        event.set_results(
            {Config.Actions.PASSWORD_PARAM_NAME: new_password, "secret-id": secret_id}
        )

    def set_password(self, username, password) -> int:
        """Sets the password for a given username and return the secret id.

        Raises:
            SetPasswordError
        """
        with MongoDBConnection(self.mongodb_config) as mongo:
            try:
                mongo.set_user_password(username, password)
            except NotReadyError:
                raise SetPasswordError(
                    "Failed changing the password: Not all members healthy or finished initial sync."
                )
            except PyMongoError as e:
                raise SetPasswordError(f"Failed changing the password: {e}")

        return self.set_secret(
            APP_SCOPE, MongoDBUser.get_password_key_name_for_user(username), password
        )

    def _on_secret_remove(self, event: SecretRemoveEvent):
        # We are keeping this function empty on purpose until the issue with secrets
        # is not fixed. The issue is: https://bugs.launchpad.net/juju/+bug/2023364
        logging.error(
            f"_on_secret_remove: Secret {event._id} seems to have no observers, could be removed"
        )

    def _on_secret_changed(self, event: SecretChangedEvent):
        if self._compare_secret_ids(
            event.secret.id, self.app_peer_data.get(Config.Secrets.SECRET_INTERNAL_LABEL)
        ):
            scope = APP_SCOPE
        elif self._compare_secret_ids(
            event.secret.id, self.unit_peer_data.get(Config.Secrets.SECRET_INTERNAL_LABEL)
        ):
            scope = UNIT_SCOPE
        else:
            logging.debug("Secret %s changed, but it's unknown", event.secret.id)
            return
        logging.debug("Secret %s for scope %s changed, refreshing", event.secret.id, scope)
        self._update_juju_secrets_cache(scope)

        # changed secrets means that the URIs used for PBM and mongodb_exporter are now out of date
        self._connect_mongodb_exporter()
        self._connect_pbm_agent()

    # END: charm event handlers

    # BEGIN: users management

    @retry(
        stop=stop_after_attempt(3),
        wait=wait_fixed(5),
        reraise=True,
        before=before_log(logger, logging.DEBUG),
    )
    def _init_operator_user(self) -> None:
        """Creates initial admin user for MongoDB.

        Initial admin user can be created only through localhost connection.
        see https://www.mongodb.com/docs/manual/core/localhost-exception/
        unfortunately, pymongo unable to create connection that considered
        as local connection by MongoDB, even if socket connection used.
        As a result, where are only hackish ways to create initial user.
        It is needed to install mongodb-clients inside charm container to make
        this function work correctly.
        """
        if self._is_user_created(OperatorUser) or not self.unit.is_leader():
            return

        out = subprocess.run(
            get_create_user_cmd(self.mongodb_config),
            input=self.mongodb_config.password.encode(),
        )
        if out.returncode == 0:
            raise AdminUserCreationError

        logger.debug(f"{OperatorUser.get_username()} user created")
        self._set_user_created(OperatorUser)

    @retry(
        stop=stop_after_attempt(3),
        wait=wait_fixed(5),
        reraise=True,
        before=before_log(logger, logging.DEBUG),
    )
    def _init_monitor_user(self):
        """Creates the monitor user on the MongoDB database."""
        if self._is_user_created(MonitorUser):
            return

        with MongoDBConnection(self.mongodb_config) as mongo:
            logger.debug("creating the monitor user roles...")
            mongo.create_role(
                role_name=MonitorUser.get_mongodb_role(), privileges=MonitorUser.get_privileges()
            )
            logger.debug("creating the monitor user...")
            mongo.create_user(self.monitor_config)
            self._set_user_created(MonitorUser)

        # leader should reconnect to exporter after creating the monitor user - since the snap
        # will have an authorisation error until the the user has been created and the daemon
        # has been restarted
        self._connect_mongodb_exporter()

    @retry(
        stop=stop_after_attempt(3),
        wait=wait_fixed(5),
        reraise=True,
        before=before_log(logger, logging.DEBUG),
    )
    def _init_backup_user(self):
        """Creates the backup user on the MongoDB database."""
        if self._is_user_created(BackupUser):
            return

        with MongoDBConnection(self.mongodb_config) as mongo:
            # first we must create the necessary roles for the PBM tool
            logger.debug("creating the backup user roles...")
            mongo.create_role(
                role_name=BackupUser.get_mongodb_role(), privileges=BackupUser.get_privileges()
            )
            logger.debug("creating the backup user...")
            mongo.create_user(self.backup_config)
            self._set_user_created(BackupUser)

    # END: users management

    # BEGIN: helper functions
    def _is_user_created(self, user: MongoDBUser) -> bool:
        return f"{user.get_username()}-user-created" in self.app_peer_data

    def _set_user_created(self, user: MongoDBUser) -> None:
        self.app_peer_data[f"{user.get_username()}-user-created"] = "True"

    def _get_mongodb_config_for_user(
        self, user: MongoDBUser, hosts: Set[str]
    ) -> MongoDBConfiguration:
        external_ca, _ = self.tls.get_tls_files(UNIT_SCOPE)
        internal_ca, _ = self.tls.get_tls_files(APP_SCOPE)

        return MongoDBConfiguration(
            replset=self.app.name,
            database=user.get_database_name(),
            username=user.get_username(),
            password=self.get_secret(APP_SCOPE, user.get_password_key_name()),
            hosts=hosts,
            roles=user.get_roles(),
            tls_external=external_ca is not None,
            tls_internal=internal_ca is not None,
        )

    def _get_user_or_fail_event(self, event: ActionEvent, default_username: str) -> Optional[str]:
        """Returns MongoDBUser object or raises ActionFail if user doesn't exist."""
        username = event.params.get(Config.Actions.USERNAME_PARAM_NAME, default_username)
        if username not in CHARM_USERS:
            event.fail(
                f"The action can be run only for users used by the charm:"
                f" {', '.join(CHARM_USERS)} not {username}"
            )
            return
        return username

    def _check_or_set_user_password(self, user: MongoDBUser) -> None:
        key = user.get_password_key_name()
        if not self.get_secret(APP_SCOPE, key):
            self.set_secret(APP_SCOPE, key, generate_password())

    def _generate_secrets(self) -> None:
        """Generate secrets and put them into peer relation.

        The same keyFile and admin password on all members needed, hence it is generated once and
        share between members via the app data.
        """
        self._check_or_set_user_password(OperatorUser)
        self._check_or_set_user_password(MonitorUser)

        if not self.get_secret(APP_SCOPE, Config.Secrets.SECRET_KEYFILE_NAME):
            self.set_secret(APP_SCOPE, Config.Secrets.SECRET_KEYFILE_NAME, generate_keyfile())

    def _update_hosts(self, event: LeaderElectedEvent) -> None:
        """Update replica set hosts and remove any unremoved replicas from the config."""
        if not self.db_initialised:
            return

        self.process_unremoved_units(event)
        self.app_peer_data["replica_set_hosts"] = json.dumps(self._unit_ips)

    def process_unremoved_units(self, event: LeaderElectedEvent) -> None:
        """Removes replica set members that are no longer running as a juju hosts."""
        with MongoDBConnection(self.mongodb_config) as mongo:
            try:
                replset_members = mongo.get_replset_members()
                for member in replset_members - self.mongodb_config.hosts:
                    logger.debug("Removing %s from replica set", member)
                    mongo.remove_replset_member(member)
            except NotReadyError:
                logger.info("Deferring process_unremoved_units: another member is syncing")
                event.defer()
            except PyMongoError as e:
                logger.error("Deferring process_unremoved_units: error=%r", e)
                event.defer()

    def _handle_reconfigure(self, event: UpdateStatusEvent):
        """Reconfigures the replica set if necessary.

        Removes any mongod hosts that are no longer present in the replica set or adds hosts that
        should exist in the replica set. This function is meant to be called periodically by the
        leader in the update status hook to perform any necessary cluster healing.
        """
        if not self.unit.is_leader():
            logger.debug("only the leader can perform reconfigurations to the replica set.")
            return

        # remove any IPs that are no longer juju hosts & update app data.
        self._update_hosts(event)
        # Add in any new IPs to the replica set. Relation handlers require a reference to
        # a unit.
        event.unit = self.unit
        self._on_relation_handler(event)

        # app relations should be made aware of the new set of hosts
        try:
            self.client_relations.update_app_relation_data()
        except PyMongoError as e:
            logger.error("Deferring on updating app relation data since: error: %r", e)
            event.defer()
            return

    def _open_ports_tcp(self, ports: int) -> None:
        """Open the given port.

        Args:
            ports: The ports to open.
        """
        for port in ports:
            try:
                logger.debug("opening tcp port")
                subprocess.check_call(["open-port", "{}/TCP".format(port)])
            except subprocess.CalledProcessError as e:
                logger.exception("failed opening port: %s", str(e))
                raise

    def _install_snap_packages(self, packages: List[str]) -> None:
        """Installs package(s) to container.

        Args:
            packages: list of packages to install.
        """
        for snap_name, snap_channel, snap_revision in packages:
            try:
                snap_cache = snap.SnapCache()
                snap_package = snap_cache[snap_name]
                snap_package.ensure(
                    snap.SnapState.Latest, channel=snap_channel, revision=snap_revision
                )
                # snaps will auto refresh so it is necessary to hold the current revision
                snap_package.hold()

            except snap.SnapError as e:
                logger.error(
                    "An exception occurred when installing %s. Reason: %s", snap_name, str(e)
                )
                raise

    def _instatiate_keyfile(self, event: StartEvent) -> None:
        # wait for keyFile to be created by leader unit
        if not self.get_secret(APP_SCOPE, Config.Secrets.SECRET_KEYFILE_NAME):
            logger.debug("waiting for leader unit to generate keyfile contents")
            event.defer()
            return

        # put keyfile on the machine with appropriate permissions
        self.push_file_to_unit(
            parent_dir=Config.MONGOD_CONF_DIR,
            file_name=KEY_FILE,
            file_contents=self.get_secret(APP_SCOPE, Config.Secrets.SECRET_KEYFILE_NAME),
        )

<<<<<<< HEAD
=======
    def get_keyfile_contents(self) -> str:
        """Retrieves the contents of the keyfile on host machine."""
        # wait for keyFile to be created by leader unit
        if not self.get_secret(APP_SCOPE, Config.Secrets.SECRET_KEYFILE_NAME):
            logger.debug("waiting for leader unit to generate keyfile contents")
            return

        key_file_path = f"{Config.MONGOD_CONF_DIR}/{KEY_FILE}"
        key_file = Path(key_file_path)
        if not key_file.is_file():
            logger.info("no keyfile present")
            return

        with open(key_file_path, "r") as file:
            key = file.read()

        return key

>>>>>>> 0e75a6f4
    def push_file_to_unit(self, parent_dir, file_name, file_contents) -> None:
        """K8s charms can push files to their containers easily, this is a vm charm workaround."""
        Path(parent_dir).mkdir(parents=True, exist_ok=True)
        file_name = f"{parent_dir}/{file_name}"
        with open(file_name, "w") as write_file:
            write_file.write(file_contents)

        # MongoDB limitation; it is needed 400 rights for keyfile and we need 440 rights on tls
        # certs to be able to connect via MongoDB shell
        if Config.TLS.KEY_FILE_NAME in file_name:
            os.chmod(file_name, 0o400)
        else:
            os.chmod(file_name, 0o440)
        mongodb_user = pwd.getpwnam(MONGO_USER)
        os.chown(file_name, mongodb_user.pw_uid, ROOT_USER_GID)

    def remove_file_from_unit(self, parent_dir, file_name) -> None:
        """Remove file from vm unit."""
        if os.path.exists(f"{parent_dir}/{file_name}"):
            os.remove(f"{parent_dir}/{file_name}")

    def push_tls_certificate_to_workload(self) -> None:
        """Uploads certificate to the workload container."""
        external_ca, external_pem = self.tls.get_tls_files(UNIT_SCOPE)
        if external_ca is not None:
            self.push_file_to_unit(
                parent_dir=Config.MONGOD_CONF_DIR,
                file_name=TLS_EXT_CA_FILE,
                file_contents=external_ca,
            )

        if external_pem is not None:
            self.push_file_to_unit(
                parent_dir=Config.MONGOD_CONF_DIR,
                file_name=TLS_EXT_PEM_FILE,
                file_contents=external_pem,
            )

        internal_ca, internal_pem = self.tls.get_tls_files(APP_SCOPE)
        if internal_ca is not None:
            self.push_file_to_unit(
                parent_dir=Config.MONGOD_CONF_DIR,
                file_name=TLS_INT_CA_FILE,
                file_contents=internal_ca,
            )

        if internal_pem is not None:
            self.push_file_to_unit(
                parent_dir=Config.MONGOD_CONF_DIR,
                file_name=TLS_INT_PEM_FILE,
                file_contents=internal_pem,
            )

    def delete_tls_certificate_from_workload(self) -> None:
        """Deletes certificate from VM."""
        logger.info("Deleting TLS certificate from VM")

        for file in [
            Config.TLS.EXT_CA_FILE,
            Config.TLS.EXT_PEM_FILE,
            Config.TLS.INT_CA_FILE,
            Config.TLS.INT_PEM_FILE,
        ]:
            self.remove_file_from_unit(Config.MONGOD_CONF_DIR, file)

    def _connect_mongodb_exporter(self) -> None:
        """Exposes the endpoint to mongodb_exporter."""
        if not self.db_initialised:
            return

        # must wait for leader to set URI before connecting
        if not self.get_secret(APP_SCOPE, MonitorUser.get_password_key_name()):
            return

        snap_cache = snap.SnapCache()
        mongodb_snap = snap_cache["charmed-mongodb"]
        mongodb_snap.set({Config.Monitoring.URI_PARAM_NAME: self.monitor_config.uri})
        mongodb_snap.restart(services=[Config.Monitoring.SERVICE_NAME])

    def _connect_pbm_agent(self) -> None:
        """Updates URI for pbm-agent."""
        if not self.db_initialised:
            return

        # must wait for leader to set URI before any attempts to update are made
        if not self.get_secret(APP_SCOPE, BackupUser.get_password_key_name()):
            return

        snap_cache = snap.SnapCache()
        pbm_snap = snap_cache["charmed-mongodb"]
        pbm_snap.stop(services=[Config.Backup.SERVICE_NAME])
        pbm_snap.set({Config.Backup.URI_PARAM_NAME: self.backup_config.uri})
        try:
            # Added to avoid systemd error:
            # 'snap.charmed-mongodb.pbm-agent.service: Start request repeated too quickly'
            time.sleep(1)
            pbm_snap.start(services=[Config.Backup.SERVICE_NAME], enable=True)
        except snap.SnapError as e:
            logger.error(f"Failed to restart {Config.Backup.SERVICE_NAME}: {str(e)}")
            self._get_service_status(Config.Backup.SERVICE_NAME)
            raise e

    def _get_service_status(self, service_name) -> None:
        logger.error(f"Getting status of {service_name} service:")
        self._run_diagnostic_command(
            f"systemctl status snap.charmed-mongodb.{service_name}.service"
        )
        self._run_diagnostic_command(
            f"journalctl -xeu snap.charmed-mongodb.{service_name}.service"
        )

    def _run_diagnostic_command(self, cmd) -> None:
        logger.error("Running diagnostic command: %s", cmd)
        try:
            output = subprocess.check_output(cmd, shell=True, text=True)
            logger.error(output)
        except subprocess.CalledProcessError as e:
            logger.error(f"Exception occurred running '{cmd}'\n {e}")

    def _initialise_replica_set(self, event: StartEvent) -> None:
        if self.db_initialised:
            # The replica set should be initialised only once. Check should be
            # external (e.g., check initialisation inside peer relation). We
            # shouldn't rely on MongoDB response because the data directory
            # can be corrupted.
            return

        with MongoDBConnection(self.mongodb_config, "localhost", direct=True) as direct_mongo:
            try:
                logger.info("Replica Set initialization")
                direct_mongo.init_replset()
                self._peers.data[self.app]["replica_set_hosts"] = json.dumps(
                    [self._unit_ip(self.unit)]
                )

                logger.info("User initialization")
                self._init_operator_user()
                self._init_backup_user()
                self._init_monitor_user()

                # in sharding, user management is handled by mongos subordinate charm
                if self.is_role(Config.Role.REPLICATION):
                    logger.info("Manage user")
                    self.client_relations.oversee_users(None, None)

            except subprocess.CalledProcessError as e:
                logger.error(
                    "Deferring on_start: exit code: %i, stderr: %s", e.exit_code, e.stderr
                )
                event.defer()
                self.unit.status = WaitingStatus("waiting to initialise replica set")
                return
            except PyMongoError as e:
                logger.error("Deferring on_start since: error=%r", e)
                event.defer()
                self.unit.status = WaitingStatus("waiting to initialise replica set")
                return

            # replica set initialised properly and ready to go
            self.db_initialised = True
            self.unit.status = ActiveStatus()

    def _unit_ip(self, unit: Unit) -> str:
        """Returns the ip address of a given unit."""
        # check if host is current host
        if unit == self.unit:
            return str(self.model.get_binding(Config.Relations.PEERS).network.bind_address)
        # check if host is a peer
        elif unit in self._peers.data:
            return str(self._peers.data[unit].get("private-address"))
        # raise exception if host not found
        else:
            raise ApplicationHostNotFoundError

    def get_secret(self, scope: str, key: str) -> Optional[str]:
        """Get secret from the secret storage."""
        return self._juju_secret_get(scope, key)

    def set_secret(self, scope: str, key: str, value: Optional[str]) -> Optional[str]:
        """Set secret in the secret storage.

        Juju versions > 3.0 use `juju secrets`, this function first checks
          which secret store is being used before setting the secret.
        """
        if not value:
            return self._juju_secret_remove(scope, key)
        return self._juju_secret_set(scope, key, value)

    def start_mongod_service(self):
        """Starts the mongod service and if necessary starts mongos.

        Raises:
            snap.SnapError
        """
        snap_cache = snap.SnapCache()
        mongodb_snap = snap_cache["charmed-mongodb"]
        mongodb_snap.start(services=["mongod"], enable=True)

        # charms running as config server are responsible for maintaining a server side mongos
        if self.is_role(Config.Role.CONFIG_SERVER):
            mongodb_snap.start(services=["mongos"], enable=True)

    def stop_mongod_service(self):
        """Stops the mongod service and if necessary stops mongos.

        Raises:
            snap.SnapError
        """
        snap_cache = snap.SnapCache()
        mongodb_snap = snap_cache["charmed-mongodb"]
        mongodb_snap.stop(services=["mongod"])

        # charms running as config server are responsible for maintaining a server side mongos
        if self.is_role(Config.Role.CONFIG_SERVER):
            mongodb_snap.stop(services=["mongos"])

    def restart_mongod_service(self, auth=None):
        """Restarts the mongod service with its associated configuration."""
        if auth is None:
            auth = self.auth_enabled()

        try:
            self.stop_mongod_service()
            update_mongod_service(
                auth,
                self._unit_ip(self.unit),
                config=self.mongodb_config,
                role=self.role,
            )
            self.start_mongod_service()
        except snap.SnapError as e:
            logger.error("An exception occurred when starting mongod agent, error: %s.", str(e))
            self.unit.status = BlockedStatus("couldn't start MongoDB")
            return

    def auth_enabled(self) -> bool:
        """Returns true is a mongod service has the auth configuration."""
        with open(Config.ENV_VAR_PATH, "r") as env_vars_file:
            env_vars = env_vars_file.readlines()

        return any("MONGOD_ARGS" in line and "--auth" in line for line in env_vars)

    def has_backup_service(self):
        """Verifies the backup service is available."""
        snap_cache = snap.SnapCache()
        mongodb_snap = snap_cache["charmed-mongodb"]
        if mongodb_snap.present:
            return True

        return False

    def clear_pbm_config_file(self) -> None:
        """Overwrites existing config file with the default file provided by snap."""
        subprocess.check_output(
            f"charmed-mongodb.pbm config --file {Config.MONGODB_SNAP_DATA_DIR}/etc/pbm/pbm_config.yaml",
            shell=True,
        )

    def run_pbm_command(self, cmd: List[str]) -> str:
        """Executes the provided pbm command.

        Raises:
            subprocess.CalledProcessError
        """
        pbm_response = subprocess.check_output(f"charmed-mongodb.pbm {' '.join(cmd)}", shell=True)
        return pbm_response.decode("utf-8")

    def start_backup_service(self) -> None:
        """Starts the pbm agent.

        Raises:
            snap.SnapError
        """
        snap_cache = snap.SnapCache()
        charmed_mongodb_snap = snap_cache["charmed-mongodb"]
        charmed_mongodb_snap.start(services=["pbm-agent"], enable=True)

    def restart_backup_service(self) -> None:
        """Restarts the pbm agent.

        Raises:
            snap.SnapError
        """
        snap_cache = snap.SnapCache()
        charmed_mongodb_snap = snap_cache["charmed-mongodb"]
        charmed_mongodb_snap.restart(services=["pbm-agent"])

    def _scope_obj(self, scope: Scopes):
        if scope == APP_SCOPE:
            return self.app
        if scope == UNIT_SCOPE:
            return self.unit

    def _peer_data(self, scope: Scopes):
        if not self._peers:
            return {}.setdefault(scope, {})
        scope_obj = self._scope_obj(scope)
        return self._peers.data[scope_obj]

    @staticmethod
    def _compare_secret_ids(secret_id1: str, secret_id2: str) -> bool:
        """Reliable comparison on secret equality.

        NOTE: Secret IDs may be of any of these forms:
         - secret://9663a790-7828-4186-8b21-2624c58b6cfe/citb87nubg2s766pab40
         - secret:citb87nubg2s766pab40
        """
        if not secret_id1 or not secret_id2:
            return False

        regex = re.compile(".*[^/][/:]")

        pure_id1 = regex.sub("", secret_id1)
        pure_id2 = regex.sub("", secret_id2)

        if pure_id1 and pure_id2:
            return pure_id1 == pure_id2
        return False

    def _juju_secret_set(self, scope: Scopes, key: str, value: str) -> str:
        """Helper function setting Juju secret in Juju versions >3.0."""
        peer_data = self._peer_data(scope)
        self._update_juju_secrets_cache(scope)

        secret = self.secrets[scope].get(Config.Secrets.SECRET_LABEL)

        # It's not the first secret for the scope, we can re-use the existing one
        # that was fetched in the previous call, as fetching secrets from juju is
        # slow
        if secret:
            secret_cache = self.secrets[scope][Config.Secrets.SECRET_CACHE_LABEL]

            if secret_cache.get(key) == value:
                logging.debug(f"Key {scope}:{key} has this value defined already")
            else:
                secret_cache[key] = value
                try:
                    secret.set_content(secret_cache)
                    logging.debug(f"Secret {scope}:{key} was {key} set")
                except OSError as error:
                    logging.error(
                        f"Error in attempt to set '{key}' secret for scope '{scope}'. "
                        f"Existing keys were: {list(secret_cache.keys())}. {error}"
                    )

        # We need to create a brand-new secret for this scope
        else:
            scope_obj = self._scope_obj(scope)

            secret = scope_obj.add_secret({key: value})
            if not secret:
                raise SecretNotAddedError(f"Couldn't set secret {scope}:{key}")

            self.secrets[scope][Config.Secrets.SECRET_LABEL] = secret
            self.secrets[scope][Config.Secrets.SECRET_CACHE_LABEL] = {key: value}
            logging.debug(f"Secret {scope}:{key} published (as first). ID: {secret.id}")
            peer_data.update({Config.Secrets.SECRET_INTERNAL_LABEL: secret.id})

        return self.secrets[scope][Config.Secrets.SECRET_LABEL].id

    def _update_juju_secrets_cache(self, scope: Scopes) -> None:
        """Helper function to retrieve all Juju secrets.

        This function is responsible for direct communication with the Juju Secret
        store to retrieve the Mono Charm's single, unique Secret object's metadata,
        and --on success-- its contents.
        In parallel with retrieving secret information, it's immediately locally cached,
        making sure that we have the snapshot of the secret for the lifetime of the event
        (that's being processed) without additional fetch requests to the Juju Secret Store.

        (Note: metadata, i.e. the Secret object itself is cached as it may be necessary for
        later operations, like updating contents.)

        The function is returning a boolean that reflects success or failure of the above.
        """
        peer_data = self._peer_data(scope)

        if not peer_data.get(Config.Secrets.SECRET_INTERNAL_LABEL):
            return

        if Config.Secrets.SECRET_CACHE_LABEL not in self.secrets[scope]:
            try:
                # NOTE: Secret contents are not yet available!
                secret = self.model.get_secret(id=peer_data[Config.Secrets.SECRET_INTERNAL_LABEL])
            except SecretNotFoundError as e:
                logging.debug(
                    f"No secret found for ID {peer_data[Config.Secrets.SECRET_INTERNAL_LABEL]}, {e}"
                )
                return

            logging.debug(f"Secret {peer_data[Config.Secrets.SECRET_INTERNAL_LABEL]} downloaded")

            # We keep the secret object around -- needed when applying modifications
            self.secrets[scope][Config.Secrets.SECRET_LABEL] = secret

            # We retrieve and cache actual secret data for the lifetime of the event scope
            self.secrets[scope][Config.Secrets.SECRET_CACHE_LABEL] = secret.get_content()

    def _get_juju_secrets_cache(self, scope: Scopes):
        return self.secrets[scope].get(Config.Secrets.SECRET_CACHE_LABEL)

    def _juju_secret_get(self, scope: Scopes, key: str) -> Optional[str]:
        """Helper function to get Juju secret."""
        if not key:
            return

        self._update_juju_secrets_cache(scope)
        secret_cache = self._get_juju_secrets_cache(scope)
        if secret_cache:
            secret_data = secret_cache.get(key)
            if secret_data and secret_data != Config.Secrets.SECRET_DELETED_LABEL:
                logging.debug(f"Getting secret {scope}:{key}")
                return secret_data
        logging.debug(f"No value found for secret {scope}:{key}")

    def _juju_secret_remove(self, scope: Scopes, key: str) -> None:
        """Remove a Juju 3.x secret."""
        self._update_juju_secrets_cache(scope)

        secret = self.secrets[scope].get(Config.Secrets.SECRET_LABEL)
        if not secret:
            logging.error(f"Secret {scope}:{key} wasn't deleted: no secrets are available")
            return

        secret_cache = self.secrets[scope].get(Config.Secrets.SECRET_CACHE_LABEL)
        if not secret_cache or key not in secret_cache:
            logging.error(f"No secret {scope}:{key}")
            return

        secret_cache[key] = Config.Secrets.SECRET_DELETED_LABEL
        secret.set_content(secret_cache)
        logging.debug(f"Secret {scope}:{key}")

    # END: helper functions


<<<<<<< HEAD
=======
class ShardingMigrationError(Exception):
    """Raised when there is an attempt to change the role of a sharding component."""


>>>>>>> 0e75a6f4
class SetPasswordError(Exception):
    """Raised on failure to set password for MongoDB user."""


if __name__ == "__main__":
    main(MongodbOperatorCharm)<|MERGE_RESOLUTION|>--- conflicted
+++ resolved
@@ -35,11 +35,7 @@
 from charms.mongodb.v0.mongodb_provider import MongoDBProvider
 from charms.mongodb.v0.mongodb_tls import MongoDBTLS
 from charms.mongodb.v0.mongodb_vm_legacy_provider import MongoDBLegacyProvider
-<<<<<<< HEAD
-from charms.mongodb.v0.shards_interface import ShardingProvider, ShardingRequirer
-=======
 from charms.mongodb.v0.shards_interface import ConfigServerRequirer, ShardingProvider
->>>>>>> 0e75a6f4
 from charms.mongodb.v0.users import (
     CHARM_USERS,
     BackupUser,
@@ -130,13 +126,8 @@
         self.legacy_client_relations = MongoDBLegacyProvider(self)
         self.tls = MongoDBTLS(self, Config.Relations.PEERS, substrate=Config.SUBSTRATE)
         self.backups = MongoDBBackups(self)
-<<<<<<< HEAD
-        self.shard_relations = ShardingRequirer(self)
-        self.config_server_relations = ShardingProvider(self)
-=======
         self.shard_relations = ShardingProvider(self)
         self.config_server_relations = ConfigServerRequirer(self)
->>>>>>> 0e75a6f4
 
         # relation events for Prometheus metrics are handled in the MetricsEndpointProvider
         self._grafana_agent = COSAgentProvider(
@@ -584,19 +575,8 @@
 
     def _on_set_password(self, event: ActionEvent) -> None:
         """Set the password for the admin user."""
-        if self.is_role(Config.Role.SHARD):
-            event.fail("Cannot set password on shard, please set password on config-server.")
-            return
-
-        # changing the backup password while a backup/restore is in progress can be disastrous
-        pbm_status = self.backups._get_pbm_status()
-        if isinstance(pbm_status, MaintenanceStatus):
-            event.fail("Cannot change password while a backup/restore is in progress.")
-            return
-
-        # only leader can write the new password into peer relation.
-        if not self.unit.is_leader():
-            event.fail("The action can be run only on leader unit.")
+        # check conditions for setting the password and fail if necessary
+        if not self.pass_pre_set_password_checks(event):
             return
 
         username = self._get_user_or_fail_event(
@@ -625,9 +605,12 @@
             self._connect_mongodb_exporter()
 
         # rotate password to shards
-        # TODO in the future support rotating passwords of pbm
+        # TODO in the future support rotating passwords of pbm across shards
         if username == OperatorUser.get_username():
-            self.shard_relations.update_credentials(username, new_password)
+            self.shard_relations.update_credentials(
+                MongoDBUser.get_password_key_name_for_user(username),
+                new_password,
+            )
 
         event.set_results(
             {Config.Actions.PASSWORD_PARAM_NAME: new_password, "secret-id": secret_id}
@@ -795,6 +778,25 @@
             )
             return
         return username
+
+    def pass_pre_set_password_checks(self, event: ActionEvent) -> bool:
+        """Checks conditions for setting the password and fail if necessary."""
+        if self.is_role(Config.Role.SHARD):
+            event.fail("Cannot set password on shard, please set password on config-server.")
+            return
+
+        # changing the backup password while a backup/restore is in progress can be disastrous
+        pbm_status = self.backups._get_pbm_status()
+        if isinstance(pbm_status, MaintenanceStatus):
+            event.fail("Cannot change password while a backup/restore is in progress.")
+            return
+
+        # only leader can write the new password into peer relation.
+        if not self.unit.is_leader():
+            event.fail("The action can be run only on leader unit.")
+            return
+
+        return True
 
     def _check_or_set_user_password(self, user: MongoDBUser) -> None:
         key = user.get_password_key_name()
@@ -912,8 +914,6 @@
             file_contents=self.get_secret(APP_SCOPE, Config.Secrets.SECRET_KEYFILE_NAME),
         )
 
-<<<<<<< HEAD
-=======
     def get_keyfile_contents(self) -> str:
         """Retrieves the contents of the keyfile on host machine."""
         # wait for keyFile to be created by leader unit
@@ -932,7 +932,6 @@
 
         return key
 
->>>>>>> 0e75a6f4
     def push_file_to_unit(self, parent_dir, file_name, file_contents) -> None:
         """K8s charms can push files to their containers easily, this is a vm charm workaround."""
         Path(parent_dir).mkdir(parents=True, exist_ok=True)
@@ -1259,7 +1258,7 @@
 
         secret = self.secrets[scope].get(Config.Secrets.SECRET_LABEL)
 
-        # It's not the first secret for the scope, we can re-use the existing one
+        # It's not the first secret for the scope, we can reuse the existing one
         # that was fetched in the previous call, as fetching secrets from juju is
         # slow
         if secret:
@@ -1369,13 +1368,10 @@
     # END: helper functions
 
 
-<<<<<<< HEAD
-=======
 class ShardingMigrationError(Exception):
     """Raised when there is an attempt to change the role of a sharding component."""
 
 
->>>>>>> 0e75a6f4
 class SetPasswordError(Exception):
     """Raised on failure to set password for MongoDB user."""
 
