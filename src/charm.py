--- conflicted
+++ resolved
@@ -211,15 +211,12 @@
         """Generates a MongoDBConfiguration object for mongos in the deployment of MongoDB."""
         return self._get_mongos_config_for_user(OperatorUser, set(self._unit_ips))
 
-<<<<<<< HEAD
     def remote_mongos_config(self, hosts) -> MongoDBConfiguration:
         """Generates a MongoDBConfiguration object for mongos in the deployment of MongoDB."""
         # mongos that are part of the cluster have the same username and password, but different
         # hosts
         return self._get_mongos_config_for_user(OperatorUser, hosts)
 
-=======
->>>>>>> 2dc0d72f
     @property
     def mongodb_config(self) -> MongoDBConfiguration:
         """Generates a MongoDBConfiguration object for this deployment of MongoDB."""
@@ -603,24 +600,8 @@
 
     def _on_set_password(self, event: ActionEvent) -> None:
         """Set the password for the admin user."""
-<<<<<<< HEAD
-        if self.is_role(Config.Role.SHARD):
-            event.fail("Cannot set password on shard, please set password on config-server.")
-            return
-
-        # changing the backup password while a backup/restore is in progress can be disastrous
-        pbm_status = self.backups._get_pbm_status()
-        if isinstance(pbm_status, MaintenanceStatus):
-            event.fail("Cannot change password while a backup/restore is in progress.")
-            return
-
-        # only leader can write the new password into peer relation.
-        if not self.unit.is_leader():
-            event.fail("The action can be run only on leader unit.")
-=======
         # check conditions for setting the password and fail if necessary
         if not self.pass_pre_set_password_checks(event):
->>>>>>> 2dc0d72f
             return
 
         username = self._get_user_or_fail_event(
@@ -806,11 +787,7 @@
             username=user.get_username(),
             password=self.get_secret(APP_SCOPE, user.get_password_key_name()),
             hosts=hosts,
-<<<<<<< HEAD
-            port=27018,
-=======
             port=Config.MONGOS_PORT,
->>>>>>> 2dc0d72f
             roles=user.get_roles(),
             tls_external=external_ca is not None,
             tls_internal=internal_ca is not None,
@@ -979,8 +956,6 @@
             file_contents=self.get_secret(APP_SCOPE, Config.Secrets.SECRET_KEYFILE_NAME),
         )
 
-<<<<<<< HEAD
-=======
     def get_keyfile_contents(self) -> str:
         """Retrieves the contents of the keyfile on host machine."""
         # wait for keyFile to be created by leader unit
@@ -999,7 +974,6 @@
 
         return key
 
->>>>>>> 2dc0d72f
     def push_file_to_unit(self, parent_dir, file_name, file_contents) -> None:
         """K8s charms can push files to their containers easily, this is a vm charm workaround."""
         Path(parent_dir).mkdir(parents=True, exist_ok=True)
