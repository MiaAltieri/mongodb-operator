#!/usr/bin/env python3
"""Charm code for MongoDB service."""
# Copyright 2021 Canonical Ltd.
# See LICENSE file for licensing details.
import json
import logging
import os
import pwd
import subprocess
from pathlib import Path
from subprocess import check_call
from typing import Dict, List, Optional
from urllib.request import URLError, urlopen

import ops.charm
from charms.mongodb_libs.v0.helpers import (
    KEY_FILE,
    generate_keyfile,
    generate_password,
    get_create_user_cmd,
)
from charms.mongodb_libs.v0.mongodb import MongoDBConfiguration, MongoDBConnection
from charms.operator_libs_linux.v0 import apt
from charms.operator_libs_linux.v1 import systemd
from ops.main import main
from ops.model import (
    ActiveStatus,
    BlockedStatus,
    MaintenanceStatus,
    Relation,
    WaitingStatus,
)
from tenacity import before_log, retry, stop_after_attempt, wait_fixed

from mongod_helpers import (
    MONGODB_PORT,
    ConfigurationError,
    ConnectionFailure,
    MongoDB,
    NotReadyError,
    OperationFailure,
    PyMongoError,
)

logger = logging.getLogger(__name__)

PEER = "mongodb"
REPO_URL = "deb-https://repo.mongodb.org/apt/ubuntu-focal/mongodb-org/5.0"
REPO_ENTRY = (
    "deb [ arch=amd64,arm64 ] https://repo.mongodb.org/apt/ubuntu focal/mongodb-org/5.0 multiverse"
)
GPG_URL = "https://www.mongodb.org/static/pgp/server-5.0.asc"
MONGO_EXEC_LINE = 10
MONGO_USER = "mongodb"
MONGO_DATA_DIR = "/data/db"


class MongodbOperatorCharm(ops.charm.CharmBase):
    """Charm the service."""

    def __init__(self, *args):
        super().__init__(*args)
        self._port = MONGODB_PORT

        self.framework.observe(self.on.install, self._on_install)
        self.framework.observe(self.on.config_changed, self._on_config_changed)
        self.framework.observe(self.on.start, self._on_start)
        self.framework.observe(self.on.mongodb_relation_joined, self._on_mongodb_relation_handler)
        self.framework.observe(self.on.mongodb_relation_changed, self._on_mongodb_relation_handler)

        self.framework.observe(self.on.update_status, self._on_update_status)
        self.framework.observe(self.on.get_primary_action, self._on_get_primary_action)
        self.framework.observe(
            self.on.mongodb_storage_detaching, self._on_mongodb_storage_detaching
        )
        # if a new leader has been elected update hosts of MongoDB
        self.framework.observe(self.on.leader_elected, self._on_leader_elected)
        self.framework.observe(self.on.mongodb_relation_departed, self._relation_departed)
        self.framework.observe(self.on.get_admin_password_action, self._on_get_admin_password)

    def _generate_passwords(self) -> None:
        """Generate passwords and put them into peer relation.

        The same keyFile and admin password on all members needed, hence it is generated once and
        share between members via the app data.
        """
        if "admin_password" not in self.app_data:
            self.app_data["admin_password"] = generate_password()

        if "keyfile" not in self.app_data:
            self.app_data["keyfile"] = generate_keyfile()

    def _on_leader_elected(self, event) -> None:
        """Generates necessary keyfile and updates replica hosts."""
        if "keyfile" not in self.app_data:
            self._generate_passwords()

        self._update_hosts(event)

    def _update_hosts(self, event) -> None:
        """Update replica set hosts and remove any unremoved replicas from the config."""
        if "replset_initialised" not in self.app_data:
            return

        self.process_unremoved_units(event)
        self.app_data["replica_set_hosts"] = json.dumps(self._unit_ips)

    def _on_mongodb_storage_detaching(self, event: ops.charm.StorageDetachingEvent) -> None:
        """Before storage detaches, allow removing unit to remove itself from the set.

        If the removing unit is primary also allow it to step down and elect another unit as
        primary while it still has access to its storage.
        """
        try:
            # remove_replset_member retries for one minute in an attempt to resolve race conditions
            # it is not possible to defer in storage detached.
            with MongoDBConnection(self.mongodb_config) as mongo:
                logger.debug("Removing %s from replica set", self._unit_ip(self.unit))
                mongo.remove_replset_member(self._unit_ip(self.unit))
        except NotReadyError:
            logger.info(
                "Failed to remove %s from replica set, another member is syncing", self.unit.name
            )
        except PyMongoError as e:
            logger.info("Failed to remove %s from replica set, error=%r", self.unit.name, e)

    def _relation_departed(self, event: ops.charm.RelationDepartedEvent) -> None:
        """Remove peer from replica set if it wasn't able to remove itself.

        Args:
            event: The triggering relation departed event.
        """
        # allow leader to update hosts if it isn't leaving
        if self.unit.is_leader() and not event.departing_unit == self.unit:
            self._update_hosts(event)

    def process_unremoved_units(self, event) -> None:
        """Removes replica set members that are no longer running as a juju hosts."""
<<<<<<< HEAD
        with MongoDBConnection(self.mongodb_config) as mongo:
            try:
                replset_members = mongo.get_replset_members
                for member in replset_members - self.mongodb_config.hosts:
                    logger.debug("Removing %s from replica set", member)
                    mongo.remove_replset_member(member)
            except NotReadyError:
                logger.info("Deferring process_unremoved_units: another member is syncing")
                event.defer()
            except PyMongoError as e:
                logger.info("Deferring process_unremoved_units: error=%r", e)
                event.defer()
=======
        juju_hosts = self._unit_ips

        try:
            # TODO in a future PR update this use of self._mongo to be with MongoDBConnection
            replica_hosts = self._mongo.member_ips()
            for member in set(replica_hosts) - set(juju_hosts):
                logger.debug("Removing %s from replica set", member)
                # TODO in a future PR update this use of self._mongo to be with MongoDBConnection
                self._mongo.remove_replset_member(member)
        except NotReadyError:
            logger.info("Deferring process_unremoved_units: another member is syncing")
            event.defer()
        except PyMongoError as e:
            logger.info("Deferring process_unremoved_units: error=%r", e)
            event.defer()
>>>>>>> ab58d1ec

    def _on_mongodb_relation_handler(self, event: ops.charm.RelationEvent) -> None:
        """Adds the unit as a replica to the MongoDB replica set.

        Args:
            event: The triggering relation joined/changed event.
        """
        # only leader should configure replica set and app-changed-events can trigger the relation
        # changed hook resulting in no JUJU_REMOTE_UNIT if this is the case we should return
        if not (self.unit.is_leader() and event.unit):
            return

        #  only add the calling unit to the replica set if it has mongod running
        calling_unit = event.unit
        calling_unit_ip = str(self._peers.data[calling_unit].get("private-address"))
        logger.debug("Adding %s to replica set", calling_unit_ip)
        with MongoDBConnection(self.mongodb_config, calling_unit_ip, direct=True) as direct_mongo:
            if not direct_mongo.is_ready:
                logger.debug("Deferring reconfigure: %s is not ready yet.", calling_unit_ip)
                event.defer()
                return

        # TODO in a future PR update this use of self._mongo to be with MongoDBConnection
        # only reconfigure if all current replicas of MongoDB application are in ready state
        if not self._mongo.all_replicas_ready():
            self.unit.status = WaitingStatus("waiting to reconfigure replica set")
            logger.debug("waiting for all replica set hosts to be ready")
            event.defer()
            return

        logger.debug("unit: %s is ready to join the replica set", calling_unit.name)
        self._add_replica(event)

    def _add_replica(self, event: ops.charm.RelationEvent) -> None:
        """Adds RelationEvent triggering unit from the replica set.

        Args:
            event: The triggering relation event.
        """
        # check if reconfiguration is necessary
        if not self._need_replica_set_reconfiguration:
            self.unit.status = ActiveStatus()
            return

        try:
            # TODO in a future PR update this use of self._mongo to be with MongoDBConnection
            self._mongo.reconfigure_replica_set()
            # update the set of replica set hosts
            self.app_data["replica_set_hosts"] = json.dumps(self._unit_ips)
            logger.debug("Replica set successfully reconfigured")
            self.unit.status = ActiveStatus()
        except (ConnectionFailure, ConfigurationError, OperationFailure) as e:
            logger.error("deferring reconfigure of replica set: %s", str(e))
            self.unit.status = WaitingStatus("waiting to reconfigure replica set")
            event.defer()

    def _on_install(self, event) -> None:
        """Handle the install event (fired on startup).

        Handles the startup install event -- installs updates the apt cache,
        installs MongoDB.
        """
        self.unit.status = MaintenanceStatus("installing MongoDB")
        try:
            self._add_repository(REPO_URL, GPG_URL, REPO_ENTRY)
            self._install_apt_packages(["mongodb-org"])
        except (apt.InvalidSourceError, ValueError, apt.GPGKeyError, URLError):
            self.unit.status = BlockedStatus("couldn't install MongoDB")

        # Construct the mongod startup commandline args for systemd, note that commandline
        # arguments take priority over any user set config file options. User options will be
        # configured in the config file. MongoDB handles this merge of these two options.
        machine_ip = self._unit_ip(self.unit)
        mongod_start_args = " ".join(
            [
                "ExecStart=/usr/bin/mongod",
                # bind to localhost and external interfaces
                "--bind_ip",
                f"localhost,{machine_ip}",
                # part of replicaset
                "--replSet",
                "rs0",
<<<<<<< HEAD
                # TODO enable auth
=======
>>>>>>> ab58d1ec
                "--auth",
                # keyFile used for authentication replica set peers
                # TODO: replace with x509
                "--clusterAuthMode=keyFile",
                f"--keyFile={KEY_FILE}",
                "\n",
            ]
        )

        with open("/lib/systemd/system/mongod.service", "r") as mongodb_service_file:
            mongodb_service = mongodb_service_file.readlines()

        # replace start command with our parameterized one
        for index, line in enumerate(mongodb_service):
            if "ExecStart" in line:
                mongodb_service[index] = mongod_start_args

        # systemd gives files in /etc/systemd/system/ precedence over those in /lib/systemd/system/
        # hence our changed file in /etc will be read while maintaining the original one in /lib.
        with open("/etc/systemd/system/mongod.service", "w") as service_file:
            service_file.writelines(mongodb_service)

        # mongod requires permissions to /data/db
        mongodb_user = pwd.getpwnam(MONGO_USER)
        os.chown(MONGO_DATA_DIR, mongodb_user.pw_uid, mongodb_user.pw_gid)

        # changes to service files are only applied after reloading
        systemd.daemon_reload()

    def _on_config_changed(self, _) -> None:
        """Event handler for configuration changed events."""
        # TODO
        # - update existing mongo configurations based on user preferences
        # - add additional configurations as according to spec doc
        pass

    def _on_start(self, event: ops.charm.StartEvent) -> None:
        """Enables MongoDB service and initialises replica set.

        Args:
            event: The triggering start event.
        """
        # MongoDB with authentication requires a keyfile
        self._instatiate_keyfile(event)

        # start mongo service
        self.unit.status = MaintenanceStatus("starting MongoDB")
        if not systemd.service_running("mongod.service"):
            logger.debug("starting mongod.service")
            try:
                systemd.service_start("mongod.service")
            except systemd.SystemdError:
                logger.error("failed to enable mongod.service")
                self.unit.status = BlockedStatus("couldn't start MongoDB")
                return

        try:
            self._open_port_tcp(self._port)
        except subprocess.CalledProcessError:
            self.unit.status = BlockedStatus("failed to open TCP port for MongoDB")
            return

        # check if this unit's deployment of MongoDB is ready
        with MongoDBConnection(self.mongodb_config, "localhost", direct=True) as direct_mongo:
            if not direct_mongo.is_ready:
                logger.debug("mongodb service is not ready yet.")
                self.unit.status = WaitingStatus("waiting for MongoDB to start")
                event.defer()
                return

        # mongod is now active
        self.unit.status = ActiveStatus()

        # only leader should initialise the replica set
        if not self.unit.is_leader():
            return

        self._initialise_replica_set(event)

    def _on_update_status(self, _):
        # if unit is primary then update status
        if self._primary == self.unit.name:
            self.unit.status = ActiveStatus("Replica set primary")

    def _on_get_primary_action(self, event: ops.charm.ActionEvent):
        event.set_results({"replica-set-primary": self._primary})

    def _on_get_admin_password(self, event: ops.charm.ActionEvent) -> None:
        """Returns the password for the user as an action response."""
        event.set_results({"admin-password": self.app_data.get("admin_password")})

    def _open_port_tcp(self, port: int) -> None:
        """Open the given port.

        Args:
            port: The port to open.
        """
        try:
            logger.debug("opening tcp port")
            check_call(["open-port", "{}/TCP".format(port)])
        except subprocess.CalledProcessError as e:
            logger.exception("failed opening port: %s", str(e))
            raise

    def _add_repository(
        self, repo_url: str, gpg_url: str, repo_entry: str
    ) -> apt.RepositoryMapping:
        """Adds MongoDB repo to container.

        Args:
            repo_url: deb-https url of repo to add
            gpg_url: url to retrieve GPP key
            repo_entry: a string representing a repository entry
        """
        repositories = apt.RepositoryMapping()

        # Add the repository if it doesn't already exist
        if repo_url not in repositories:
            # Get GPG key
            try:
                key = urlopen(gpg_url).read().decode()
            except URLError as e:
                logger.exception("failed to get GPG key, reason: %s", e)
                self.unit.status = BlockedStatus("couldn't install MongoDB")
                return

            # Add repository
            try:
                repo = apt.DebianRepository.from_repo_line(repo_entry)
                # Import the repository's key
                repo.import_key(key)
                repositories.add(repo)
            except (apt.InvalidSourceError, ValueError, apt.GPGKeyError) as e:
                logger.error("failed to add repository: %s", str(e))
                raise e

        return repositories

    def _install_apt_packages(self, packages: List[str]) -> None:
        """Installs package(s) to container.

        Args:
            packages: list of packages to install.
        """
        try:
            logger.debug("updating apt cache")
            apt.update()
        except subprocess.CalledProcessError as e:
            logger.exception("failed to update apt cache: %s", str(e))
            self.unit.status = BlockedStatus("couldn't install MongoDB")
            return

        try:
            logger.debug("installing apt packages: %s", ", ".join(packages))
            apt.add_package(packages)
        except apt.PackageNotFoundError:
            logger.error("a specified package not found in package cache or on system")
            self.unit.status = BlockedStatus("couldn't install MongoDB")
        except TypeError as e:
            logger.error("could not add package(s) to install: %s", str(e))
            self.unit.status = BlockedStatus("couldn't install MongoDB")

    def _instatiate_keyfile(self, event: ops.charm.StartEvent) -> None:
        # wait for keyFile to be created by leader unit
        if "keyfile" not in self.app_data:
            logger.debug("waiting for leader unit to generate keyfile contents")
<<<<<<< HEAD
=======
            self.unit.status = WaitingStatus("waiting for MongoDB to start")
>>>>>>> ab58d1ec
            event.defer()
            return

        # TODO in follow up PR add error handling for keyfile creation & permissions
        # put keyfile on the machine with appropriate permissions
        Path("/etc/mongodb/").mkdir(parents=True, exist_ok=True)
        with open(KEY_FILE, "w") as key_file:
            key_file.write(self.app_data.get("keyfile"))

        os.chmod(KEY_FILE, 0o400)
        mongodb_user = pwd.getpwnam(MONGO_USER)
        os.chown(KEY_FILE, mongodb_user.pw_uid, mongodb_user.pw_gid)

    def _initialise_replica_set(self, event: ops.charm.StartEvent) -> None:
        with MongoDBConnection(self.mongodb_config, "localhost", direct=True) as direct_mongo:
            try:
                logger.info("Replica Set initialization")
                direct_mongo.init_replset()
                self._peers.data[self.app]["replica_set_hosts"] = json.dumps(
                    [self._unit_ip(self.unit)]
                )
                logger.info("User initialization")
                self._init_admin_user()
            except subprocess.CalledProcessError as e:
                logger.error(
                    "Deferring on_start: exit code: %i, stderr: %s", e.exit_code, e.stderr
                )
                event.defer()
                self.unit.status = WaitingStatus("waiting to initialise replica set")
                return
            except PyMongoError as e:
                logger.error("Deferring on_start since: error=%r", e)
                event.defer()
                self.unit.status = WaitingStatus("waiting to initialise replica set")
                return

            # replica set initialised properly and ready to go
            self.app_data["replset_initialised"] = "True"
            self.unit.status = ActiveStatus()

    def _single_mongo_replica(self, ip_address: str) -> MongoDB:
        """Fetch the MongoDB server interface object for a single replica.

        Args:
            ip_address: ip_address for the replica of interest.

        Returns:
            A MongoDB server object.
        """
        unit_config = self._config
        unit_config["calling_unit_ip"] = ip_address
        return MongoDB(unit_config)

    def _unit_ip(self, unit: ops.model.Unit) -> str:
        """Returns the ip address of a given unit."""
        # check if host is current host
        if unit == self.unit:
            return str(self.model.get_binding(PEER).network.bind_address)
        # check if host is a peer
        elif unit in self._peers.data:
            return str(self._peers.data[unit].get("private-address"))
        # raise exception if host not found
        else:
            raise ApplicationHostNotFoundError

    @property
    def _primary(self) -> str:
        """Retrieves the unit with the primary replica."""
        try:
<<<<<<< HEAD
            with MongoDBConnection(self.mongodb_config) as mongo:
                primary_ip = mongo.primary()
        except PyMongoError as e:
=======
            # TODO in a future PR update this use of self._mongo to be with MongoDBConnection
            primary_ip = self._mongo.primary()
        except (ConnectionFailure, ConfigurationError, OperationFailure) as e:
>>>>>>> ab58d1ec
            logger.error("Unable to access primary due to: %s", e)
            return None

        # check if current unit matches primary ip
        if primary_ip == self._unit_ip(self.unit):
            return self.unit.name

        # check if peer unit matches primary ip
        for unit in self._peers.units:
            if primary_ip == self._unit_ip(unit):
                return unit.name

        return None

    @property
    def _need_replica_set_reconfiguration(self) -> bool:
        """Does MongoDB replica set need reconfiguration.

        Returns:
            bool: that indicates if the replica set hosts should be reconfigured
        """
        # are the units for the application all assigned to a host
        return set(self._unit_ips) != set(self._replica_set_hosts)

    @property
    def _unit_ips(self) -> List[str]:
        """Retrieve IP addresses associated with MongoDB application.

        Returns:
            a list of IP address associated with MongoDB application.
        """
        peer_addresses = [self._unit_ip(unit) for unit in self._peers.units]

        logger.debug("peer addresses: %s", peer_addresses)
        self_address = self._unit_ip(self.unit)
        logger.debug("unit address: %s", self_address)
        addresses = []
        if peer_addresses:
            addresses.extend(peer_addresses)
        addresses.append(self_address)
        return addresses

    @property
    def _replica_set_hosts(self):
        """Fetch current list of hosts in the replica set.

        Returns:
            A list of hosts addresses (strings).
        """
        return json.loads(self.app_data.get("replica_set_hosts", "[]"))

    @property
    def _config(self) -> dict:
        """Retrieve config options for MongoDB.

        Returns:
            A dictionary representation of MongoDB config options.
        """
        # TODO parameterize remaining config options
        config = {
            "app_name": self.app.name,
            "replica_set_name": "rs0",
            "num_hosts": len(self._unit_ips),
            "port": self._port,
            "root_password": self.app_data.get("admin_password"),
            "security_key": "",
            "unit_ips": self._unit_ips,
            "replica_set_hosts": self._replica_set_hosts,
            "calling_unit_ip": self._unit_ip(self.unit),
            "username": "operator",
        }
        return config

    # TODO remove one of the mongodb configs.
    # there are two mongodb configs, because we are currently in the process of slowly phasing out
    # the src/mongod_helpers.py file with the lib/charms/mongodb_libs/v0/mongodb.py. When the
    # src/mongod_helpers.py file is fully phased out the property _config will be removed and only
    # mongodb_config will be present
    @property
    def mongodb_config(self) -> MongoDBConfiguration:
        """Generates a MongoDBConfiguration object for this deployment of MongoDB."""
<<<<<<< HEAD
=======
        hosts = self._unit_ips

>>>>>>> ab58d1ec
        return MongoDBConfiguration(
            replset="rs0",  # TODO update this to self.app.name
            database="admin",
            username="operator",
            password=self.app_data.get("admin_password"),
<<<<<<< HEAD
            hosts=set(self._unit_ips),
=======
            hosts=set(hosts),
>>>>>>> ab58d1ec
            roles={"default"},
        )

    @property
    def _mongo(self) -> MongoDB:
        """Fetch the MongoDB server interface object.

        Returns:
            A MongoDB server object.
        """
        return MongoDB(self._config)

    @property
    def app_data(self) -> Dict:
        """Peer relation data object."""
        return self.model.get_relation(PEER).data[self.app]

    @property
    def _peers(self) -> Optional[Relation]:
        """Fetch the peer relation.

        Returns:
             An `ops.model.Relation` object representing the peer relation.
        """
        return self.model.get_relation(PEER)

    @retry(
        stop=stop_after_attempt(3),
        wait=wait_fixed(5),
        reraise=True,
        before=before_log(logger, logging.DEBUG),
    )
    def _init_admin_user(self) -> None:
        """Creates initial admin user for MongoDB.

        Initial admin user can be created only through localhost connection.
        see https://www.mongodb.com/docs/manual/core/localhost-exception/
        unfortunately, pymongo unable to create connection that considered
        as local connection by MongoDB, even if socket connection used.
        As a result, where are only hackish ways to create initial user.
        It is needed to install mongodb-clients inside charm container to make
        this function work correctly.
        """
        out = subprocess.run(
            get_create_user_cmd(self.mongodb_config),
            input=self.mongodb_config.password.encode(),
        )
        if out.returncode == 0:
            raise AdminUserCreationError
        logger.debug("User created")


class AdminUserCreationError(Exception):
    """Raised when a commands to create an admin user on MongoDB fail."""

    pass


class ApplicationHostNotFoundError(Exception):
    """Raised when a queried host is not in the application peers or the current host."""

    pass


if __name__ == "__main__":
    main(MongodbOperatorCharm)<|MERGE_RESOLUTION|>--- conflicted
+++ resolved
@@ -136,7 +136,6 @@
 
     def process_unremoved_units(self, event) -> None:
         """Removes replica set members that are no longer running as a juju hosts."""
-<<<<<<< HEAD
         with MongoDBConnection(self.mongodb_config) as mongo:
             try:
                 replset_members = mongo.get_replset_members
@@ -149,23 +148,6 @@
             except PyMongoError as e:
                 logger.info("Deferring process_unremoved_units: error=%r", e)
                 event.defer()
-=======
-        juju_hosts = self._unit_ips
-
-        try:
-            # TODO in a future PR update this use of self._mongo to be with MongoDBConnection
-            replica_hosts = self._mongo.member_ips()
-            for member in set(replica_hosts) - set(juju_hosts):
-                logger.debug("Removing %s from replica set", member)
-                # TODO in a future PR update this use of self._mongo to be with MongoDBConnection
-                self._mongo.remove_replset_member(member)
-        except NotReadyError:
-            logger.info("Deferring process_unremoved_units: another member is syncing")
-            event.defer()
-        except PyMongoError as e:
-            logger.info("Deferring process_unremoved_units: error=%r", e)
-            event.defer()
->>>>>>> ab58d1ec
 
     def _on_mongodb_relation_handler(self, event: ops.charm.RelationEvent) -> None:
         """Adds the unit as a replica to the MongoDB replica set.
@@ -248,10 +230,6 @@
                 # part of replicaset
                 "--replSet",
                 "rs0",
-<<<<<<< HEAD
-                # TODO enable auth
-=======
->>>>>>> ab58d1ec
                 "--auth",
                 # keyFile used for authentication replica set peers
                 # TODO: replace with x509
@@ -418,10 +396,7 @@
         # wait for keyFile to be created by leader unit
         if "keyfile" not in self.app_data:
             logger.debug("waiting for leader unit to generate keyfile contents")
-<<<<<<< HEAD
-=======
             self.unit.status = WaitingStatus("waiting for MongoDB to start")
->>>>>>> ab58d1ec
             event.defer()
             return
 
@@ -491,15 +466,9 @@
     def _primary(self) -> str:
         """Retrieves the unit with the primary replica."""
         try:
-<<<<<<< HEAD
             with MongoDBConnection(self.mongodb_config) as mongo:
                 primary_ip = mongo.primary()
         except PyMongoError as e:
-=======
-            # TODO in a future PR update this use of self._mongo to be with MongoDBConnection
-            primary_ip = self._mongo.primary()
-        except (ConnectionFailure, ConfigurationError, OperationFailure) as e:
->>>>>>> ab58d1ec
             logger.error("Unable to access primary due to: %s", e)
             return None
 
@@ -581,21 +550,12 @@
     @property
     def mongodb_config(self) -> MongoDBConfiguration:
         """Generates a MongoDBConfiguration object for this deployment of MongoDB."""
-<<<<<<< HEAD
-=======
-        hosts = self._unit_ips
-
->>>>>>> ab58d1ec
         return MongoDBConfiguration(
             replset="rs0",  # TODO update this to self.app.name
             database="admin",
             username="operator",
             password=self.app_data.get("admin_password"),
-<<<<<<< HEAD
             hosts=set(self._unit_ips),
-=======
-            hosts=set(hosts),
->>>>>>> ab58d1ec
             roles={"default"},
         )
 
