--- conflicted
+++ resolved
@@ -34,7 +34,9 @@
 
 PEER = "mongodb"
 REPO_URL = "deb-https://repo.mongodb.org/apt/ubuntu-focal/mongodb-org/5.0"
-REPO_ENTRY = "deb [ arch=amd64,arm64 ] https://repo.mongodb.org/apt/ubuntu focal/mongodb-org/5.0 multiverse"
+REPO_ENTRY = (
+    "deb [ arch=amd64,arm64 ] https://repo.mongodb.org/apt/ubuntu focal/mongodb-org/5.0 multiverse"
+)
 GPG_URL = "https://www.mongodb.org/static/pgp/server-5.0.asc"
 
 
@@ -106,16 +108,8 @@
         installs MongoDB.
         """
         self.unit.status = MaintenanceStatus("installing MongoDB")
-<<<<<<< HEAD
         try:
             self._add_repository(REPO_URL, GPG_URL, REPO_ENTRY)
-=======
-        repo_name = "deb-https://repo.mongodb.org/apt/ubuntu-focal/mongodb-org/5.0"
-        repo_entry = "deb [ arch=amd64,arm64 ] https://repo.mongodb.org/apt/ubuntu focal/mongodb-org/5.0 multiverse"
-        gpg_url = "https://www.mongodb.org/static/pgp/server-5.0.asc"
-        try:
-            self._add_repository(repo_name, gpg_url, repo_entry)
->>>>>>> 49db5970
             self._install_apt_packages(["mongodb-org"])
         except (apt.InvalidSourceError, ValueError, apt.GPGKeyError, URLError):
             self.unit.status = BlockedStatus("couldn't install MongoDB")
@@ -233,27 +227,18 @@
             raise
 
     def _add_repository(
-<<<<<<< HEAD
         self, repo_url: str, gpg_url: str, repo_entry: str
-=======
-        self, repo_name: str, gpg_url: str, repo_entry: str
->>>>>>> 49db5970
     ) -> apt.RepositoryMapping:
         """Adds MongoDB repo to container.
 
         Args:
-<<<<<<< HEAD
             repo_url: deb-https url of repo to add
-=======
-            repo_name: deb-https url of repo to add
->>>>>>> 49db5970
             gpg_url: url to retrieve GPP key
             repo_entry: a string representing a repository entry
         """
         repositories = apt.RepositoryMapping()
 
         # Add the repository if it doesn't already exist
-<<<<<<< HEAD
         if repo_url not in repositories:
             # Get GPG key
             try:
@@ -265,19 +250,6 @@
 
             # Add repository
             try:
-=======
-        if repo_name not in repositories:
-            # Get GPG key
-            try:
-                key = urlopen(gpg_url).read().decode()
-            except URLError as e:
-                logger.exception("failed to get GPG key, reason: %s", e)
-                self.unit.status = BlockedStatus("couldn't install MongoDB")
-                return
-
-            # Add repository
-            try:
->>>>>>> 49db5970
                 repo = apt.DebianRepository.from_repo_line(repo_entry)
                 # Import the repository's key
                 repo.import_key(key)
