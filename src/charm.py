--- conflicted
+++ resolved
@@ -13,7 +13,6 @@
 from urllib.request import URLError, urlopen
 
 import ops.charm
-<<<<<<< HEAD
 from charms.mongodb_libs.v0.helpers import (
     KEY_FILE,
     generate_keyfile,
@@ -21,8 +20,6 @@
     get_create_user_cmd,
 )
 from charms.mongodb_libs.v0.mongodb import MongoDBConfiguration, MongoDBConnection
-=======
->>>>>>> 16306a40
 from charms.operator_libs_linux.v0 import apt
 from charms.operator_libs_linux.v1 import systemd
 from ops.main import main
@@ -232,15 +229,12 @@
                 # part of replicaset
                 "--replSet",
                 "rs0",
-<<<<<<< HEAD
                 # TODO enable auth
                 "--auth",
                 # keyFile used for authentication replica set peers
                 # TODO: replace with x509
                 "--clusterAuthMode=keyFile",
                 f"--keyFile={KEY_FILE}",
-=======
->>>>>>> 16306a40
                 "\n",
             ]
         )
@@ -271,25 +265,6 @@
         # - update existing mongo configurations based on user preferences
         # - add additional configurations as according to spec doc
         pass
-<<<<<<< HEAD
-
-    def _instatiate_keyfile(self, event: ops.charm.StartEvent) -> None:
-        # wait for keyFile to be created by leader unit
-        if "keyfile" not in self.app_data:
-            event.defer()
-            return
-
-        # TODO in follow up PR add error handling for keyfile creation & permissions
-        # put keyfile on the machine with appropriate permissions
-        Path("/etc/mongodb/").mkdir(parents=True, exist_ok=True)
-        with open(KEY_FILE, "w") as key_file:
-            key_file.write(self.app_data.get("keyfile"))
-
-        os.chmod(KEY_FILE, 0o400)
-        mongodb_user = pwd.getpwnam(MONGO_USER)
-        os.chown(KEY_FILE, mongodb_user.pw_uid, mongodb_user.pw_gid)
-=======
->>>>>>> 16306a40
 
     def _on_start(self, event: ops.charm.StartEvent) -> None:
         """Enables MongoDB service and initialises replica set.
@@ -416,6 +391,22 @@
         except TypeError as e:
             logger.error("could not add package(s) to install: %s", str(e))
             self.unit.status = BlockedStatus("couldn't install MongoDB")
+
+    def _instatiate_keyfile(self, event: ops.charm.StartEvent) -> None:
+        # wait for keyFile to be created by leader unit
+        if "keyfile" not in self.app_data:
+            event.defer()
+            return
+
+        # TODO in follow up PR add error handling for keyfile creation & permissions
+        # put keyfile on the machine with appropriate permissions
+        Path("/etc/mongodb/").mkdir(parents=True, exist_ok=True)
+        with open(KEY_FILE, "w") as key_file:
+            key_file.write(self.app_data.get("keyfile"))
+
+        os.chmod(KEY_FILE, 0o400)
+        mongodb_user = pwd.getpwnam(MONGO_USER)
+        os.chown(KEY_FILE, mongodb_user.pw_uid, mongodb_user.pw_gid)
 
     def _initialise_replica_set(self, event: ops.charm.StartEvent) -> None:
         with MongoDBConnection(self.mongodb_config, "localhost", direct=True) as direct_mongo:
