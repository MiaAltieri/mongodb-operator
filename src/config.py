--- conflicted
+++ resolved
@@ -17,7 +17,6 @@
     MONGODB_SNAP_DATA_DIR = "/var/snap/charmed-mongodb/current"
     MONGOD_CONF_DIR = f"{MONGODB_SNAP_DATA_DIR}/etc/mongod"
     MONGOD_CONF_FILE_PATH = f"{MONGOD_CONF_DIR}/mongod.conf"
-<<<<<<< HEAD
     SNAP_PACKAGES = [("charmed-mongodb", "6/edge", 117)]
     DEPENDENCIES = {
         "mongod_service": {
@@ -32,9 +31,7 @@
         },
         # TODO: Future PR DPE-3940 - implements mongos if necessary
     }
-=======
     SNAP_PACKAGES = [("charmed-mongodb", "6/edge", 118)]
->>>>>>> ee9f23c7
 
     # Keep these alphabetically sorted
     class Actions:
