"""Configuration for MongoDB Charm."""

# Copyright 2023 Canonical Ltd.
# See LICENSE file for licensing details.

from typing import Literal, TypeAlias

from ops.model import WaitingStatus

Package: TypeAlias = tuple[str, str, str]


class Config:
    """Configuration for MongoDB Charm."""

    MONGOS_PORT = 27018
    MONGODB_PORT = 27017
    SUBSTRATE = "vm"
    ENV_VAR_PATH = "/etc/environment"
    MONGODB_SNAP_DATA_DIR = "/var/snap/charmed-mongodb/current"
    MONGOD_CONF_DIR = f"{MONGODB_SNAP_DATA_DIR}/etc/mongod"
    MONGOD_CONF_FILE_PATH = f"{MONGOD_CONF_DIR}/mongod.conf"
    SNAP_PACKAGES = [("charmed-mongodb", "6/edge", 118)]

    # Keep these alphabetically sorted
    class Actions:
        """Actions related config for MongoDB Charm."""

        PASSWORD_PARAM_NAME = "password"
        USERNAME_PARAM_NAME = "username"

    class AuditLog:
        """Audit log related configuration."""

        FORMAT = "JSON"
        DESTINATION = "file"
        FILE_NAME = "audit.log"

    class Backup:
        """Backup related config for MongoDB Charm."""

        SERVICE_NAME = "pbm-agent"
        URI_PARAM_NAME = "pbm-uri"

    class LogRotate:
        """Log rotate related constants."""

        MAX_LOG_SIZE = "50M"
        MAX_ROTATIONS_TO_KEEP = 10

    class Monitoring:
        """Monitoring related config for MongoDB Charm."""

        MONGODB_EXPORTER_PORT = 9216
        METRICS_ENDPOINTS = [
            {"path": "/metrics", "port": f"{MONGODB_EXPORTER_PORT}"},
        ]
        METRICS_RULES_DIR = "./src/alert_rules/prometheus"
        LOGS_RULES_DIR = "./src/alert_rules/loki"
        LOG_SLOTS = ["charmed-mongodb:logs"]
        URI_PARAM_NAME = "monitor-uri"
        SERVICE_NAME = "mongodb-exporter"

    class TLS:
        """TLS related config for MongoDB Charm."""

        KEY_FILE_NAME = "keyFile"
        TLS_PEER_RELATION = "certificates"
        SECRET_KEY_LABEL = "key-secret"

        EXT_PEM_FILE = "external-cert.pem"
        EXT_CA_FILE = "external-ca.crt"
        INT_PEM_FILE = "internal-cert.pem"
        INT_CA_FILE = "internal-ca.crt"
        SECRET_CA_LABEL = "ca-secret"
        SECRET_CERT_LABEL = "cert-secret"
        SECRET_CSR_LABEL = "csr-secret"
        SECRET_CHAIN_LABEL = "chain-secret"

    class Relations:
        """Relations related config for MongoDB Charm."""

        NAME = "database"
        PEERS = "database-peers"
        OBSOLETE_RELATIONS_NAME = "obsolete"
        SHARDING_RELATIONS_NAME = "sharding"
        CONFIG_SERVER_RELATIONS_NAME = "config-server"
        CLUSTER_RELATIONS_NAME = "cluster"
        APP_SCOPE = "app"
        UNIT_SCOPE = "unit"
        DB_RELATIONS = [OBSOLETE_RELATIONS_NAME, NAME]
        Scopes = Literal[APP_SCOPE, UNIT_SCOPE]

    class Role:
        """Role config names for MongoDB Charm."""

        CONFIG_SERVER = "config-server"
        REPLICATION = "replication"
        SHARD = "shard"
        MONGOS = "mongos"

    class Secrets:
        """Secrets related constants."""

        SECRET_LABEL = "secret"
        SECRET_CACHE_LABEL = "cache"
        SECRET_KEYFILE_NAME = "keyfile"
        SECRET_INTERNAL_LABEL = "internal-secret"
        SECRET_DELETED_LABEL = "None"
        MAX_PASSWORD_LENGTH = 4096

    class Status:
        """Status related constants.

        TODO: move all status messages here.
        """

<<<<<<< HEAD
    class Upgrade:
        """Upgrade related constants."""

        WAITING_FOR_REFRESH_KEY = "waiting_for_refresh"
        FEATURE_VERSION_6 = "6.0"
=======
        STATUS_TYPE_KEY = "status-type"
        STATUS_MESSAGE_KEY = "status-message"
        CONFIG_SERVER_WAITING_FOR_REFRESH = WaitingStatus("Waiting for refresh command.")
>>>>>>> f21ff33b
<|MERGE_RESOLUTION|>--- conflicted
+++ resolved
@@ -115,14 +115,12 @@
         TODO: move all status messages here.
         """
 
-<<<<<<< HEAD
+        STATUS_TYPE_KEY = "status-type"
+        STATUS_MESSAGE_KEY = "status-message"
+        CONFIG_SERVER_WAITING_FOR_REFRESH = WaitingStatus("Waiting for refresh command.")
+
     class Upgrade:
         """Upgrade related constants."""
 
         WAITING_FOR_REFRESH_KEY = "waiting_for_refresh"
-        FEATURE_VERSION_6 = "6.0"
-=======
-        STATUS_TYPE_KEY = "status-type"
-        STATUS_MESSAGE_KEY = "status-message"
-        CONFIG_SERVER_WAITING_FOR_REFRESH = WaitingStatus("Waiting for refresh command.")
->>>>>>> f21ff33b
+        FEATURE_VERSION_6 = "6.0"