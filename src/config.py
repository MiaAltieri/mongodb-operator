--- conflicted
+++ resolved
@@ -115,13 +115,11 @@
         TODO: move all status messages here.
         """
 
-<<<<<<< HEAD
         STATUS_READY_FOR_UPGRADE = "status-shows-ready-for-upgrade"
         CONFIG_SERVER_WAITING_FOR_REFRESH = WaitingStatus("Waiting for refresh command.")
-=======
+
     class Upgrade:
         """Upgrade related constants."""
 
         WAITING_FOR_REFRESH_KEY = "waiting_for_refresh"
-        FEATURE_VERSION_6 = "6.0"
->>>>>>> 03285433
+        FEATURE_VERSION_6 = "6.0"