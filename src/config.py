--- conflicted
+++ resolved
@@ -17,7 +17,7 @@
     MONGODB_SNAP_DATA_DIR = "/var/snap/charmed-mongodb/current"
     MONGOD_CONF_DIR = f"{MONGODB_SNAP_DATA_DIR}/etc/mongod"
     MONGOD_CONF_FILE_PATH = f"{MONGOD_CONF_DIR}/mongod.conf"
-    SNAP_PACKAGES = [("charmed-mongodb", "6/edge", 117)]
+    SNAP_PACKAGES = [("charmed-mongodb", "6/edge", 118)]
     DEPENDENCIES = {
         "mongod_service": {
             "dependencies": {},
@@ -31,10 +31,6 @@
         },
         # TODO: Future PR DPE-3940 - implements mongos if necessary
     }
-<<<<<<< HEAD
-=======
-    SNAP_PACKAGES = [("charmed-mongodb", "6/edge", 118)]
->>>>>>> 7c9fd9af
 
     # Keep these alphabetically sorted
     class Actions:
