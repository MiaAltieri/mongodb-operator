--- conflicted
+++ resolved
@@ -17,28 +17,16 @@
     MONGODB_SNAP_DATA_DIR = "/var/snap/charmed-mongodb/current"
     MONGOD_CONF_DIR = f"{MONGODB_SNAP_DATA_DIR}/etc/mongod"
     MONGOD_CONF_FILE_PATH = f"{MONGOD_CONF_DIR}/mongod.conf"
-    SNAP_PACKAGES = [("charmed-mongodb", "6/edge", 117)]
+    SNAP_PACKAGES = [("charmed-mongodb", "6/edge", 118)]
     DEPENDENCIES = {
         "mongod_service": {
             "dependencies": {},
             "name": "mongod",
-<<<<<<< HEAD
             "upgrade_supported": ">=6.0.0,<7",
-=======
-            # this should be">4,<8" - but we get pydantic.error_wrappers.ValidationError - resolve
-            # in DPE-3940
-            "upgrade_supported": ">4",
-            # this should be "6.0.6-5" - but we get pydantic.error_wrappers.ValidationError -
-            # resolve in DPE-3940
->>>>>>> 7c9fd9af
             "version": "6.0.6",
         },
-        # TODO: Future PR DPE-3940 - implements mongos if necessary
+        # TODO: Future PR - implement mongos deps when supporting sharding upgrades
     }
-<<<<<<< HEAD
-=======
-    SNAP_PACKAGES = [("charmed-mongodb", "6/edge", 118)]
->>>>>>> 7c9fd9af
 
     # Keep these alphabetically sorted
     class Actions:
