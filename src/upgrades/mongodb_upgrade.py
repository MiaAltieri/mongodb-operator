# Copyright 2024 Canonical Ltd.
# See LICENSE file for licensing details.

"""Manager for handling MongoDB in-place upgrades."""

import logging
import secrets
import string
from typing import Optional, Tuple

from charms.mongodb.v0.mongodb import MongoDBConfiguration, MongoDBConnection
from ops.charm import ActionEvent, CharmBase
from ops.framework import Object
from ops.model import ActiveStatus
from pymongo.errors import OperationFailure, PyMongoError, ServerSelectionTimeoutError
from tenacity import Retrying, stop_after_attempt, wait_fixed

from config import Config
from upgrades import machine_upgrade, upgrade

logger = logging.getLogger(__name__)


WRITE_KEY = "write_value"


# BEGIN: Exceptions
class FailedToElectNewPrimaryError(Exception):
    """Raised when a new primary isn't elected after stepping down."""


class ClusterNotHealthyError(Exception):
    """Raised when the cluster is not healthy."""


# END: Exceptions


class MongoDBUpgrade(Object):
    """Handlers for upgrade events."""

    def __init__(self, charm: CharmBase):
        self.charm = charm
        super().__init__(charm, upgrade.PEER_RELATION_ENDPOINT_NAME)
        self.framework.observe(
            charm.on[upgrade.PEER_RELATION_ENDPOINT_NAME].relation_created,
            self._on_upgrade_peer_relation_created,
        )
        self.framework.observe(
            charm.on[upgrade.PEER_RELATION_ENDPOINT_NAME].relation_changed, self._reconcile_upgrade
        )
        self.framework.observe(charm.on.upgrade_charm, self._on_upgrade_charm)
        self.framework.observe(
            charm.on[upgrade.RESUME_ACTION_NAME].action, self._on_resume_upgrade_action
        )
        self.framework.observe(charm.on["force-upgrade"].action, self._on_force_upgrade_action)

    # BEGIN: Event handlers
    def _on_upgrade_peer_relation_created(self, _) -> None:
        self._upgrade.save_snap_revision_after_first_install()
        if self.charm.unit.is_leader():
            if not self._upgrade.in_progress:
                # Save versions on initial start
                self._upgrade.set_versions_in_app_databag()

    def _reconcile_upgrade(self, _=None):
        """Handle upgrade events."""
        if not self._upgrade:
            logger.debug("Peer relation not available")
            return
        if not self._upgrade.versions_set:
            logger.debug("Peer relation not ready")
            return
        if self.charm.unit.is_leader() and not self._upgrade.in_progress:
            # Run before checking `self._upgrade.is_compatible` in case incompatible upgrade was
            # forced & completed on all units.
            self._upgrade.set_versions_in_app_databag()
        if not self._upgrade.is_compatible:
            self._set_upgrade_status()
            return
        if self._upgrade.unit_state == "outdated":
            if self._upgrade.authorized:
                self._set_upgrade_status()
                self._upgrade.upgrade_unit(charm=self.charm)
            else:
                self._set_upgrade_status()
                logger.debug("Waiting to upgrade")
                return
        self._set_upgrade_status()

    def _on_upgrade_charm(self, _):
        if self.charm.unit.is_leader():
            if not self._upgrade.in_progress:
                logger.info("Charm upgraded. MongoDB version unchanged")
            self._upgrade.upgrade_resumed = False
            # Only call `_reconcile_upgrade` on leader unit to avoid race conditions with
            # `upgrade_resumed`
            self._reconcile_upgrade()

    def _on_resume_upgrade_action(self, event: ActionEvent) -> None:
        if not self.charm.unit.is_leader():
            message = f"Must run action on leader unit. (e.g. `juju run {self.charm.app.name}/leader {upgrade.RESUME_ACTION_NAME}`)"
            logger.debug(f"Resume upgrade event failed: {message}")
            event.fail(message)
            return
        if not self._upgrade or not self._upgrade.in_progress:
            message = "No upgrade in progress"
            logger.debug(f"Resume upgrade event failed: {message}")
            event.fail(message)
            return
        self._upgrade.reconcile_partition(action_event=event)

    def _on_force_upgrade_action(self, event: ActionEvent) -> None:
        if not self._upgrade or not self._upgrade.in_progress:
            message = "No upgrade in progress"
            logger.debug(f"Force upgrade event failed: {message}")
            event.fail(message)
            return
        if not self._upgrade.upgrade_resumed:
            message = f"Run `juju run {self.app.name}/leader resume-upgrade` before trying to force upgrade"
            logger.debug(f"Force upgrade event failed: {message}")
            event.fail(message)
            return
        if self._upgrade.unit_state != "outdated":
            message = "Unit already upgraded"
            logger.debug(f"Force upgrade event failed: {message}")
            event.fail(message)
            return
        logger.debug("Forcing upgrade")
        event.log(f"Forcefully upgrading {self.unit.name}")
<<<<<<< HEAD
        self._upgrade.upgrade_unit(charm=self.charm)
=======
        self._upgrade.upgrade_unit()
>>>>>>> ce3c92fa
        event.set_results({"result": f"Forcefully upgraded {self.unit.name}"})
        logger.debug("Forced upgrade")

    # END: Event handlers

    # BEGIN: Helpers
    def _set_upgrade_status(self):
        # In the future if we decide to support app statuses, we will need to handle this
        # differently. Specifically ensuring that upgrade status for apps status has the lowest
        # priority
        if self.charm.unit.is_leader():
            self.charm.app.status = self._upgrade.app_status or ActiveStatus()

        # Set/clear upgrade unit status if no other unit status - upgrade status for units should
        # have the lowest priority.
        if isinstance(self.charm.unit.status, ActiveStatus):
            self.charm.unit.status = self._upgrade.get_unit_juju_status() or ActiveStatus()

    def post_upgrade_check(self):
        """Runs the post upgrade check to verify that the cluster is healthy."""
        if not self.is_cluster_healthy():
            raise ClusterNotHealthyError()

        if not self.is_cluster_able_to_read_write():
            raise ClusterNotHealthyError()

    def is_cluster_healthy(self) -> bool:
        """Returns True if all nodes in the cluster/replcia set are healthy."""
        if self.charm.is_role(Config.Role.SHARD):
            logger.debug("Cannot run full cluster health check on shards")
            return False

        return self.are_nodes_healthy()

    def are_nodes_healthy(self) -> bool:
        """Returns True if all nodes in the MongoDB deployment are healthy."""
        try:
            if self.charm.is_role(Config.Role.CONFIG_SERVER):
                # TODO Future PR - implement node healthy check for sharded cluster
                pass
            if self.charm.is_role(Config.Role.REPLICATION):
                return self.are_replica_set_nodes_healthy(self.charm.mongodb_config)
        except (PyMongoError, OperationFailure, ServerSelectionTimeoutError) as e:
            logger.debug(
                "Cannot proceed with upgrade. Failed to check cluster health, error: %s", e
            )
            return False

    def are_replica_set_nodes_healthy(self, mongodb_config: MongoDBConfiguration) -> bool:
        """Returns true if all nodes in the MongoDB replica set are healthy."""
        with MongoDBConnection(mongodb_config) as mongod:
            rs_status = mongod.get_replset_status()
            rs_status = mongod.client.admin.command("replSetGetStatus")
            return not mongod.is_any_sync(rs_status)

    def is_cluster_able_to_read_write(self) -> bool:
        """Returns True if read and write is feasible for cluster."""
        if self.charm.is_role(Config.Role.SHARD):
            logger.debug("Cannot run read/write check on shard, must run via config-server.")
            return False
        elif self.charm.is_role(Config.Role.CONFIG_SERVER):
            # TODO Future PR - implement node healthy check for sharded cluster
            pass
        else:
            return self.is_replica_set_able_read_write()

    def is_replica_set_able_read_write(self) -> bool:
        """Returns True if is possible to write to primary and read from replicas."""
        collection_name, write_value = self.get_random_write_and_collection()
        self.add_write_to_replica_set(self.charm.mongodb_config, collection_name, write_value)
        write_replicated = self.is_write_on_secondaries(
            self.charm.mongodb_config, collection_name, write_value
        )
        self.clear_tmp_collection(self.charm.mongodb_config, collection_name)
        return write_replicated

    def clear_tmp_collection(
        self, mongodb_config: MongoDBConfiguration, collection_name: str
    ) -> None:
        """Clears the temporary collection."""
        with MongoDBConnection(mongodb_config) as mongod:
            db = mongod.client["admin"]
            db.drop_collection(collection_name)

    def is_excepted_write_on_replica(
        self,
        host: str,
        db_name: str,
        collection: str,
        expected_write_value: str,
        secondary_config: MongoDBConfiguration,
    ) -> bool:
        """Returns True if the replica contains the expected write in the provided collection."""
        secondary_config.hosts = {host}
        with MongoDBConnection(secondary_config, direct=True) as direct_seconary:
            db = direct_seconary.client[db_name]
            test_collection = db[collection]
            query = test_collection.find({}, {WRITE_KEY: 1})
            return query[0][WRITE_KEY] == expected_write_value

    def get_random_write_and_collection(self) -> Tuple[str, str]:
        """Returns a tutple for a random collection name and a unique write to add to it."""
        choices = string.ascii_letters + string.digits
        collection_name = "collection_" + "".join([secrets.choice(choices) for _ in range(32)])
        write_value = "unique_write_" + "".join([secrets.choice(choices) for _ in range(16)])
        return (collection_name, write_value)

    def add_write_to_replica_set(
        self, mongodb_config: MongoDBConfiguration, collection_name, write_value
    ) -> None:
        """Adds a the provided write to the admin database with the provided collection."""
        with MongoDBConnection(mongodb_config) as mongod:
            db = mongod.client["admin"]
            test_collection = db[collection_name]
            write = {WRITE_KEY: write_value}
            test_collection.insert_one(write)

    def is_write_on_secondaries(
        self,
        mongodb_config: MongoDBConfiguration,
        collection_name,
        expected_write_value,
        db_name: str = "admin",
    ):
        """Returns true if the expected write."""
        with MongoDBConnection(mongodb_config) as mongod:
            primary_ip = mongod.primary()

        replica_ips = mongodb_config.hosts
        secondary_ips = replica_ips - set(primary_ip)
        for secondary_ip in secondary_ips:
            if not self.is_excepted_write_on_replica(
                secondary_ip, db_name, collection_name, expected_write_value, mongodb_config
            ):
                # do not return False immediately - as it is
                logger.debug("Secondary with IP %s, does not contain the expected write.")
                return False

        return True

    def step_down_primary_and_wait_reelection(self) -> None:
        """Steps down the current primary and waits for a new one to be elected."""
        if len(self.charm.mongodb_config.hosts) < 2:
            logger.warning(
                "No secondaries to become primary - upgrading primary without electing a new one, expect downtime."
            )
            return

        old_primary = self.charm.primary
        with MongoDBConnection(self.charm.mongodb_config) as mongod:
            mongod.step_down_primary()

        for attempt in Retrying(stop=stop_after_attempt(30), wait=wait_fixed(1), reraise=True):
            with attempt:
                new_primary = self.charm.primary
                if new_primary == old_primary:
                    raise FailedToElectNewPrimaryError()

    # END: helpers

    # BEGIN: properties
    @property
    def _upgrade(self) -> Optional[machine_upgrade.Upgrade]:
        try:
            return machine_upgrade.Upgrade(self.charm)
        except upgrade.PeerRelationNotReady:
<<<<<<< HEAD
            pass

    # END: properties
=======
            pass
>>>>>>> ce3c92fa
<|MERGE_RESOLUTION|>--- conflicted
+++ resolved
@@ -128,11 +128,7 @@
             return
         logger.debug("Forcing upgrade")
         event.log(f"Forcefully upgrading {self.unit.name}")
-<<<<<<< HEAD
         self._upgrade.upgrade_unit(charm=self.charm)
-=======
-        self._upgrade.upgrade_unit()
->>>>>>> ce3c92fa
         event.set_results({"result": f"Forcefully upgraded {self.unit.name}"})
         logger.debug("Forced upgrade")
 
@@ -299,10 +295,6 @@
         try:
             return machine_upgrade.Upgrade(self.charm)
         except upgrade.PeerRelationNotReady:
-<<<<<<< HEAD
             pass
 
-    # END: properties
-=======
-            pass
->>>>>>> ce3c92fa
+    # END: properties