# Copyright 2024 Canonical Ltd.
# See LICENSE file for licensing details.

"""Manager for handling MongoDB in-place upgrades."""

import logging
import secrets
import string
from typing import List, Optional, Tuple

from charms.mongodb.v0.mongodb import MongoDBConfiguration, MongoDBConnection
from charms.mongodb.v1.mongos import MongosConfiguration, MongosConnection
from ops.charm import ActionEvent, CharmBase
from ops.framework import EventBase, EventSource, Object
from ops.model import ActiveStatus, BlockedStatus
from pymongo.errors import OperationFailure, PyMongoError, ServerSelectionTimeoutError
from tenacity import RetryError, Retrying, retry, stop_after_attempt, wait_fixed

from config import Config
from upgrades import machine_upgrade, upgrade

logger = logging.getLogger(__name__)


WRITE_KEY = "write_value"
ROLLBACK_INSTRUCTIONS = "To rollback, `juju refresh` to the previous revision"
UNHEALTHY_UPGRADE = BlockedStatus("Unhealthy after upgrade.")
SHARD_NAME_INDEX = "_id"


# BEGIN: Exceptions
class FailedToElectNewPrimaryError(Exception):
    """Raised when a new primary isn't elected after stepping down."""


class ClusterNotHealthyError(Exception):
    """Raised when the cluster is not healthy."""


class BalancerStillRunningError(Exception):
    """Raised when the balancer is still running after stopping it."""


# END: Exceptions


class _PostUpgradeCheckMongoDB(EventBase):
    """Run post upgrade check on MongoDB to verify that the cluster is healhty."""

    def __init__(self, handle):
        super().__init__(handle)


class MongoDBUpgrade(Object):
    """Handlers for upgrade events."""

    post_upgrade_event = EventSource(_PostUpgradeCheckMongoDB)

    def __init__(self, charm: CharmBase):
        self.charm = charm
        super().__init__(charm, upgrade.PEER_RELATION_ENDPOINT_NAME)
        self.framework.observe(
            charm.on[upgrade.PRECHECK_ACTION_NAME].action, self._on_pre_upgrade_check_action
        )

        self.framework.observe(
            charm.on[upgrade.PEER_RELATION_ENDPOINT_NAME].relation_created,
            self._on_upgrade_peer_relation_created,
        )
        self.framework.observe(
            charm.on[upgrade.PEER_RELATION_ENDPOINT_NAME].relation_changed, self._reconcile_upgrade
        )
        self.framework.observe(charm.on.upgrade_charm, self._on_upgrade_charm)
        self.framework.observe(
            charm.on[upgrade.RESUME_ACTION_NAME].action, self._on_resume_upgrade_action
        )
        self.framework.observe(charm.on["force-upgrade"].action, self._on_force_upgrade_action)
        self.framework.observe(self.post_upgrade_event, self.post_upgrade_check)

    # BEGIN: Event handlers
    def _on_upgrade_peer_relation_created(self, _) -> None:
        self._upgrade.save_snap_revision_after_first_install()
        if self.charm.unit.is_leader():
            if not self._upgrade.in_progress:
                # Save versions on initial start
                self._upgrade.set_versions_in_app_databag()

    def _reconcile_upgrade(self, _=None):
        """Handle upgrade events."""
        if not self._upgrade:
            logger.debug("Peer relation not available")
            return
        if not self._upgrade.versions_set:
            logger.debug("Peer relation not ready")
            return
        if self.charm.unit.is_leader() and not self._upgrade.in_progress:
            # Run before checking `self._upgrade.is_compatible` in case incompatible upgrade was
            # forced & completed on all units.
            self._upgrade.set_versions_in_app_databag()
        if not self._upgrade.is_compatible:
            self._set_upgrade_status()
            return
        if self._upgrade.unit_state is upgrade.UnitState.OUTDATED:
            try:
                authorized = self._upgrade.authorized
            except upgrade.PrecheckFailed as exception:
                self._set_upgrade_status()
                self.charm.status.set_and_share_status(exception.status)
                logger.debug(f"Set unit status to {self.unit.status}")
                logger.error(exception.status.message)
                return
            if authorized:
                self._set_upgrade_status()
                self._upgrade.upgrade_unit(charm=self.charm)
            else:
                self._set_upgrade_status()
                logger.debug("Waiting to upgrade")
                return
        self._set_upgrade_status()

    def _on_upgrade_charm(self, _):
        if self.charm.unit.is_leader():
            if not self._upgrade.in_progress:
                logger.info("Charm upgraded. MongoDB version unchanged")

            if self.charm.is_role(Config.Role.CONFIG_SERVER):
                # The actions performed as a pre-upgrade check negatively impact cluster
                # performance i.e. disabling the balancer. Users should NOT run the
                # pre-upgrade-check action and never run the juju refresh command. Once the users
                # have ran the refresh we no longer have to worry about having to wait
                del self.charm.app_peer_data[Config.Upgrade.WAITING_FOR_REFRESH_KEY]

            self._upgrade.upgrade_resumed = False
            # Only call `_reconcile_upgrade` on leader unit to avoid race conditions with
            # `upgrade_resumed`
            self._reconcile_upgrade()

    def _on_pre_upgrade_check_action(self, event: ActionEvent) -> None:
        if not self.charm.unit.is_leader():
            message = f"Must run action on leader unit. (e.g. `juju run {self.charm.app.name}/leader {upgrade.PRECHECK_ACTION_NAME}`)"
            logger.debug(f"Pre-upgrade check event failed: {message}")
            event.fail(message)
            return
        if not self._upgrade or self._upgrade.in_progress:
            message = "Upgrade already in progress"
            logger.debug(f"Pre-upgrade check event failed: {message}")
            event.fail(message)
            return
        try:
            self._upgrade.pre_upgrade_check()
        except upgrade.PrecheckFailed as exception:
            message = (
                f"Charm is *not* ready for upgrade. Pre-upgrade check failed: {exception.message}"
            )
            logger.debug(f"Pre-upgrade check event failed: {message}")
            event.fail(message)
            return
        message = "Charm is ready for upgrade"
        event.set_results({"result": message})
        logger.debug(f"Pre-upgrade check event succeeded: {message}")

    def _on_resume_upgrade_action(self, event: ActionEvent) -> None:
        if not self.charm.unit.is_leader():
            message = f"Must run action on leader unit. (e.g. `juju run {self.charm.app.name}/leader {upgrade.RESUME_ACTION_NAME}`)"
            logger.debug(f"Resume upgrade event failed: {message}")
            event.fail(message)
            return
        if not self._upgrade or not self._upgrade.in_progress:
            message = "No upgrade in progress"
            logger.debug(f"Resume upgrade event failed: {message}")
            event.fail(message)
            return
        self._upgrade.reconcile_partition(action_event=event)

    def _on_force_upgrade_action(self, event: ActionEvent) -> None:
        if not self._upgrade or not self._upgrade.in_progress:
            message = "No upgrade in progress"
            logger.debug(f"Force upgrade event failed: {message}")
            event.fail(message)
            return
        if not self._upgrade.upgrade_resumed:
            message = f"Run `juju run {self.charm.app.name}/leader resume-upgrade` before trying to force upgrade"
            logger.debug(f"Force upgrade event failed: {message}")
            event.fail(message)
            return
        if self._upgrade.unit_state != "outdated":
            message = "Unit already upgraded"
            logger.debug(f"Force upgrade event failed: {message}")
            event.fail(message)
            return
        logger.debug("Forcing upgrade")
        event.log(f"Forcefully upgrading {self.charm.unit.name}")
        self._upgrade.upgrade_unit(charm=self.charm)
        event.set_results({"result": f"Forcefully upgraded {self.charm.unit.name}"})
        logger.debug("Forced upgrade")

    def post_upgrade_check(self, event: EventBase):
        """Runs the post upgrade check to verify that the cluster is healthy.

        By deferring before setting unit state to HEALTHY, the user will either:
            1. have to wait for the unit to resolve itself.
            2. have to run the force-upgrade action (to upgrade the next unit).
        """
        logger.debug("Running post upgrade checks to verify cluster is not broken after upgrade")

        try:
            self.wait_for_cluster_healthy()
        except RetryError:
            logger.error(
                "Cluster is not healthy after upgrading unit %s. Will retry next juju event.",
                self.charm.unit.name,
            )
            logger.info(ROLLBACK_INSTRUCTIONS)
            self.charm.status.set_and_share_status(UNHEALTHY_UPGRADE)
            event.defer()
            return

        if not self.is_cluster_able_to_read_write():
            logger.error(
                "Cluster is not healthy after upgrading unit %s, writes not propagated throughout cluster. Deferring post upgrade check.",
                self.charm.unit.name,
            )
            logger.info(ROLLBACK_INSTRUCTIONS)
            self.charm.status.set_and_share_status(UNHEALTHY_UPGRADE)
            event.defer()
            return

        if self.charm.unit.status == UNHEALTHY_UPGRADE:
            self.charm.status.set_and_share_status(ActiveStatus())

        self._upgrade.unit_state = upgrade.UnitState.HEALTHY
        logger.debug("Cluster is healthy after upgrading unit %s", self.charm.unit.name)

    # END: Event handlers

    # BEGIN: Helpers
    def move_primary_to_last_upgrade_unit(self) -> None:
        """Moves the primary to last unit that gets upgraded (the unit with the lowest id).

        Raises FailedToMovePrimaryError
        """
        # no need to move primary in the scenario of one unit
        if len(self._upgrade._sorted_units) < 2:
            return

        with MongoDBConnection(self.charm.mongodb_config) as mongod:
            unit_with_lowest_id = self._upgrade._sorted_units[-1]
            if mongod.primary() == self.charm.unit_ip(unit_with_lowest_id):
                logger.debug(
                    "Not moving Primary before upgrade, primary is already on the last unit to upgrade."
                )
                return

            logger.debug("Moving primary to unit: %s", unit_with_lowest_id)
            mongod.move_primary(new_primary_ip=self.charm.unit_ip(unit_with_lowest_id))

    def _set_upgrade_status(self):
        # In the future if we decide to support app statuses, we will need to handle this
        # differently. Specifically ensuring that upgrade status for apps status has the lowest
        # priority
        if self.charm.unit.is_leader():
            self.charm.app.status = self._upgrade.app_status or ActiveStatus()

        # Set/clear upgrade unit status if no other unit status - upgrade status for units should
        # have the lowest priority.
        if (
            isinstance(self.charm.unit.status, ActiveStatus)
            or (self.charm.unit.status == Config.Status.CONFIG_SERVER_WAITING_FOR_REFRESH)
            or (
                isinstance(self.charm.unit.status, BlockedStatus)
                and self.charm.unit.status.message.startswith(
                    "Rollback with `juju refresh`. Pre-upgrade check failed:"
                )
            )
        ):
            self.charm.status.set_and_share_status(
                self._upgrade.get_unit_juju_status() or ActiveStatus()
            )

    def wait_for_cluster_healthy(self) -> None:
        """Waits until the cluster is healthy after upgrading.

        After a unit restarts it can take some time for the cluster to settle.

        Raises:
            ClusterNotHealthyError.
        """
        for attempt in Retrying(stop=stop_after_attempt(10), wait=wait_fixed(1)):
            with attempt:
                if not self.is_cluster_healthy():
                    raise ClusterNotHealthyError()

    def is_cluster_healthy(self) -> bool:
        """Returns True if all nodes in the cluster/replcia set are healthy."""
        # TODO: check mongos
        with MongoDBConnection(
            self.charm.mongodb_config, "localhost", direct=True
        ) as direct_mongo:
            if not direct_mongo.is_ready:
                logger.error("Cannot proceed with upgrade. Service mongod is not running")
                return False

<<<<<<< HEAD
        # TODO: Future PR check all units using goal state.
        unit_state = self.charm.process_statuses()
        if not isinstance(unit_state, ActiveStatus):
=======
        if not self.charm.status.are_all_units_ready_for_upgrade():
>>>>>>> f21ff33b
            logger.error(
                "Cannot proceed with upgrade. Status of charm units do not show active / waiting for upgrade."
            )
            return False

        if self.charm.is_role(Config.Role.CONFIG_SERVER):
            if not self.charm.status.are_shards_status_ready_for_upgrade():
                logger.error(
                    "Cannot proceed with upgrade. Status of shard units do not show active / waiting for upgrade."
                )
                return False

        try:
            return self.are_nodes_healthy()
        except (PyMongoError, OperationFailure, ServerSelectionTimeoutError) as e:
            logger.error(
                "Cannot proceed with upgrade. Failed to check cluster health, error: %s", e
            )
            return False

    def are_nodes_healthy(self) -> bool:
        """Returns true if all nodes in the MongoDB deployment are healthy."""
        if self.charm.is_role(Config.Role.REPLICATION):
            return self.are_replica_set_nodes_healthy(self.charm.mongodb_config)

        mongos_config = self.get_cluster_mongos()
        if not self.are_shards_healthy(mongos_config):
            logger.debug(
                "One or more individual shards are not healthy - do not proceed with upgrade."
            )
            return False

        if not self.are_replicas_in_sharded_cluster_healthy(mongos_config):
            logger.debug("One or more nodes are not healthy - do not proceed with upgrade.")
            return False

        return True

    def are_replicas_in_sharded_cluster_healthy(self, mongos_config: MongosConfiguration) -> bool:
        """Returns True if all replicas in the sharded cluster are healthy."""
        # dictionary of all replica sets in the sharded cluster
        for mongodb_config in self.get_all_replica_set_configs_in_cluster():
            if not self.are_replica_set_nodes_healthy(mongodb_config):
                logger.debug(f"Replica set: {mongodb_config.replset} contains unhealthy nodes.")
                return False

        return True

    def are_shards_healthy(self, mongos_config: MongosConfiguration) -> bool:
        """Returns True if all shards in the cluster are healthy."""
        with MongosConnection(mongos_config) as mongos:
            if mongos.is_any_draining():
                logger.debug("Cluster is draining a shard, do not proceed with upgrade.")
                return False

            if not mongos.are_all_shards_aware():
                logger.debug("Not all shards are shard aware, do not proceed with upgrade.")
                return False

            # Config-Server has access to all the related shard applications.
            if self.charm.is_role(Config.Role.CONFIG_SERVER):
                relation_shards = self.charm.config_server.get_shards_from_relations()
                cluster_shards = mongos.get_shard_members()
                if len(relation_shards - cluster_shards):
                    logger.debug(
                        "Not all shards have been added/drained, do not proceed with upgrade."
                    )
                    return False

        return True

    def get_all_replica_set_configs_in_cluster(self) -> List[MongoDBConfiguration]:
        """Returns a list of all the mongodb_configurations for each application in the cluster."""
        mongos_config = self.get_cluster_mongos()
        mongodb_configurations = []
        if self.charm.is_role(Config.Role.SHARD):
            # the hosts of the integrated mongos application are also the config-server hosts
            config_server_hosts = self.charm.shard.get_mongos_hosts()
            mongodb_configurations = [
                self.charm.remote_mongodb_config(
                    config_server_hosts, replset=self.charm.shard.get_config_server_name()
                )
            ]
        elif self.charm.is_role(Config.Role.CONFIG_SERVER):
            mongodb_configurations = [self.charm.mongodb_config]

        with MongosConnection(mongos_config) as mongos:
            sc_status = mongos.client.admin.command("listShards")
            for shard in sc_status["shards"]:
                mongodb_configurations.append(self.get_mongodb_config_from_shard_entry(shard))

        return mongodb_configurations

    def are_replica_set_nodes_healthy(self, mongodb_config: MongoDBConfiguration) -> bool:
        """Returns true if all nodes in the MongoDB replica set are healthy."""
        with MongoDBConnection(mongodb_config) as mongod:
            rs_status = mongod.get_replset_status()
            rs_status = mongod.client.admin.command("replSetGetStatus")
            return not mongod.is_any_sync(rs_status)

    def is_cluster_able_to_read_write(self) -> bool:
        """Returns True if read and write is feasible for cluster."""
        if self.charm.is_role(Config.Role.REPLICATION):
            return self.is_replica_set_able_read_write()
        else:
            return self.is_sharded_cluster_able_to_read_write()

    def is_sharded_cluster_able_to_read_write(self) -> bool:
        """Returns True if possible to write all cluster shards and read from all replicas."""
        mongos_config = self.get_cluster_mongos()
        with MongosConnection(mongos_config) as mongos:
            sc_status = mongos.client.admin.command("listShards")
            for shard in sc_status["shards"]:
                # force a write to a specific shard to ensure the primary on that shard can
                # receive writes
                db_name, collection_name, write_value = self.get_random_write_and_collection()
                self.add_write_to_sharded_cluster(
                    mongos_config, db_name, collection_name, write_value
                )
                mongos.client.admin.command("movePrimary", db_name, to=shard[SHARD_NAME_INDEX])

                write_replicated = self.is_write_on_secondaries(
                    self.get_mongodb_config_from_shard_entry(shard),
                    collection_name,
                    write_value,
                    db_name,
                )

                self.clear_db_collection(mongos_config, db_name)
                if not write_replicated:
                    logger.debug(f"Test read/write to shard {shard['_id']} failed.")
                    return False

        return True

    def get_mongodb_config_from_shard_entry(self, shard_entry) -> MongoDBConfiguration:
        """Returns a replica set MongoDBConfiguration based on a shard entry from ListShards."""
        # field hosts is of the form shard01/host1:27018,host2:27018,host3:27018
        shard_hosts = shard_entry["host"].split("/")[1]
        parsed_ips = [host.split(":")[0] for host in shard_hosts.split(",")]
        return self.charm.remote_mongodb_config(parsed_ips, replset=shard_entry[SHARD_NAME_INDEX])

    def get_cluster_mongos(self) -> MongosConfiguration:
        """Return a mongos configuration for the sharded cluster."""
        return (
            self.charm.mongos_config
            if self.charm.is_role(Config.Role.CONFIG_SERVER)
            else self.charm.remote_mongos_config(self.charm.shard.get_mongos_hosts())
        )

    def is_replica_set_able_read_write(self) -> bool:
        """Returns True if is possible to write to primary and read from replicas."""
        _, collection_name, write_value = self.get_random_write_and_collection()
        self.add_write_to_replica_set(self.charm.mongodb_config, collection_name, write_value)
        write_replicated = self.is_write_on_secondaries(
            self.charm.mongodb_config, collection_name, write_value
        )
        self.clear_tmp_collection(self.charm.mongodb_config, collection_name)
        return write_replicated

    def clear_db_collection(self, mongos_config: MongosConfiguration, db_name: str) -> None:
        """Clears the temporary collection."""
        with MongoDBConnection(mongos_config) as mongos:
            mongos.client.drop_database(db_name)

    def clear_tmp_collection(
        self, mongodb_config: MongoDBConfiguration, collection_name: str
    ) -> None:
        """Clears the temporary collection."""
        with MongoDBConnection(mongodb_config) as mongod:
            db = mongod.client["admin"]
            db.drop_collection(collection_name)

    @retry(
        stop=stop_after_attempt(10),
        wait=wait_fixed(1),
        reraise=True,
    )
    def confirm_excepted_write_on_replica(
        self,
        host: str,
        db_name: str,
        collection: str,
        expected_write_value: str,
        secondary_config: MongoDBConfiguration,
    ) -> bool:
        """Returns True if the replica contains the expected write in the provided collection."""
        secondary_config.hosts = {host}
        with MongoDBConnection(secondary_config, direct=True) as direct_seconary:
            db = direct_seconary.client[db_name]
            test_collection = db[collection]
            query = test_collection.find({}, {WRITE_KEY: 1})
            if query[0][WRITE_KEY] != expected_write_value:
                raise ClusterNotHealthyError

    def get_random_write_and_collection(self) -> Tuple[str, str]:
        """Returns a tuple for a random collection name and a unique write to add to it."""
        choices = string.ascii_letters + string.digits
        collection_name = "collection_" + "".join([secrets.choice(choices) for _ in range(32)])
        write_value = "unique_write_" + "".join([secrets.choice(choices) for _ in range(16)])
        db_name = "db_name_" + "".join([secrets.choice(choices) for _ in range(32)])
        return (db_name, collection_name, write_value)

    def add_write_to_sharded_cluster(
        self, mongos_config: MongosConfiguration, db_name, collection_name, write_value
    ) -> None:
        """Adds a the provided write to the provided database with the provided collection."""
        with MongoDBConnection(mongos_config) as mongod:
            db = mongod.client[db_name]
            test_collection = db[collection_name]
            write = {WRITE_KEY: write_value}
            test_collection.insert_one(write)

    def add_write_to_replica_set(
        self, mongodb_config: MongoDBConfiguration, collection_name, write_value
    ) -> None:
        """Adds a the provided write to the admin database with the provided collection."""
        with MongoDBConnection(mongodb_config) as mongod:
            db = mongod.client["admin"]
            test_collection = db[collection_name]
            write = {WRITE_KEY: write_value}
            test_collection.insert_one(write)

    def is_write_on_secondaries(
        self,
        mongodb_config: MongoDBConfiguration,
        collection_name,
        expected_write_value,
        db_name: str = "admin",
    ):
        """Returns true if the expected write."""
        for replica_ip in mongodb_config.hosts:
            try:
                self.confirm_excepted_write_on_replica(
                    replica_ip, db_name, collection_name, expected_write_value, mongodb_config
                )
            except ClusterNotHealthyError:
                # do not return False immediately - as it is
                logger.debug("Secondary with IP %s, does not contain the expected write.")
                return False

        return True

    def step_down_primary_and_wait_reelection(self) -> None:
        """Steps down the current primary and waits for a new one to be elected."""
        if len(self.charm.mongodb_config.hosts) < 2:
            logger.warning(
                "No secondaries to become primary - upgrading primary without electing a new one, expect downtime."
            )
            return

        old_primary = self.charm.primary
        with MongoDBConnection(self.charm.mongodb_config) as mongod:
            mongod.step_down_primary()

        for attempt in Retrying(stop=stop_after_attempt(30), wait=wait_fixed(1), reraise=True):
            with attempt:
                new_primary = self.charm.primary
                if new_primary == old_primary:
                    raise FailedToElectNewPrimaryError()

    def are_pre_upgrade_operations_config_server_successful(self):
        """Runs pre-upgrade operations for config-server and returns True if successful."""
        if not self.charm.is_role(Config.Role.CONFIG_SERVER):
            return False

        if not self.is_feature_compatibility_version(Config.Upgrade.FEATURE_VERSION_6):
            logger.debug(
                "Not all replicas have the expected feature compatibility: %s",
                Config.Upgrade.FEATURE_VERSION_6,
            )
            return False

        self.set_mongos_feature_compatibilty_version(Config.Upgrade.FEATURE_VERSION_6)

        # pre-upgrade sequence runs twice. Once when the user runs the pre-upgrade action and
        # again automatically on refresh (just in case the user forgot to). Disabling the balancer
        # can negatively impact the cluster, so we only disable it once the upgrade sequence has
        # begun.
        if self._upgrade.in_progress:
            try:
                self.turn_off_and_wait_for_balancer()
            except BalancerStillRunningError:
                logger.debug("Balancer is still running. Please try the pre-upgrade check later.")
                return False

        return True

    def is_feature_compatibility_version(self, expected_feature_version) -> bool:
        """Returns True if all nodes in the sharded cluster have the expected_feature_version.

        Note it is NOT sufficient to check only mongos or the individual shards. It is necessary to
        check each node according to MongoDB upgrade docs.
        """
        for replica_set_config in self.get_all_replica_set_configs_in_cluster():
            for single_host in replica_set_config.hosts:
                single_replica_config = self.charm.remote_mongodb_config(
                    single_host, replset=replica_set_config.replset, standalone=True
                )
                with MongoDBConnection(single_replica_config) as mongod:
                    version = mongod.client.admin.command(
                        ({"getParameter": 1, "featureCompatibilityVersion": 1})
                    )
                    if (
                        version["featureCompatibilityVersion"]["version"]
                        != expected_feature_version
                    ):
                        return False

        return True

    def set_mongos_feature_compatibilty_version(self, feature_version) -> None:
        """Sets the mongos feature compatibility version."""
        with MongosConnection(self.charm.mongos_config) as mongos:
            mongos.client.admin.command("setFeatureCompatibilityVersion", feature_version)

    @retry(
        stop=stop_after_attempt(10),
        wait=wait_fixed(1),
        reraise=True,
    )
    def turn_off_and_wait_for_balancer(self):
        """Sends the stop command to the balancer and wait for it to stop running."""
        with MongosConnection(self.charm.mongos_config) as mongos:
            mongos.client.admin.command("balancerStop")
            balancer_state = mongos.client.admin.command("balancerStatus")
            if balancer_state["mode"] != "off":
                raise BalancerStillRunningError("balancer is still Running.")

    def is_config_server_waiting_for_refresh(self) -> bool:
        """Returns true if pre-upgrade check ran and config-server is waiting to be refreshed."""
        if not self.charm.is_role(Config.Role.CONFIG_SERVER):
            return False

        return Config.Upgrade.WAITING_FOR_REFRESH_KEY in self.charm.app_peer_data

    # END: helpers

    # BEGIN: properties
    @property
    def _upgrade(self) -> Optional[machine_upgrade.Upgrade]:
        try:
            return machine_upgrade.Upgrade(self.charm)
        except upgrade.PeerRelationNotReady:
            pass

    # END: properties<|MERGE_RESOLUTION|>--- conflicted
+++ resolved
@@ -300,13 +300,7 @@
                 logger.error("Cannot proceed with upgrade. Service mongod is not running")
                 return False
 
-<<<<<<< HEAD
-        # TODO: Future PR check all units using goal state.
-        unit_state = self.charm.process_statuses()
-        if not isinstance(unit_state, ActiveStatus):
-=======
         if not self.charm.status.are_all_units_ready_for_upgrade():
->>>>>>> f21ff33b
             logger.error(
                 "Cannot proceed with upgrade. Status of charm units do not show active / waiting for upgrade."
             )
