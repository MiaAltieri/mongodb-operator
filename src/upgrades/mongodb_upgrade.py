# Copyright 2024 Canonical Ltd.
# See LICENSE file for licensing details.

"""Manager for handling MongoDB in-place upgrades."""

import logging
import secrets
import string
from typing import List, Optional, Tuple

from charms.mongodb.v0.mongodb import MongoDBConfiguration, MongoDBConnection
from charms.mongodb.v1.mongos import MongosConfiguration, MongosConnection, BalancerNotEnabledError
from ops.charm import ActionEvent, CharmBase
from ops.framework import EventBase, EventSource, Object
from ops.model import ActiveStatus, BlockedStatus
from pymongo.errors import OperationFailure, PyMongoError, ServerSelectionTimeoutError
from tenacity import RetryError, Retrying, retry, stop_after_attempt, wait_fixed

from config import Config
from upgrades import machine_upgrade, upgrade

logger = logging.getLogger(__name__)


WRITE_KEY = "write_value"
ROLLBACK_INSTRUCTIONS = "To rollback, `juju refresh` to the previous revision"
UNHEALTHY_UPGRADE = BlockedStatus("Unhealthy after upgrade.")
SHARD_NAME_INDEX = "_id"


# BEGIN: Exceptions
class FailedToElectNewPrimaryError(Exception):
    """Raised when a new primary isn't elected after stepping down."""


class ClusterNotHealthyError(Exception):
    """Raised when the cluster is not healthy."""


class BalancerStillRunningError(Exception):
    """Raised when the balancer is still running after stopping it."""


# END: Exceptions


class _PostUpgradeCheckMongoDB(EventBase):
    """Run post upgrade check on MongoDB to verify that the cluster is healhty."""

    def __init__(self, handle):
        super().__init__(handle)


class MongoDBUpgrade(Object):
    """Handlers for upgrade events."""

    post_app_upgrade_check = EventSource(_PostUpgradeCheckMongoDB)
    post_cluster_upgrade_check = EventSource(_PostUpgradeCheckMongoDB)

    def __init__(self, charm: CharmBase):
        self.charm = charm
        super().__init__(charm, upgrade.PEER_RELATION_ENDPOINT_NAME)
        self.framework.observe(
            charm.on[upgrade.PRECHECK_ACTION_NAME].action, self._on_pre_upgrade_check_action
        )

        self.framework.observe(
            charm.on[upgrade.PEER_RELATION_ENDPOINT_NAME].relation_created,
            self._on_upgrade_peer_relation_created,
        )
        self.framework.observe(
            charm.on[upgrade.PEER_RELATION_ENDPOINT_NAME].relation_changed, self._reconcile_upgrade
        )
        self.framework.observe(charm.on.upgrade_charm, self._on_upgrade_charm)
        self.framework.observe(
            charm.on[upgrade.RESUME_ACTION_NAME].action, self._on_resume_upgrade_action
        )
        self.framework.observe(charm.on["force-upgrade"].action, self._on_force_upgrade_action)
        self.framework.observe(self.post_app_upgrade_check, self.post_app_upgrade_check)
        self.framework.observe(self.post_cluster_upgrade_check, self.post_cluster_upgrade_check)

    # BEGIN: Event handlers
    def _on_upgrade_peer_relation_created(self, _) -> None:
        self._upgrade.save_snap_revision_after_first_install()
        if self.charm.unit.is_leader():
            if not self._upgrade.in_progress:
                # Save versions on initial start
                self._upgrade.set_versions_in_app_databag()

    def _reconcile_upgrade(self, _=None):
        """Handle upgrade events."""
        if not self._upgrade:
            logger.debug("Peer relation not available")
            return
        if not self._upgrade.versions_set:
            logger.debug("Peer relation not ready")
            return
        if self.charm.unit.is_leader() and not self._upgrade.in_progress:
            # Run before checking `self._upgrade.is_compatible` in case incompatible upgrade was
            # forced & completed on all units.
            self._upgrade.set_versions_in_app_databag()
        if not self._upgrade.is_compatible:
            self._set_upgrade_status()
            return
        if self._upgrade.unit_state is upgrade.UnitState.OUTDATED:
            try:
                authorized = self._upgrade.authorized
            except upgrade.PrecheckFailed as exception:
                self._set_upgrade_status()
                self.charm.status.set_and_share_status(exception.status)
                logger.debug(f"Set unit status to {self.unit.status}")
                logger.error(exception.status.message)
                return
            if authorized:
                self._set_upgrade_status()
                self._upgrade.upgrade_unit(charm=self.charm)
            else:
                self._set_upgrade_status()
                logger.debug("Waiting to upgrade")
                return
        self._set_upgrade_status()

    def _on_upgrade_charm(self, _):
        if self.charm.unit.is_leader():
            if not self._upgrade.in_progress:
                logger.info("Charm upgraded. MongoDB version unchanged")

            self._upgrade.upgrade_resumed = False
            # Only call `_reconcile_upgrade` on leader unit to avoid race conditions with
            # `upgrade_resumed`
            self._reconcile_upgrade()

    def _on_pre_upgrade_check_action(self, event: ActionEvent) -> None:
        if not self.charm.unit.is_leader():
            message = f"Must run action on leader unit. (e.g. `juju run {self.charm.app.name}/leader {upgrade.PRECHECK_ACTION_NAME}`)"
            logger.debug(f"Pre-upgrade check event failed: {message}")
            event.fail(message)
            return
        if not self._upgrade or self._upgrade.in_progress:
            message = "Upgrade already in progress"
            logger.debug(f"Pre-upgrade check event failed: {message}")
            event.fail(message)
            return
        try:
            self._upgrade.pre_upgrade_check()
        except upgrade.PrecheckFailed as exception:
            message = (
                f"Charm is *not* ready for upgrade. Pre-upgrade check failed: {exception.message}"
            )
            logger.debug(f"Pre-upgrade check event failed: {message}")
            event.fail(message)
            return
        message = "Charm is ready for upgrade"
        event.set_results({"result": message})
        logger.debug(f"Pre-upgrade check event succeeded: {message}")

    def _on_resume_upgrade_action(self, event: ActionEvent) -> None:
        if not self.charm.unit.is_leader():
            message = f"Must run action on leader unit. (e.g. `juju run {self.charm.app.name}/leader {upgrade.RESUME_ACTION_NAME}`)"
            logger.debug(f"Resume upgrade event failed: {message}")
            event.fail(message)
            return
        if not self._upgrade or not self._upgrade.in_progress:
            message = "No upgrade in progress"
            logger.debug(f"Resume upgrade event failed: {message}")
            event.fail(message)
            return
        self._upgrade.reconcile_partition(action_event=event)

    def _on_force_upgrade_action(self, event: ActionEvent) -> None:
        if not self._upgrade or not self._upgrade.in_progress:
            message = "No upgrade in progress"
            logger.debug(f"Force upgrade event failed: {message}")
            event.fail(message)
            return
        if not self._upgrade.upgrade_resumed:
            message = f"Run `juju run {self.charm.app.name}/leader resume-upgrade` before trying to force upgrade"
            logger.debug(f"Force upgrade event failed: {message}")
            event.fail(message)
            return
        if self._upgrade.unit_state != "outdated":
            message = "Unit already upgraded"
            logger.debug(f"Force upgrade event failed: {message}")
            event.fail(message)
            return
        logger.debug("Forcing upgrade")
        event.log(f"Forcefully upgrading {self.charm.unit.name}")
        self._upgrade.upgrade_unit(charm=self.charm)
        event.set_results({"result": f"Forcefully upgraded {self.charm.unit.name}"})
        logger.debug("Forced upgrade")

    def post_app_upgrade_check(self, event: EventBase):
        """Runs the post upgrade check to verify that the cluster is healthy.

        By deferring before setting unit state to HEALTHY, the user will either:
            1. have to wait for the unit to resolve itself.
            2. have to run the force-upgrade action (to upgrade the next unit).
        """
        logger.debug("Running post upgrade checks to verify cluster is not broken after upgrade")
        self.run_post_upgrade_checks(event, finished_whole_cluster=False)

        if not self._upgrade.unit_state == upgrade.UnitState.HEALTHY:
            return

        if self.charm.unit.status == UNHEALTHY_UPGRADE:
            self.charm.status.set_and_share_status(ActiveStatus())

        logger.debug("Cluster is healthy after upgrading unit %s", self.charm.unit.name)

        # Leader of config-server must wait for all shards to be upgraded before finialising the upgrade
        if not self.charm.unit.is_leader() or not self.charm.is_role(Config.Role.CONFIG_SERVER):
            return

        post_cluster_upgrade_check

    def post_cluster_upgrade_check(self, event: EventBase) -> None:
        """Waits for entire cluster to be upgraded and enables the balancer."""
        self.run_post_upgrade_checks(event, finished_whole_cluster=True)

        try:
            with MongosConnection(self.charm.mongos_config) as mongos:
                mongos.start_and_wait_for_balancer()
        except BalancerNotEnabledError:
            logger.debug(
                "Need more time to enable the balancer after finishing the upgrade. Deferring event."
            )
            event.defer()
            return

        self.set_mongos_feature_compatibilty_version(Config.Upgrade.FEATURE_VERSION_6)

    # END: Event handlers

    # BEGIN: Helpers
    def run_post_upgrade_checks(self, event, finished_whole_cluster: bool) -> None:
        """Runs post-upgrade checks for after a shard/config-server/replset/cluster upgrade."""
        upgrade_type = "unit %s." if not finished_whole_cluster else "sharded cluster"
        try:
            self.wait_for_cluster_healthy()
        except RetryError:
            logger.error(
                f"Cluster is not healthy after upgrading {upgrade_type}. Will retry next juju event.",
                self.charm.unit.name,
            )
            logger.info(ROLLBACK_INSTRUCTIONS)
            self.charm.status.set_and_share_status(UNHEALTHY_UPGRADE)
            event.defer()
            return

        if not self.is_cluster_able_to_read_write():
            logger.error(
                f"Cluster is not healthy after upgrading {upgrade_type}, writes not propagated throughout cluster. Deferring post upgrade check.",
                self.charm.unit.name,
            )
            logger.info(ROLLBACK_INSTRUCTIONS)
            self.charm.status.set_and_share_status(UNHEALTHY_UPGRADE)
            event.defer()
            return

        self._upgrade.unit_state = upgrade.UnitState.HEALTHY

<<<<<<< HEAD
        # Config-server must wait for all shards to be upgraded before finialising the upgrade

    def post_cluster_upgrade_check(self,event) -> None:
        "re-enabling balancer and "
        if not self.charm.unit.is_leader():
            return

        if not self.is_cluster_on_same_revision(event):
            logger.debug("Waiting until entire cluster is on the same charm revision before run post cluster upgrade check.")
            event.defer()
            return
        



    # END: Event handlers

    # BEGIN: Helpers
=======
>>>>>>> 67f969c3
    def move_primary_to_last_upgrade_unit(self) -> None:
        """Moves the primary to last unit that gets upgraded (the unit with the lowest id).

        Raises FailedToMovePrimaryError
        """
        # no need to move primary in the scenario of one unit
        if len(self._upgrade._sorted_units) < 2:
            return

        with MongoDBConnection(self.charm.mongodb_config) as mongod:
            unit_with_lowest_id = self._upgrade._sorted_units[-1]
            if mongod.primary() == self.charm.unit_ip(unit_with_lowest_id):
                logger.debug(
                    "Not moving Primary before upgrade, primary is already on the last unit to upgrade."
                )
                return

            logger.debug("Moving primary to unit: %s", unit_with_lowest_id)
            mongod.move_primary(new_primary_ip=self.charm.unit_ip(unit_with_lowest_id))

    def _set_upgrade_status(self):
        # In the future if we decide to support app statuses, we will need to handle this
        # differently. Specifically ensuring that upgrade status for apps status has the lowest
        # priority
        if self.charm.unit.is_leader():
            self.charm.app.status = self._upgrade.app_status or ActiveStatus()

        # Set/clear upgrade unit status if no other unit status - upgrade status for units should
        # have the lowest priority.
        if isinstance(self.charm.unit.status, ActiveStatus) or (
            isinstance(self.charm.unit.status, BlockedStatus)
            and self.charm.unit.status.message.startswith(
                "Rollback with `juju refresh`. Pre-upgrade check failed:"
            )
        ):
            self.charm.status.set_and_share_status(
                self._upgrade.get_unit_juju_status() or ActiveStatus()
            )

    def wait_for_cluster_healthy(self) -> None:
        """Waits until the cluster is healthy after upgrading.

        After a unit restarts it can take some time for the cluster to settle.

        Raises:
            ClusterNotHealthyError.
        """
        for attempt in Retrying(stop=stop_after_attempt(10), wait=wait_fixed(1)):
            with attempt:
                if not self.is_cluster_healthy():
                    raise ClusterNotHealthyError()

    def is_cluster_healthy(self) -> bool:
        """Returns True if all nodes in the cluster/replcia set are healthy."""
        # TODO: check mongos
        with MongoDBConnection(
            self.charm.mongodb_config, "localhost", direct=True
        ) as direct_mongo:
            if not direct_mongo.is_ready:
                logger.error("Cannot proceed with upgrade. Service mongod is not running")
                return False

        if not self.charm.status.are_all_units_ready_for_upgrade():
            logger.error(
                "Cannot proceed with upgrade. Status of charm units do not show active / waiting for upgrade."
            )
            return False

        if self.charm.is_role(Config.Role.CONFIG_SERVER):
            if not self.charm.status.are_shards_status_ready_for_upgrade():
                logger.error(
                    "Cannot proceed with upgrade. Status of shard units do not show active / waiting for upgrade."
                )
                return False

        try:
            return self.are_nodes_healthy()
        except (PyMongoError, OperationFailure, ServerSelectionTimeoutError) as e:
            logger.error(
                "Cannot proceed with upgrade. Failed to check cluster health, error: %s", e
            )
            return False

    def are_nodes_healthy(self) -> bool:
        """Returns true if all nodes in the MongoDB deployment are healthy."""
        if self.charm.is_role(Config.Role.REPLICATION):
            return self.are_replica_set_nodes_healthy(self.charm.mongodb_config)

        mongos_config = self.get_cluster_mongos()
        if not self.are_shards_healthy(mongos_config):
            logger.debug(
                "One or more individual shards are not healthy - do not proceed with upgrade."
            )
            return False

        if not self.are_replicas_in_sharded_cluster_healthy(mongos_config):
            logger.debug("One or more nodes are not healthy - do not proceed with upgrade.")
            return False

        return True

    def are_replicas_in_sharded_cluster_healthy(self, mongos_config: MongosConfiguration) -> bool:
        """Returns True if all replicas in the sharded cluster are healthy."""
        # dictionary of all replica sets in the sharded cluster
        for mongodb_config in self.get_all_replica_set_configs_in_cluster():
            if not self.are_replica_set_nodes_healthy(mongodb_config):
                logger.debug(f"Replica set: {mongodb_config.replset} contains unhealthy nodes.")
                return False

        return True

    def are_shards_healthy(self, mongos_config: MongosConfiguration) -> bool:
        """Returns True if all shards in the cluster are healthy."""
        with MongosConnection(mongos_config) as mongos:
            if mongos.is_any_draining():
                logger.debug("Cluster is draining a shard, do not proceed with upgrade.")
                return False

            if not mongos.are_all_shards_aware():
                logger.debug("Not all shards are shard aware, do not proceed with upgrade.")
                return False

            # Config-Server has access to all the related shard applications.
            if self.charm.is_role(Config.Role.CONFIG_SERVER):
                relation_shards = self.charm.config_server.get_shards_from_relations()
                cluster_shards = mongos.get_shard_members()
                if len(relation_shards - cluster_shards):
                    logger.debug(
                        "Not all shards have been added/drained, do not proceed with upgrade."
                    )
                    return False

        return True

    def get_all_replica_set_configs_in_cluster(self) -> List[MongoDBConfiguration]:
        """Returns a list of all the mongodb_configurations for each application in the cluster."""
        mongos_config = self.get_cluster_mongos()
        mongodb_configurations = []
        if self.charm.is_role(Config.Role.SHARD):
            # the hosts of the integrated mongos application are also the config-server hosts
            config_server_hosts = self.charm.shard.get_mongos_hosts()
            mongodb_configurations = [
                self.charm.remote_mongodb_config(
                    config_server_hosts, replset=self.charm.shard.get_config_server_name()
                )
            ]
        elif self.charm.is_role(Config.Role.CONFIG_SERVER):
            mongodb_configurations = [self.charm.mongodb_config]

        with MongosConnection(mongos_config) as mongos:
            sc_status = mongos.client.admin.command("listShards")
            for shard in sc_status["shards"]:
                mongodb_configurations.append(self.get_mongodb_config_from_shard_entry(shard))

        return mongodb_configurations

    def are_replica_set_nodes_healthy(self, mongodb_config: MongoDBConfiguration) -> bool:
        """Returns true if all nodes in the MongoDB replica set are healthy."""
        with MongoDBConnection(mongodb_config) as mongod:
            rs_status = mongod.get_replset_status()
            rs_status = mongod.client.admin.command("replSetGetStatus")
            return not mongod.is_any_sync(rs_status)

    def is_cluster_able_to_read_write(self) -> bool:
        """Returns True if read and write is feasible for cluster."""
        if self.charm.is_role(Config.Role.REPLICATION):
            return self.is_replica_set_able_read_write()
        else:
            return self.is_sharded_cluster_able_to_read_write()

    def is_sharded_cluster_able_to_read_write(self) -> bool:
        """Returns True if possible to write all cluster shards and read from all replicas."""
        mongos_config = self.get_cluster_mongos()
        with MongosConnection(mongos_config) as mongos:
            sc_status = mongos.client.admin.command("listShards")
            for shard in sc_status["shards"]:
                # force a write to a specific shard to ensure the primary on that shard can
                # receive writes
                db_name, collection_name, write_value = self.get_random_write_and_collection()
                self.add_write_to_sharded_cluster(
                    mongos_config, db_name, collection_name, write_value
                )
                mongos.client.admin.command("movePrimary", db_name, to=shard[SHARD_NAME_INDEX])

                write_replicated = self.is_write_on_secondaries(
                    self.get_mongodb_config_from_shard_entry(shard),
                    collection_name,
                    write_value,
                    db_name,
                )

                self.clear_db_collection(mongos_config, db_name)
                if not write_replicated:
                    logger.debug(f"Test read/write to shard {shard['_id']} failed.")
                    return False

        return True

    def get_mongodb_config_from_shard_entry(self, shard_entry) -> MongoDBConfiguration:
        """Returns a replica set MongoDBConfiguration based on a shard entry from ListShards."""
        # field hosts is of the form shard01/host1:27018,host2:27018,host3:27018
        shard_hosts = shard_entry["host"].split("/")[1]
        parsed_ips = [host.split(":")[0] for host in shard_hosts.split(",")]
        return self.charm.remote_mongodb_config(parsed_ips, replset=shard_entry[SHARD_NAME_INDEX])

    def get_cluster_mongos(self) -> MongosConfiguration:
        """Return a mongos configuration for the sharded cluster."""
        return (
            self.charm.mongos_config
            if self.charm.is_role(Config.Role.CONFIG_SERVER)
            else self.charm.remote_mongos_config(self.charm.shard.get_mongos_hosts())
        )

    def is_replica_set_able_read_write(self) -> bool:
        """Returns True if is possible to write to primary and read from replicas."""
        _, collection_name, write_value = self.get_random_write_and_collection()
        self.add_write_to_replica_set(self.charm.mongodb_config, collection_name, write_value)
        write_replicated = self.is_write_on_secondaries(
            self.charm.mongodb_config, collection_name, write_value
        )
        self.clear_tmp_collection(self.charm.mongodb_config, collection_name)
        return write_replicated

    def clear_db_collection(self, mongos_config: MongosConfiguration, db_name: str) -> None:
        """Clears the temporary collection."""
        with MongoDBConnection(mongos_config) as mongos:
            mongos.client.drop_database(db_name)

    def clear_tmp_collection(
        self, mongodb_config: MongoDBConfiguration, collection_name: str
    ) -> None:
        """Clears the temporary collection."""
        with MongoDBConnection(mongodb_config) as mongod:
            db = mongod.client["admin"]
            db.drop_collection(collection_name)

    @retry(
        stop=stop_after_attempt(10),
        wait=wait_fixed(1),
        reraise=True,
    )
    def confirm_excepted_write_on_replica(
        self,
        host: str,
        db_name: str,
        collection: str,
        expected_write_value: str,
        secondary_config: MongoDBConfiguration,
    ) -> bool:
        """Returns True if the replica contains the expected write in the provided collection."""
        secondary_config.hosts = {host}
        with MongoDBConnection(secondary_config, direct=True) as direct_seconary:
            db = direct_seconary.client[db_name]
            test_collection = db[collection]
            query = test_collection.find({}, {WRITE_KEY: 1})
            if query[0][WRITE_KEY] != expected_write_value:
                raise ClusterNotHealthyError

    def get_random_write_and_collection(self) -> Tuple[str, str]:
        """Returns a tuple for a random collection name and a unique write to add to it."""
        choices = string.ascii_letters + string.digits
        collection_name = "collection_" + "".join([secrets.choice(choices) for _ in range(32)])
        write_value = "unique_write_" + "".join([secrets.choice(choices) for _ in range(16)])
        db_name = "db_name_" + "".join([secrets.choice(choices) for _ in range(32)])
        return (db_name, collection_name, write_value)

    def add_write_to_sharded_cluster(
        self, mongos_config: MongosConfiguration, db_name, collection_name, write_value
    ) -> None:
        """Adds a the provided write to the provided database with the provided collection."""
        with MongoDBConnection(mongos_config) as mongod:
            db = mongod.client[db_name]
            test_collection = db[collection_name]
            write = {WRITE_KEY: write_value}
            test_collection.insert_one(write)

    def add_write_to_replica_set(
        self, mongodb_config: MongoDBConfiguration, collection_name, write_value
    ) -> None:
        """Adds a the provided write to the admin database with the provided collection."""
        with MongoDBConnection(mongodb_config) as mongod:
            db = mongod.client["admin"]
            test_collection = db[collection_name]
            write = {WRITE_KEY: write_value}
            test_collection.insert_one(write)

    def is_write_on_secondaries(
        self,
        mongodb_config: MongoDBConfiguration,
        collection_name,
        expected_write_value,
        db_name: str = "admin",
    ):
        """Returns true if the expected write."""
        for replica_ip in mongodb_config.hosts:
            try:
                self.confirm_excepted_write_on_replica(
                    replica_ip, db_name, collection_name, expected_write_value, mongodb_config
                )
            except ClusterNotHealthyError:
                # do not return False immediately - as it is
                logger.debug("Secondary with IP %s, does not contain the expected write.")
                return False

        return True

    def step_down_primary_and_wait_reelection(self) -> None:
        """Steps down the current primary and waits for a new one to be elected."""
        if len(self.charm.mongodb_config.hosts) < 2:
            logger.warning(
                "No secondaries to become primary - upgrading primary without electing a new one, expect downtime."
            )
            return

        old_primary = self.charm.primary
        with MongoDBConnection(self.charm.mongodb_config) as mongod:
            mongod.step_down_primary()

        for attempt in Retrying(stop=stop_after_attempt(30), wait=wait_fixed(1), reraise=True):
            with attempt:
                new_primary = self.charm.primary
                if new_primary == old_primary:
                    raise FailedToElectNewPrimaryError()

    def are_pre_upgrade_operations_config_server_successful(self):
        """Runs pre-upgrade operations for config-server and returns True if successful."""
        if not self.charm.is_role(Config.Role.CONFIG_SERVER):
            return False

        if not self.is_feature_compatibility_version(Config.Upgrade.FEATURE_VERSION_6):
            logger.debug(
                "Not all replicas have the expected feature compatibility: %s",
                Config.Upgrade.FEATURE_VERSION_6,
            )
            return False

        self.set_mongos_feature_compatibilty_version(Config.Upgrade.FEATURE_VERSION_6)

        # pre-upgrade sequence runs twice. Once when the user runs the pre-upgrade action and
        # again automatically on refresh (just in case the user forgot to). Disabling the balancer
        # can negatively impact the cluster, so we only disable it once the upgrade sequence has
        # begun.
        if self._upgrade.in_progress:
            try:
                self.turn_off_and_wait_for_balancer()
            except BalancerStillRunningError:
                logger.debug("Balancer is still running. Please try the pre-upgrade check later.")
                return False

        return True

    def is_feature_compatibility_version(self, expected_feature_version) -> bool:
        """Returns True if all nodes in the sharded cluster have the expected_feature_version.

        Note it is NOT sufficient to check only mongos or the individual shards. It is necessary to
        check each node according to MongoDB upgrade docs.
        """
        for replica_set_config in self.get_all_replica_set_configs_in_cluster():
            for single_host in replica_set_config.hosts:
                single_replica_config = self.charm.remote_mongodb_config(
                    single_host, replset=replica_set_config.replset, standalone=True
                )
                with MongoDBConnection(single_replica_config) as mongod:
                    version = mongod.client.admin.command(
                        ({"getParameter": 1, "featureCompatibilityVersion": 1})
                    )
                    if (
                        version["featureCompatibilityVersion"]["version"]
                        != expected_feature_version
                    ):
                        return False

        return True

    def set_mongos_feature_compatibilty_version(self, feature_version) -> None:
        """Sets the mongos feature compatibility version."""
        with MongosConnection(self.charm.mongos_config) as mongos:
            mongos.client.admin.command("setFeatureCompatibilityVersion", feature_version)

    @retry(
        stop=stop_after_attempt(10),
        wait=wait_fixed(1),
        reraise=True,
    )
    def turn_off_and_wait_for_balancer(self):
        """Sends the stop command to the balancer and wait for it to stop running."""
        with MongosConnection(self.charm.mongos_config) as mongos:
            mongos.client.admin.command("balancerStop")
            balancer_state = mongos.client.admin.command("balancerStatus")
            if balancer_state["mode"] != "off":
                raise BalancerStillRunningError("balancer is still Running.")

    # END: helpers

    # BEGIN: properties
    @property
    def _upgrade(self) -> Optional[machine_upgrade.Upgrade]:
        try:
            return machine_upgrade.Upgrade(self.charm)
        except upgrade.PeerRelationNotReady:
            pass

    # END: properties<|MERGE_RESOLUTION|>--- conflicted
+++ resolved
@@ -211,10 +211,10 @@
         if not self.charm.unit.is_leader() or not self.charm.is_role(Config.Role.CONFIG_SERVER):
             return
 
-        post_cluster_upgrade_check
+        self.charm.upgrade.post_app_upgrade_event.emit()
 
     def post_cluster_upgrade_check(self, event: EventBase) -> None:
-        """Waits for entire cluster to be upgraded and enables the balancer."""
+        """Waits for entire cluster to be upgraded before enabling the balancer."""
         self.run_post_upgrade_checks(event, finished_whole_cluster=True)
 
         try:
@@ -259,27 +259,6 @@
 
         self._upgrade.unit_state = upgrade.UnitState.HEALTHY
 
-<<<<<<< HEAD
-        # Config-server must wait for all shards to be upgraded before finialising the upgrade
-
-    def post_cluster_upgrade_check(self,event) -> None:
-        "re-enabling balancer and "
-        if not self.charm.unit.is_leader():
-            return
-
-        if not self.is_cluster_on_same_revision(event):
-            logger.debug("Waiting until entire cluster is on the same charm revision before run post cluster upgrade check.")
-            event.defer()
-            return
-        
-
-
-
-    # END: Event handlers
-
-    # BEGIN: Helpers
-=======
->>>>>>> 67f969c3
     def move_primary_to_last_upgrade_unit(self) -> None:
         """Moves the primary to last unit that gets upgraded (the unit with the lowest id).
 
