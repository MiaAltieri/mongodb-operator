name: Tests
on:
  pull_request:
  workflow_call:
    secrets:
      CHARMHUB_TOKEN:
        required: true

jobs:
  lint:
    name: Lint
    runs-on: ubuntu-latest
    steps:
      - name: Checkout
        uses: actions/checkout@v3
      - name: Install dependencies
        run: python3 -m pip install tox
      - name: Run linters
        run: tox -e lint

  unit-test:
    name: Unit tests
    runs-on: ubuntu-latest
    steps:
      - name: Checkout
        uses: actions/checkout@v3
      - name: Install dependencies
        run: python -m pip install tox
      - name: Run tests
        run: tox -e unit

  lib-check:
    name: Check libraries
    runs-on: ubuntu-latest
    steps:
      - name: Checkout
        uses: actions/checkout@v3
        with:
          fetch-depth: 0
      - name: Check libs
        uses: canonical/charming-actions/check-libraries@2.1.1
        with:
          credentials: "${{ secrets.CHARMHUB_TOKEN }}" # FIXME: current token will expire in 2023-07-04
          github-token: "${{ secrets.GITHUB_TOKEN }}"

  charm-integration-test-lxd:
    name: Charm integration tests (lxd)
    needs:
      - lint
      - unit-test
      - lib-check
    runs-on: ubuntu-latest
    steps:
      - name: Checkout
        uses: actions/checkout@v3
      - name: Setup operator environment
        uses: charmed-kubernetes/actions-operator@main
        with:
          provider: lxd
      - name: Run charm integration tests
        run: tox -e charm-integration

  ha-integration-test-lxd:
    name: HA integration tests (lxd)
    needs:
      - lint
      - unit-test
      - lib-check
    runs-on: ubuntu-latest
    steps:
      - name: Checkout
        uses: actions/checkout@v3
      - name: Setup operator environment
        uses: charmed-kubernetes/actions-operator@main
        with:
          provider: lxd
      - name: Run ha integration tests
        run: tox -e ha-integration

  relation-integration-test-lxd:
    name: Relation integration tests (lxd)
    needs:
      - lint
      - unit-test
      - lib-check
    runs-on: ubuntu-latest
    steps:
      - name: Checkout
        uses: actions/checkout@v3
      - name: Setup operator environment
        uses: charmed-kubernetes/actions-operator@main
        with:
          provider: lxd
      - name: Run relation integration tests
        run: tox -e relation-integration

  legacy-relation-integration-test-lxd:
    name: Legacay relation integration tests (lxd)
    needs:
      - lint
      - unit-test
      - lib-check
    runs-on: ubuntu-latest
    steps:
      - name: Checkout
        uses: actions/checkout@v3
      - name: Setup operator environment
        uses: charmed-kubernetes/actions-operator@main
        with:
          provider: lxd
      - name: Run legacy relation integration tests
        run: tox -e legacy-integration

  tls-integration-test-lxd:
    name: TLS integration tests (lxd)
    needs:
      - lint
      - unit-test
      - lib-check
    runs-on: ubuntu-latest
    steps:
      - name: Checkout
        uses: actions/checkout@v3
      - name: Setup operator environment
        uses: charmed-kubernetes/actions-operator@main
        with:
          provider: lxd
      - name: Run tls integration tests
        run: tox -e tls-integration

  backup-integration-test-lxd:
    name: Backup integration tests (lxd)
    needs:
      - lint
      - unit-test
      - lib-check
    runs-on: ubuntu-latest
    steps:
      - name: Checkout
        uses: actions/checkout@v3
      - name: Setup operator environment
        uses: charmed-kubernetes/actions-operator@main
        with:
          provider: lxd
      - name: Run backup integration tests
<<<<<<< HEAD
        run: tox -e backup-integration
=======
        run: tox -e backup-integration
        env:
          AWS_ACCESS_KEY: "${{ secrets.AWS_ACCESS_KEY }}"
          AWS_SECRET_KEY: "${{ secrets.AWS_SECRET_KEY }}"
          GCP_ACCESS_KEY: "${{ secrets.GCP_ACCESS_KEY }}"
          GCP_SECRET_KEY: "${{ secrets.GCP_SECRET_KEY }}"
>>>>>>> ea41a9a2
<|MERGE_RESOLUTION|>--- conflicted
+++ resolved
@@ -143,13 +143,9 @@
         with:
           provider: lxd
       - name: Run backup integration tests
-<<<<<<< HEAD
-        run: tox -e backup-integration
-=======
         run: tox -e backup-integration
         env:
           AWS_ACCESS_KEY: "${{ secrets.AWS_ACCESS_KEY }}"
           AWS_SECRET_KEY: "${{ secrets.AWS_SECRET_KEY }}"
           GCP_ACCESS_KEY: "${{ secrets.GCP_ACCESS_KEY }}"
-          GCP_SECRET_KEY: "${{ secrets.GCP_SECRET_KEY }}"
->>>>>>> ea41a9a2
+          GCP_SECRET_KEY: "${{ secrets.GCP_SECRET_KEY }}"