# Copyright 2023 Canonical Ltd.
# See LICENSE file for licensing details.
name: Tests

concurrency:
  group: "${{ github.workflow }}-${{ github.ref }}-1"
  cancel-in-progress: true

on:
  pull_request:
  schedule:
    - cron: "53 0 * * *" # Daily at 00:53 UTC
  # Triggered on push to branch "main" by .github/workflows/release.yaml
  workflow_call:

jobs:
  lint:
    name: Lint
    uses: canonical/data-platform-workflows/.github/workflows/lint.yaml@v19.0.0

  unit-test:
    name: Unit test charm
    runs-on: ubuntu-latest
    timeout-minutes: 10
    steps:
      - name: Checkout
        uses: actions/checkout@v4
      - name: Install tox & poetry
        run: |
          pipx install tox
          pipx install poetry
      - name: Run tests
        run: tox run -e unit

  lib-check:
    name: Check libraries
    runs-on: ubuntu-latest
    timeout-minutes: 5
    steps:
      - name: Checkout
        uses: actions/checkout@v4
        with:
          fetch-depth: 0
      - run: |
          # Workaround for https://github.com/canonical/charmcraft/issues/1389#issuecomment-1880921728
          touch requirements.txt
      - name: Check libs
        uses: canonical/charming-actions/check-libraries@2.4.0
        with:
          credentials: ${{ secrets.CHARMHUB_TOKEN }}
          github-token: ${{ secrets.GITHUB_TOKEN }}
          use-labels: false
          fail-build: ${{ github.event_name == 'pull_request' }}

  check-terraform:
    name: Check Terraform
    runs-on: ubuntu-latest
    defaults:
      run:
        working-directory: ./terraform

    steps:
      - name: Checkout Repository
        uses: actions/checkout@v4

      - name: Setup Terraform
        uses: hashicorp/setup-terraform@v3

      - name: Initialize Terraform Module
        run: terraform init

      - name: Validate Terraform Module
        run: terraform validate -no-color

      - name: Validate terraform fmt
        run: |
          set +e 
          terraform fmt -recursive -check -diff
          FMT_STATUS="$?"
          if [[ "$FMT_STATUS" -ne 0 ]]; then
            echo "❌ terraform fmt failed" >> "$GITHUB_STEP_SUMMARY"
          fi
          exit "$FMT_STATUS"

  build:
    strategy:
      fail-fast: false
      matrix:
        path:
          - .
          - tests/integration/sharding_tests/application
          - tests/integration/relation_tests/new_relations/application-charm
    name: Build charm
    uses: canonical/data-platform-workflows/.github/workflows/build_charm.yaml@v19.0.0
    with:
      path-to-charm-directory: ${{ matrix.path }}
      cache: true

  integration-test:
    name: Integration test charm | 3.4.4
    needs:
      - lint
      - unit-test
      - build
<<<<<<< HEAD
    uses: canonical/data-platform-workflows/.github/workflows/integration_test_charm.yaml@jhack-fix
=======
    uses: canonical/data-platform-workflows/.github/workflows/integration_test_charm.yaml@v19.0.0
>>>>>>> 0cad0b27
    with:
      artifact-prefix: packed-charm-cache-true
      cloud: lxd
      juju-agent-version: 3.4.4
      _beta_allure_report: true
    permissions:
      contents: write # Needed for Allure Report beta
    secrets:
      integration-test: |
        {
          "AWS_ACCESS_KEY": "${{ secrets.AWS_ACCESS_KEY }}",
          "AWS_SECRET_KEY": "${{ secrets.AWS_SECRET_KEY }}",
          "GCP_ACCESS_KEY": "${{ secrets.GCP_ACCESS_KEY }}",
          "GCP_SECRET_KEY": "${{ secrets.GCP_SECRET_KEY }}",
        }<|MERGE_RESOLUTION|>--- conflicted
+++ resolved
@@ -102,11 +102,7 @@
       - lint
       - unit-test
       - build
-<<<<<<< HEAD
     uses: canonical/data-platform-workflows/.github/workflows/integration_test_charm.yaml@jhack-fix
-=======
-    uses: canonical/data-platform-workflows/.github/workflows/integration_test_charm.yaml@v19.0.0
->>>>>>> 0cad0b27
     with:
       artifact-prefix: packed-charm-cache-true
       cloud: lxd
