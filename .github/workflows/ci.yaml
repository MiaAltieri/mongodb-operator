# Copyright 2023 Canonical Ltd.
# See LICENSE file for licensing details.
name: Tests

concurrency:
  group: ${{ github.workflow }}-${{ github.ref }}
  cancel-in-progress: true

on:
  pull_request:
  schedule:
    - cron: "53 0 * * *" # Daily at 00:53 UTC
  # Triggered on push to branch "main" by .github/workflows/release.yaml
  workflow_call:

jobs:
  lint:
    name: Lint
    runs-on: ubuntu-latest
    timeout-minutes: 5
    steps:
      - name: Checkout
        uses: actions/checkout@v3
      - name: Install tox
        # TODO: Consider replacing with custom image on self-hosted runner OR pinning version
        run: python3 -m pip install tox
      - name: Run linters
        run: tox run -e lint

  unit-test:
    name: Unit tests
    runs-on: ubuntu-latest
    timeout-minutes: 5
    steps:
      - name: Checkout
        uses: actions/checkout@v3
      - name: Install tox
        # TODO: Consider replacing with custom image on self-hosted runner OR pinning version
        run: python3 -m pip install tox
      - name: Run tests
        run: tox run -e unit
  lib-check:
    name: Check libraries
    runs-on: ubuntu-latest
    timeout-minutes: 5
    steps:
      - name: Checkout
        uses: actions/checkout@v3
        with:
          fetch-depth: 0
      - name: Check libs
        uses: canonical/charming-actions/check-libraries@2.4.0
        with:
          credentials: "${{ secrets.CHARMHUB_TOKEN }}" # FIXME: current token will expire in 2023-07-04
          github-token: "${{ secrets.GITHUB_TOKEN }}"

  build:
    strategy:
      matrix:
<<<<<<< HEAD
        tox-environments:
          - charm-integration
          - ha-integration
          - relation-integration
          - legacy-integration
          - tls-integration
          - backup-integration
          - metric-integration
          - sharding-integration
          - sharding-relation-integration
          - sharding-race-conditions-integration
          - sharding-mongos-integration
          - sharding-backups-integration
    name: ${{ matrix.tox-environments }}
=======
        path:
          - .
          - tests/integration/sharding_tests/application
          - tests/integration/relation_tests/new_relations/application-charm
          - tests/integration/dummy_legacy_app
    name: Build charm
    uses: canonical/data-platform-workflows/.github/workflows/build_charm.yaml@v11.0.1
    with:
      path-to-charm-directory: ${{ matrix.path }}
      cache: true

  integration-test:
    name: Integration test charm
>>>>>>> 3016d4d6
    needs:
      - lint
      - unit-test
      - build
<<<<<<< HEAD
    runs-on: ubuntu-latest
    timeout-minutes: 120
    steps:
      - name: Checkout
        uses: actions/checkout@v3
      - name: Setup operator environment
        # TODO: Replace with custom image on self-hosted runner
        uses: charmed-kubernetes/actions-operator@main
        with:
          provider: lxd
          juju-channel: 3.1/stable
      - name: Download packed charm(s)
        uses: actions/download-artifact@v3
        with:
          name: ${{ needs.build.outputs.artifact-name }}
      - name: Free disk space
        run: |
          echo "Free disk space before cleanup"
          df -T
          # free space in the runner
          sudo rm -rf /usr/share/dotnet
          sudo rm -rf /opt/ghc
          sudo rm -rf /usr/local/share/boost
          sudo rm -rf "$AGENT_TOOLSDIRECTORY"
          echo "Free disk space after cleanup"
          df -T
      - name: Select tests
        id: select-tests
        run: |
          if [ "${{ github.event_name }}" == "schedule" ]
          then
            echo Running unstable and stable tests
            echo "mark_expression=" >> $GITHUB_OUTPUT
          else
            echo Skipping unstable tests
            echo "mark_expression=not unstable" >> $GITHUB_OUTPUT
          fi
      - name: Run integration tests
        run: tox run -e ${{ matrix.tox-environments }} -- -m '${{ steps.select-tests.outputs.mark_expression }}'
        env:
          CI_PACKED_CHARMS: ${{ needs.build.outputs.charms }}
          AWS_ACCESS_KEY: ${{ (matrix.tox-environments != 'backup-integration' || matrix.tox-environments != 'sharding-backups-integration')|| secrets.AWS_ACCESS_KEY }}
          AWS_SECRET_KEY: ${{ (matrix.tox-environments != 'backup-integration' || matrix.tox-environments != 'sharding-backups-integration') || secrets.AWS_SECRET_KEY }}
          GCP_ACCESS_KEY: ${{ matrix.tox-environments != 'backup-integration' ||  secrets.GCP_ACCESS_KEY }}
          GCP_SECRET_KEY: ${{ matrix.tox-environments != 'backup-integration' || secrets.GCP_SECRET_KEY }}
=======
    uses: canonical/data-platform-workflows/.github/workflows/integration_test_charm.yaml@v11.0.1
    with:
      artifact-prefix: packed-charm-cache-true
      cloud: lxd
      juju-agent-version: 3.1.6
    permissions:
      contents: write # Needed for Allure Report beta
    secrets:
      integration-test: |
        {
          "AWS_ACCESS_KEY": "${{ secrets.AWS_ACCESS_KEY }}",
          "AWS_SECRET_KEY": "${{ secrets.AWS_SECRET_KEY }}",
          "GCP_ACCESS_KEY": "${{ secrets.GCP_ACCESS_KEY }}",
          "GCP_SECRET_KEY": "${{ secrets.GCP_SECRET_KEY }}",
        }
>>>>>>> 3016d4d6
<|MERGE_RESOLUTION|>--- conflicted
+++ resolved
@@ -57,22 +57,6 @@
   build:
     strategy:
       matrix:
-<<<<<<< HEAD
-        tox-environments:
-          - charm-integration
-          - ha-integration
-          - relation-integration
-          - legacy-integration
-          - tls-integration
-          - backup-integration
-          - metric-integration
-          - sharding-integration
-          - sharding-relation-integration
-          - sharding-race-conditions-integration
-          - sharding-mongos-integration
-          - sharding-backups-integration
-    name: ${{ matrix.tox-environments }}
-=======
         path:
           - .
           - tests/integration/sharding_tests/application
@@ -86,58 +70,10 @@
 
   integration-test:
     name: Integration test charm
->>>>>>> 3016d4d6
     needs:
       - lint
       - unit-test
       - build
-<<<<<<< HEAD
-    runs-on: ubuntu-latest
-    timeout-minutes: 120
-    steps:
-      - name: Checkout
-        uses: actions/checkout@v3
-      - name: Setup operator environment
-        # TODO: Replace with custom image on self-hosted runner
-        uses: charmed-kubernetes/actions-operator@main
-        with:
-          provider: lxd
-          juju-channel: 3.1/stable
-      - name: Download packed charm(s)
-        uses: actions/download-artifact@v3
-        with:
-          name: ${{ needs.build.outputs.artifact-name }}
-      - name: Free disk space
-        run: |
-          echo "Free disk space before cleanup"
-          df -T
-          # free space in the runner
-          sudo rm -rf /usr/share/dotnet
-          sudo rm -rf /opt/ghc
-          sudo rm -rf /usr/local/share/boost
-          sudo rm -rf "$AGENT_TOOLSDIRECTORY"
-          echo "Free disk space after cleanup"
-          df -T
-      - name: Select tests
-        id: select-tests
-        run: |
-          if [ "${{ github.event_name }}" == "schedule" ]
-          then
-            echo Running unstable and stable tests
-            echo "mark_expression=" >> $GITHUB_OUTPUT
-          else
-            echo Skipping unstable tests
-            echo "mark_expression=not unstable" >> $GITHUB_OUTPUT
-          fi
-      - name: Run integration tests
-        run: tox run -e ${{ matrix.tox-environments }} -- -m '${{ steps.select-tests.outputs.mark_expression }}'
-        env:
-          CI_PACKED_CHARMS: ${{ needs.build.outputs.charms }}
-          AWS_ACCESS_KEY: ${{ (matrix.tox-environments != 'backup-integration' || matrix.tox-environments != 'sharding-backups-integration')|| secrets.AWS_ACCESS_KEY }}
-          AWS_SECRET_KEY: ${{ (matrix.tox-environments != 'backup-integration' || matrix.tox-environments != 'sharding-backups-integration') || secrets.AWS_SECRET_KEY }}
-          GCP_ACCESS_KEY: ${{ matrix.tox-environments != 'backup-integration' ||  secrets.GCP_ACCESS_KEY }}
-          GCP_SECRET_KEY: ${{ matrix.tox-environments != 'backup-integration' || secrets.GCP_SECRET_KEY }}
-=======
     uses: canonical/data-platform-workflows/.github/workflows/integration_test_charm.yaml@v11.0.1
     with:
       artifact-prefix: packed-charm-cache-true
@@ -152,5 +88,4 @@
           "AWS_SECRET_KEY": "${{ secrets.AWS_SECRET_KEY }}",
           "GCP_ACCESS_KEY": "${{ secrets.GCP_ACCESS_KEY }}",
           "GCP_SECRET_KEY": "${{ secrets.GCP_SECRET_KEY }}",
-        }
->>>>>>> 3016d4d6
+        }