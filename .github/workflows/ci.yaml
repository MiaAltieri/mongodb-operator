# Copyright 2023 Canonical Ltd.
# See LICENSE file for licensing details.
name: Tests

concurrency:
  group: "${{ github.workflow }}-${{ github.ref }}"
  cancel-in-progress: true

on:
  pull_request:
  schedule:
    - cron: "53 0 * * *" # Daily at 00:53 UTC
  # Triggered on push to branch "main" by .github/workflows/release.yaml
  workflow_call:

jobs:
  lint:
    name: Lint
    uses: canonical/data-platform-workflows/.github/workflows/lint.yaml@v24.0.6

  unit-test:
    name: Unit test charm
    runs-on: ubuntu-latest
    timeout-minutes: 10
    steps:
      - name: Checkout
        uses: actions/checkout@v4
      - name: Install tox & poetry
        run: |
          pipx install tox
          pipx install poetry
      - name: Run tests
        run: tox run -e unit

  terraform-test:
    name: Terraform - Lint and Simple Deployment
    runs-on: ubuntu-latest
    timeout-minutes: 120
    steps:
      - name: Checkout repo
        uses: actions/checkout@v4
        with:
          fetch-depth: 0
      - name: Install terraform snap
        run: |
          sudo snap install terraform --channel=latest/stable --classic
      - name: lint charm module
        working-directory: ./terraform
        run: |
          terraform init
          terraform fmt
          terraform validate
<<<<<<< HEAD
=======
      - name: lint test charm module
        working-directory: ./terraform/tests
        run: |
          terraform init
          terraform fmt
          terraform validate
>>>>>>> aee2d6ad
      - name: run checks - prepare
        run: |
          sudo snap install juju --channel=3.6/beta --classic
          sudo snap install juju-wait --channel=latest/stable --classic
          sudo snap install jq
      - name: LXD setup
        run: |
          sudo snap refresh lxd --channel=latest/stable
          sudo adduser "$USER" 'lxd'
          # `newgrp` does not work in GitHub Actions; use `sg` instead
          sg 'lxd' -c "lxd waitready"
          sg 'lxd' -c "lxd init --auto"
          sg 'lxd' -c "lxc network set lxdbr0 ipv6.address none"
          sudo iptables -F FORWARD
          sudo iptables -P FORWARD ACCEPT
      - name: Juju setup
        run: |
          sg 'lxd' -c "juju bootstrap 'localhost' --config model-logs-size=10G"
          juju model-defaults logging-config='<root>=INFO; unit=DEBUG'
          juju add-model test
      - name: Terraform deploy
        working-directory: ./terraform/tests/
        run: |
          terraform apply  -var "model_name=test" -target null_resource.simple_deployment_juju_wait_deployment -auto-approve

  lib-check:
    name: Check libraries
    runs-on: ubuntu-latest
    timeout-minutes: 5
    steps:
      - name: Checkout
        uses: actions/checkout@v4
        with:
          fetch-depth: 0
      - run: |
          # Workaround for https://github.com/canonical/charmcraft/issues/1389#issuecomment-1880921728
          touch requirements.txt
      - name: Check libs
        uses: canonical/charming-actions/check-libraries@2.6.3
        with:
          credentials: ${{ secrets.CHARMHUB_TOKEN }}
          github-token: ${{ secrets.GITHUB_TOKEN }}
          use-labels: false
          fail-build: ${{ github.event_name == 'pull_request' }}

  check-terraform:
    name: Check Terraform
    runs-on: ubuntu-latest
    defaults:
      run:
        working-directory: ./terraform

    steps:
      - name: Checkout Repository
        uses: actions/checkout@v4

      - name: Setup Terraform
        uses: hashicorp/setup-terraform@v3

      - name: Initialize Terraform Module
        run: terraform init

      - name: Validate Terraform Module
        run: terraform validate -no-color

      - name: Validate terraform fmt
        run: |
          set +e 
          terraform fmt -recursive -check -diff
          FMT_STATUS="$?"
          if [[ "$FMT_STATUS" -ne 0 ]]; then
            echo "❌ terraform fmt failed" >> "$GITHUB_STEP_SUMMARY"
          fi
          exit "$FMT_STATUS"

  build:
    strategy:
      fail-fast: false
      matrix:
        path:
          - .
          - tests/integration/sharding_tests/application
          - tests/integration/relation_tests/new_relations/application-charm
    name: Build charm
    uses: canonical/data-platform-workflows/.github/workflows/build_charm.yaml@v24.0.6
    with:
      path-to-charm-directory: ${{ matrix.path }}

  integration-test:
    strategy:
      fail-fast: false
      matrix:
        juju:
          # This runs on all runs
          - agent: 3.5.3 # renovate: juju-agent-pin-minor
            allure_report: true
          # This runs only on scheduled runs, DPW 21 specifics (scheduled + 3.6/X)
          - snap_channel: 3.6/stable
            allure_report: false
    name: Integration test charm | ${{ matrix.juju.agent || matrix.juju.snap_channel }}
    needs:
      - lint
      - unit-test
      - build
    uses: canonical/data-platform-workflows/.github/workflows/integration_test_charm.yaml@v24.0.6
    with:
      artifact-prefix: packed-charm-cache-false # TODO revert to "packed-charm-cache-true" when cache re-enabled
      cloud: lxd
      juju-agent-version: ${{ matrix.juju.agent }}
      juju-snap-channel: ${{ matrix.juju.snap_channel }}
      _beta_allure_report: ${{ matrix.juju.allure_report }}
    permissions:
      contents: write # Needed for Allure Report beta
    secrets:
      integration-test: |
        {
          "AWS_ACCESS_KEY": "${{ secrets.AWS_ACCESS_KEY }}",
          "AWS_SECRET_KEY": "${{ secrets.AWS_SECRET_KEY }}",
          "GCP_ACCESS_KEY": "${{ secrets.GCP_ACCESS_KEY }}",
          "GCP_SECRET_KEY": "${{ secrets.GCP_SECRET_KEY }}",
        }<|MERGE_RESOLUTION|>--- conflicted
+++ resolved
@@ -50,15 +50,6 @@
           terraform init
           terraform fmt
           terraform validate
-<<<<<<< HEAD
-=======
-      - name: lint test charm module
-        working-directory: ./terraform/tests
-        run: |
-          terraform init
-          terraform fmt
-          terraform validate
->>>>>>> aee2d6ad
       - name: run checks - prepare
         run: |
           sudo snap install juju --channel=3.6/beta --classic
