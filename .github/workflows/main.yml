--- conflicted
+++ resolved
@@ -76,6 +76,22 @@
       - name: Run relation integration tests
         run: tox -e relation-integration
 
+  legacy-relation-integration-test-lxd:
+    name: Legacay telation integration tests (lxd)
+    needs:
+      - lint
+      - unit-test
+    runs-on: ubuntu-latest
+    steps:
+      - name: Checkout
+        uses: actions/checkout@v2
+      - name: Setup operator environment
+        uses: charmed-kubernetes/actions-operator@main
+        with:
+          provider: lxd
+      - name: Run legacy relation integration tests
+        run: tox -e legacy-integration
+
   tls-integration-test-lxd:
     name: TLS integration tests (lxd)
     needs:
@@ -89,21 +105,5 @@
         uses: charmed-kubernetes/actions-operator@main
         with:
           provider: lxd
-      - name: Run relation integration tests
-<<<<<<< HEAD
-        run: tox -e relation-integration
-  legacy-relation-integration-test-lxd:
-    name: Relation legacy integration tests (lxd)
-    runs-on: ubuntu-latest
-    steps:
-      - name: Checkout
-        uses: actions/checkout@v2
-      - name: Setup operator environment
-        uses: charmed-kubernetes/actions-operator@main
-        with:
-          provider: lxd
-      - name: Run relation integration tests
-        run: tox -e legacy-integration
-=======
-        run: tox -e tls-integration
->>>>>>> 08b6f673
+      - name: Run tls integration tests
+        run: tox -e tls-integration