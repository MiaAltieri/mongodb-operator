--- conflicted
+++ resolved
@@ -36,10 +36,7 @@
 description = Check code against coding style standards
 deps =
     black
-<<<<<<< HEAD
-=======
     # flake8 version 5.0.0 & 5.0.1 has issues with `flake8.options.config`
->>>>>>> 4b34006f
     flake8==4.0.1
     flake8-docstrings
     flake8-copyright
