# Copyright 2024 Canonical Ltd.
# See LICENSE file for licensing details.

[tox]
no_package = True
skip_missing_interpreters = True
env_list = format, lint, unit

[vars]
src_path = {tox_root}/src
tests_path = {tox_root}/tests
lib_path = {tox_root}/lib/charms/mongodb
all_path = {[vars]src_path} {[vars]tests_path} {[vars]lib_path}

[testenv]
set_env =
    PYTHONPATH = {tox_root}/lib:{[vars]src_path}
    PY_COLORS = 1
allowlist_externals =
    poetry
    sh

<<<<<<< HEAD
=======
[testenv:build-{production,dev,wrapper}]
# Wrap `charmcraft pack`
pass_env =
    CI
allowlist_externals =
    {[testenv]allowlist_externals}
    charmcraft
    charmcraftcache
    mv
    rm
commands_pre =
    python -c 'import pathlib; import shutil; import subprocess; git_hash=subprocess.run(["git", "describe", "--always", "--dirty"], capture_output=True, check=True, encoding="utf-8").stdout; file = pathlib.Path("charm_version"); shutil.copy(file, pathlib.Path("charm_version.backup")); version = file.read_text().strip(); file.write_text(f"{version}+{git_hash}")'
    poetry self add poetry-plugin-export
    poetry export --only main,charm-libs --output requirements.txt
commands =
    build-production: charmcraft pack {posargs}
    build-dev: charmcraftcache pack {posargs}
commands_post =
    mv requirements.txt requirements-last-build.txt
    rm charm_version
>>>>>>> 1f7f8b95


[testenv:format]
description = Apply coding style standards to code
commands_pre =
    poetry install --only format
commands =
    poetry lock 
    poetry run isort {[vars]all_path}
    poetry run black {[vars]all_path}

[testenv:lint]
description = Check code against coding style standards
allowlist_externals =
    {[testenv]allowlist_externals}
    find
commands_pre =
    poetry install --only lint
commands =
    poetry check --lock
    poetry run codespell {[vars]all_path} --skip {[vars]src_path}/grafana_dashboards/*.json
    poetry run pflake8 --exclude '.git,__pycache__,.tox,*.json,build,dist,*.egg_info,venv,tests/integration/*/lib/*' {[vars]all_path}
    poetry run isort --check-only --diff {[vars]all_path}
    poetry run black --check --diff {[vars]all_path}
    find {[vars]all_path} -type f \( -name "*.sh" -o -name "*.bash" \) -exec poetry run shellcheck --color=always \{\} +

[testenv:unit]
description = Run unit tests
set_env =
    {[testenv]set_env}
allowlist_externals =
    {[testenv]allowlist_externals}
    rm 
commands_pre =
    python -c 'import pathlib; import shutil; import subprocess; git_hash=subprocess.run(["git", "describe", "--always", "--dirty"], capture_output=True, check=True, encoding="utf-8").stdout; file = pathlib.Path("charm_version"); shutil.copy(file, pathlib.Path("charm_version.backup")); version = file.read_text().strip(); file.write_text(f"{version}+{git_hash}")'
    poetry install --only main,charm-libs,unit
commands =
    poetry run coverage run --source={[vars]src_path},{[vars]lib_path} \
    -m pytest -v --tb native -s {posargs} {[vars]tests_path}/unit
    poetry run coverage report
    poetry run coverage xml
commands_post =
    rm charm_version

[testenv:integration]
description = Run integration tests
pass_env =
    CI
    GITHUB_OUTPUT
    SECRETS_FROM_GITHUB
commands_pre =
    poetry install --only integration
commands =
    poetry run pytest -v --tb native --log-cli-level=INFO -s --ignore={[vars]tests_path}/unit/ {posargs}


[testenv:cleanup_juju_models]
description = Cleanup Juju models
commands =
    python {[vars]tests_path}/integration/cleanup_resources.py<|MERGE_RESOLUTION|>--- conflicted
+++ resolved
@@ -20,37 +20,12 @@
     poetry
     sh
 
-<<<<<<< HEAD
-=======
-[testenv:build-{production,dev,wrapper}]
-# Wrap `charmcraft pack`
-pass_env =
-    CI
-allowlist_externals =
-    {[testenv]allowlist_externals}
-    charmcraft
-    charmcraftcache
-    mv
-    rm
-commands_pre =
-    python -c 'import pathlib; import shutil; import subprocess; git_hash=subprocess.run(["git", "describe", "--always", "--dirty"], capture_output=True, check=True, encoding="utf-8").stdout; file = pathlib.Path("charm_version"); shutil.copy(file, pathlib.Path("charm_version.backup")); version = file.read_text().strip(); file.write_text(f"{version}+{git_hash}")'
-    poetry self add poetry-plugin-export
-    poetry export --only main,charm-libs --output requirements.txt
-commands =
-    build-production: charmcraft pack {posargs}
-    build-dev: charmcraftcache pack {posargs}
-commands_post =
-    mv requirements.txt requirements-last-build.txt
-    rm charm_version
->>>>>>> 1f7f8b95
-
-
 [testenv:format]
 description = Apply coding style standards to code
 commands_pre =
     poetry install --only format
 commands =
-    poetry lock 
+    poetry lock
     poetry run isort {[vars]all_path}
     poetry run black {[vars]all_path}
 
